--- conflicted
+++ resolved
@@ -605,11 +605,7 @@
 // NVCC 11.0 has a bug with deduction guide here, tested that 11.2 does not have
 // the issue but Clang-CUDA also doesn't accept the use of deduction guide so
 // disable it for CUDA alltogether
-<<<<<<< HEAD
-#if defined(_MDSPAN_HAS_HIP) || defined(_MDSPAN_HAS_CUDA)
-=======
 #if defined(MDSPAN_IMPL_HAS_HIP) || defined(MDSPAN_IMPL_HAS_CUDA)
->>>>>>> 2d2aaaed
                       MDSPAN_IMPL_STANDARD_NAMESPACE::detail::tuple<decltype(detail::stride_of(slices))...>(
                           detail::stride_of(slices)...)).values),
 #else
