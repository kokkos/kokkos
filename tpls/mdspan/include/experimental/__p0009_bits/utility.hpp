--- conflicted
+++ resolved
@@ -47,14 +47,10 @@
   return match;
 }
 
-<<<<<<< HEAD
-inline constexpr struct extent_t
-=======
 #if MDSPAN_HAS_CXX_17
 inline
 #endif
 constexpr struct
->>>>>>> 8ba28c26
 {
   template <class T, class I>
   MDSPAN_INLINE_FUNCTION
@@ -64,14 +60,10 @@
   }
 } extent;
 
-<<<<<<< HEAD
-inline constexpr struct stride_t
-=======
 #if MDSPAN_HAS_CXX_17
 inline
 #endif
 constexpr struct
->>>>>>> 8ba28c26
 {
   template <class T, class I>
   MDSPAN_INLINE_FUNCTION
@@ -181,14 +173,10 @@
 #endif
 } // namespace detail
 
-<<<<<<< HEAD
-inline constexpr struct mdspan_non_standard_tag {
-=======
 #if MDSPAN_HAS_CXX_17
 inline
 #endif
 constexpr struct mdspan_non_standard_tag {
->>>>>>> 8ba28c26
 } mdspan_non_standard;
 
 } // namespace MDSPAN_IMPL_STANDARD_NAMESPACE