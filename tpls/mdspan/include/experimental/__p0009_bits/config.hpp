//@HEADER
// ************************************************************************
//
//                        Kokkos v. 4.0
//       Copyright (2022) National Technology & Engineering
//               Solutions of Sandia, LLC (NTESS).
//
// Under the terms of Contract DE-NA0003525 with NTESS,
// the U.S. Government retains certain rights in this software.
//
// Part of Kokkos, under the Apache License v2.0 with LLVM Exceptions.
// See https://kokkos.org/LICENSE for license information.
// SPDX-License-Identifier: Apache-2.0 WITH LLVM-exception
//
//@HEADER
#pragma once

#ifndef MDSPAN_IMPL_HAS_INCLUDE
#  ifndef __has_include
#    define MDSPAN_IMPL_HAS_INCLUDE(x) 0
#  else
#    define MDSPAN_IMPL_HAS_INCLUDE(x) __has_include(x)
#  endif
#endif

#if MDSPAN_IMPL_HAS_INCLUDE(<version>)
#  include <version>
#else
#  include <type_traits>
#  include <utility>
#endif

#ifdef _MSVC_LANG
#define MDSPAN_IMPL_CPLUSPLUS _MSVC_LANG
#else
#define MDSPAN_IMPL_CPLUSPLUS __cplusplus
#endif

#define MDSPAN_CXX_STD_14 201402L
#define MDSPAN_CXX_STD_17 201703L
#define MDSPAN_CXX_STD_20 202002L
// Note GCC has not updated this in version 13
#ifdef __clang__
#define MDSPAN_CXX_STD_23 202302L
#else
#define MDSPAN_CXX_STD_23 202100L
#endif

#define MDSPAN_HAS_CXX_14 (MDSPAN_IMPL_CPLUSPLUS >= MDSPAN_CXX_STD_14)
#define MDSPAN_HAS_CXX_17 (MDSPAN_IMPL_CPLUSPLUS >= MDSPAN_CXX_STD_17)
#define MDSPAN_HAS_CXX_20 (MDSPAN_IMPL_CPLUSPLUS >= MDSPAN_CXX_STD_20)
#define MDSPAN_HAS_CXX_23 (MDSPAN_IMPL_CPLUSPLUS >= MDSPAN_CXX_STD_23)

static_assert(MDSPAN_IMPL_CPLUSPLUS >= MDSPAN_CXX_STD_14, "mdspan requires C++14 or later.");

#ifndef MDSPAN_IMPL_COMPILER_CLANG
#  if defined(__clang__)
#    define MDSPAN_IMPL_COMPILER_CLANG __clang__
#  endif
#endif

#if !defined(MDSPAN_IMPL_COMPILER_MSVC) && !defined(MDSPAN_IMPL_COMPILER_MSVC_CLANG)
#  if defined(_MSC_VER)
#    if !defined(MDSPAN_IMPL_COMPILER_CLANG)
#      define MDSPAN_IMPL_COMPILER_MSVC _MSC_VER
#    else
#      define MDSPAN_IMPL_COMPILER_MSVC_CLANG _MSC_VER
#    endif
#  endif
#endif

#ifndef MDSPAN_IMPL_COMPILER_INTEL
#  ifdef __INTEL_COMPILER
#    define MDSPAN_IMPL_COMPILER_INTEL __INTEL_COMPILER
#  endif
#endif

#ifndef MDSPAN_IMPL_COMPILER_APPLECLANG
#  ifdef __apple_build_version__
#    define MDSPAN_IMPL_COMPILER_APPLECLANG __apple_build_version__
#  endif
#endif

#ifndef MDSPAN_IMPL_HAS_CUDA
#  if defined(__CUDACC__)
#    define MDSPAN_IMPL_HAS_CUDA __CUDACC__
#  endif
#endif

#ifndef MDSPAN_IMPL_HAS_HIP
#  if defined(__HIPCC__)
#    define MDSPAN_IMPL_HAS_HIP __HIPCC__
#  endif
#endif

#ifndef MDSPAN_IMPL_HAS_SYCL
#  if defined(SYCL_LANGUAGE_VERSION)
#    define MDSPAN_IMPL_HAS_SYCL SYCL_LANGUAGE_VERSION
#  endif
#endif

#ifndef MDSPAN_IMPL_HAS_CPP_ATTRIBUTE
#  ifndef __has_cpp_attribute
#    define MDSPAN_IMPL_HAS_CPP_ATTRIBUTE(x) 0
#  else
#    define MDSPAN_IMPL_HAS_CPP_ATTRIBUTE(x) __has_cpp_attribute(x)
#  endif
#endif

#ifndef MDSPAN_IMPL_PRESERVE_STANDARD_LAYOUT
// Preserve standard layout by default, but we're not removing the old version
// that turns this off until we're sure this doesn't have an unreasonable cost
// to the compiler or optimizer.
#  define MDSPAN_IMPL_PRESERVE_STANDARD_LAYOUT 1
#endif

#if !defined(MDSPAN_IMPL_USE_ATTRIBUTE_NO_UNIQUE_ADDRESS)
#  if ((MDSPAN_IMPL_HAS_CPP_ATTRIBUTE(no_unique_address) >= 201803L) && \
       (!defined(__NVCC__) || MDSPAN_HAS_CXX_20) && \
       (!defined(MDSPAN_IMPL_COMPILER_MSVC) || MDSPAN_HAS_CXX_20))
#    define MDSPAN_IMPL_USE_ATTRIBUTE_NO_UNIQUE_ADDRESS 1
#    define MDSPAN_IMPL_NO_UNIQUE_ADDRESS [[no_unique_address]]
#  else
#    define MDSPAN_IMPL_NO_UNIQUE_ADDRESS
#  endif
#endif

// NVCC older than 11.6 chokes on the no-unique-address-emulation
// so just pretend to use it (to avoid the full blown EBO workaround
// which NVCC also doesn't like ...), and leave the macro empty
#ifndef MDSPAN_IMPL_NO_UNIQUE_ADDRESS
#  if defined(__NVCC__)
#    define MDSPAN_IMPL_USE_ATTRIBUTE_NO_UNIQUE_ADDRESS 1
#    define MDSPAN_IMPL_USE_FAKE_ATTRIBUTE_NO_UNIQUE_ADDRESS
#  endif
#  define MDSPAN_IMPL_NO_UNIQUE_ADDRESS
#endif

// AMDs HIP compiler seems to have issues with concepts
// it pretends concepts exist, but doesn't ship <concept>
#ifndef __HIPCC__
#ifndef MDSPAN_IMPL_USE_CONCEPTS
#  if defined(__cpp_concepts) && __cpp_concepts >= 201507L
#    define MDSPAN_IMPL_USE_CONCEPTS 1
#  endif
#endif
#endif

#ifndef MDSPAN_IMPL_USE_FOLD_EXPRESSIONS
#  if (defined(__cpp_fold_expressions) && __cpp_fold_expressions >= 201603L) \
          || (!defined(__cpp_fold_expressions) && MDSPAN_HAS_CXX_17)
#    define MDSPAN_IMPL_USE_FOLD_EXPRESSIONS 1
#  endif
#endif

#ifndef MDSPAN_IMPL_USE_INLINE_VARIABLES
#  if defined(__cpp_inline_variables) && __cpp_inline_variables >= 201606L \
         || (!defined(__cpp_inline_variables) && MDSPAN_HAS_CXX_17)
#    define MDSPAN_IMPL_USE_INLINE_VARIABLES 1
#  endif
#endif

#ifndef MDSPAN_IMPL_NEEDS_TRAIT_VARIABLE_TEMPLATE_BACKPORTS
#  if (!(defined(__cpp_lib_type_trait_variable_templates) && __cpp_lib_type_trait_variable_templates >= 201510L) \
          || !MDSPAN_HAS_CXX_17)
#    if !(defined(MDSPAN_IMPL_COMPILER_APPLECLANG) && MDSPAN_HAS_CXX_17)
#      define MDSPAN_IMPL_NEEDS_TRAIT_VARIABLE_TEMPLATE_BACKPORTS 1
#    endif
#  endif
#endif

#ifndef MDSPAN_IMPL_USE_VARIABLE_TEMPLATES
#  if (defined(__cpp_variable_templates) && __cpp_variable_templates >= 201304 && MDSPAN_HAS_CXX_17) \
        || (!defined(__cpp_variable_templates) && MDSPAN_HAS_CXX_17)
#    define MDSPAN_IMPL_USE_VARIABLE_TEMPLATES 1
#  endif
#endif // MDSPAN_IMPL_USE_VARIABLE_TEMPLATES

#ifndef MDSPAN_IMPL_USE_CONSTEXPR_14
#  if (defined(__cpp_constexpr) && __cpp_constexpr >= 201304) \
        || (!defined(__cpp_constexpr) && MDSPAN_HAS_CXX_14) \
        && (!(defined(__INTEL_COMPILER) && __INTEL_COMPILER <= 1700))
#    define MDSPAN_IMPL_USE_CONSTEXPR_14 1
#  endif
#endif

#ifndef MDSPAN_IMPL_USE_INTEGER_SEQUENCE_14
#  if defined(MDSPAN_IMPL_COMPILER_MSVC)
#    if (defined(__cpp_lib_integer_sequence) && __cpp_lib_integer_sequence >= 201304)
#      define MDSPAN_IMPL_USE_INTEGER_SEQUENCE_14 1
#    endif
#  endif
#endif
#ifndef MDSPAN_IMPL_USE_INTEGER_SEQUENCE_14
#  if (defined(__cpp_lib_integer_sequence) && __cpp_lib_integer_sequence >= 201304) \
        || (!defined(__cpp_lib_integer_sequence) && MDSPAN_HAS_CXX_14) \
        /* as far as I can tell, libc++ seems to think this is a C++11 feature... */ \
        || (defined(__GLIBCXX__) && __GLIBCXX__ > 20150422 && __GNUC__ < 5 && !defined(__INTEL_CXX11_MODE__))
     // several compilers lie about integer_sequence working properly unless the C++14 standard is used
#    define MDSPAN_IMPL_USE_INTEGER_SEQUENCE_14 1
#  elif defined(MDSPAN_IMPL_COMPILER_APPLECLANG) && MDSPAN_HAS_CXX_14
     // appleclang seems to be missing the __cpp_lib_... macros, but doesn't seem to lie about C++14 making
     // integer_sequence work
#    define MDSPAN_IMPL_USE_INTEGER_SEQUENCE_14 1
#  endif
#endif

#ifndef MDSPAN_IMPL_USE_RETURN_TYPE_DEDUCTION
#  if (defined(__cpp_return_type_deduction) && __cpp_return_type_deduction >= 201304) \
          || (!defined(__cpp_return_type_deduction) && MDSPAN_HAS_CXX_14)
#    define MDSPAN_IMPL_USE_RETURN_TYPE_DEDUCTION 1
#  endif
#endif

#ifndef MDSPAN_IMPL_USE_CLASS_TEMPLATE_ARGUMENT_DEDUCTION
#  if (!defined(__NVCC__) || (__CUDACC_VER_MAJOR__ * 100 + __CUDACC_VER_MINOR__ * 10 >= 1170)) && \
      ((defined(__cpp_deduction_guides) && __cpp_deduction_guides >= 201703) || \
       (!defined(__cpp_deduction_guides) && MDSPAN_HAS_CXX_17))
#    define MDSPAN_IMPL_USE_CLASS_TEMPLATE_ARGUMENT_DEDUCTION 1
#  endif
#endif

#ifndef MDSPAN_IMPL_USE_STANDARD_TRAIT_ALIASES
#  if (defined(__cpp_lib_transformation_trait_aliases) && __cpp_lib_transformation_trait_aliases >= 201304) \
          || (!defined(__cpp_lib_transformation_trait_aliases) && MDSPAN_HAS_CXX_14)
#    define MDSPAN_IMPL_USE_STANDARD_TRAIT_ALIASES 1
#  elif defined(MDSPAN_IMPL_COMPILER_APPLECLANG) && MDSPAN_HAS_CXX_14
     // appleclang seems to be missing the __cpp_lib_... macros, but doesn't seem to lie about C++14
#    define MDSPAN_IMPL_USE_STANDARD_TRAIT_ALIASES 1
#  endif
#endif

#ifndef MDSPAN_IMPL_DEFAULTED_CONSTRUCTORS_INHERITANCE_WORKAROUND
#  ifdef __GNUC__
#    if __GNUC__ < 9
#      define MDSPAN_IMPL_DEFAULTED_CONSTRUCTORS_INHERITANCE_WORKAROUND 1
#    endif
#  endif
#endif

#ifndef MDSPAN_CONDITIONAL_EXPLICIT
#  if MDSPAN_HAS_CXX_20
#    define MDSPAN_CONDITIONAL_EXPLICIT(COND) explicit(COND)
#  else
#    define MDSPAN_CONDITIONAL_EXPLICIT(COND)
#  endif
#endif

#ifndef MDSPAN_USE_BRACKET_OPERATOR
#  if defined(__cpp_multidimensional_subscript)
// The following if/else is necessary to workaround a clang issue
// relative to using a parameter pack inside a bracket operator in C++2b/C++23 mode
<<<<<<< HEAD
#    if defined(_MDSPAN_COMPILER_CLANG) && ((__clang_major__ == 15) || (__clang_major__ == 16))
=======
#    if defined(MDSPAN_IMPL_COMPILER_CLANG) &&                                         \
        ((__clang_major__ < 17) ||                                                 \
         (__clang_major__ == 17 && __clang_minor__ == 0 &&                         \
          __clang_patchlevel__ == 0))
>>>>>>> 2d2aaaed
#      define MDSPAN_USE_BRACKET_OPERATOR 0
#    else
#      define MDSPAN_USE_BRACKET_OPERATOR 1
#    endif
#  else
#    define MDSPAN_USE_BRACKET_OPERATOR 0
#  endif
#endif

#ifndef MDSPAN_USE_PAREN_OPERATOR
#  if !MDSPAN_USE_BRACKET_OPERATOR
#    define MDSPAN_USE_PAREN_OPERATOR 1
#  else
#    define MDSPAN_USE_PAREN_OPERATOR 0
#  endif
#endif

#if MDSPAN_USE_BRACKET_OPERATOR
#  define MDSPAN_IMPL_OP(mds,...) mds[__VA_ARGS__]
// Corentins demo compiler for subscript chokes on empty [] call,
// though I believe the proposal supports it?
#ifdef MDSPAN_NO_EMPTY_BRACKET_OPERATOR
#  define MDSPAN_IMPL_OP0(mds) mds.accessor().access(mds.data_handle(),0)
#else
#  define MDSPAN_IMPL_OP0(mds) mds[]
#endif
#  define MDSPAN_IMPL_OP1(mds, a) mds[a]
#  define MDSPAN_IMPL_OP2(mds, a, b) mds[a,b]
#  define MDSPAN_IMPL_OP3(mds, a, b, c) mds[a,b,c]
#  define MDSPAN_IMPL_OP4(mds, a, b, c, d) mds[a,b,c,d]
#  define MDSPAN_IMPL_OP5(mds, a, b, c, d, e) mds[a,b,c,d,e]
#  define MDSPAN_IMPL_OP6(mds, a, b, c, d, e, f) mds[a,b,c,d,e,f]
#else
#  define MDSPAN_IMPL_OP(mds,...) mds(__VA_ARGS__)
#  define MDSPAN_IMPL_OP0(mds) mds()
#  define MDSPAN_IMPL_OP1(mds, a) mds(a)
#  define MDSPAN_IMPL_OP2(mds, a, b) mds(a,b)
#  define MDSPAN_IMPL_OP3(mds, a, b, c) mds(a,b,c)
#  define MDSPAN_IMPL_OP4(mds, a, b, c, d) mds(a,b,c,d)
#  define MDSPAN_IMPL_OP5(mds, a, b, c, d, e) mds(a,b,c,d,e)
#  define MDSPAN_IMPL_OP6(mds, a, b, c, d, e, f) mds(a,b,c,d,e,f)
#endif<|MERGE_RESOLUTION|>--- conflicted
+++ resolved
@@ -250,14 +250,10 @@
 #  if defined(__cpp_multidimensional_subscript)
 // The following if/else is necessary to workaround a clang issue
 // relative to using a parameter pack inside a bracket operator in C++2b/C++23 mode
-<<<<<<< HEAD
-#    if defined(_MDSPAN_COMPILER_CLANG) && ((__clang_major__ == 15) || (__clang_major__ == 16))
-=======
 #    if defined(MDSPAN_IMPL_COMPILER_CLANG) &&                                         \
         ((__clang_major__ < 17) ||                                                 \
          (__clang_major__ == 17 && __clang_minor__ == 0 &&                         \
           __clang_patchlevel__ == 0))
->>>>>>> 2d2aaaed
 #      define MDSPAN_USE_BRACKET_OPERATOR 0
 #    else
 #      define MDSPAN_USE_BRACKET_OPERATOR 1
