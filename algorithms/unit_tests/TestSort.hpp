--- conflicted
+++ resolved
@@ -207,7 +207,6 @@
 }
 
 }  // namespace SortImpl
-<<<<<<< HEAD
 
 TEST(TEST_CATEGORY, SortUnsignedValueType) {
   using ExecutionSpace = TEST_EXECSPACE;
@@ -222,21 +221,6 @@
 #endif
 
   SortImpl::test_issue_4978_impl<ExecutionSpace>();
-=======
-
-TEST(TEST_CATEGORY, SortUnsignedValueType) {
-  using ExecutionSpace = TEST_EXECSPACE;
-  using key_type       = unsigned;
-  constexpr int N      = 171;
-
-  SortImpl::test_1D_sort_impl<ExecutionSpace, key_type>(N * N * N);
-
-#ifndef KOKKOS_ENABLE_OPENMPTARGET
-  // FIXME_OPENMPTARGET: OpenMPTarget doesn't support DynamicView yet.
-  SortImpl::test_dynamic_view_sort_impl<ExecutionSpace, key_type>(N * N);
-#endif
-
-  SortImpl::test_issue_4978_impl<ExecutionSpace>();
 }
 
 TEST(TEST_CATEGORY, SortEmptyView) {
@@ -248,7 +232,6 @@
   // TODO check the synchronous behavior of the calls below
   ASSERT_NO_THROW(Kokkos::sort(ExecutionSpace(), v));
   ASSERT_NO_THROW(Kokkos::sort(v));
->>>>>>> 789b62c6
 }
 
 }  // namespace Test
