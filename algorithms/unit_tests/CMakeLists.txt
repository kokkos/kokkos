--- conflicted
+++ resolved
@@ -154,7 +154,6 @@
     endforeach()
 
     # ------------------------------------------
-<<<<<<< HEAD
     # std team D
     # ------------------------------------------
     set(STDALGO_TEAM_SOURCES_D)
@@ -165,7 +164,9 @@
 	StdAlgorithmsTeamMinMaxElement
 	)
       list(APPEND STDALGO_TEAM_SOURCES_D Test${Name}.cpp)
-=======
+    endforeach()
+
+    # ------------------------------------------
     # std team A
     # ------------------------------------------
     set(STDALGO_TEAM_SOURCES_A)
@@ -180,7 +181,6 @@
 	StdAlgorithmsTeamMismatch
       )
       list(APPEND STDALGO_TEAM_SOURCES_A Test${Name}.cpp)
->>>>>>> 40fb259c
     endforeach()
 
   endif()
@@ -243,15 +243,9 @@
     )
 endforeach()
 
-<<<<<<< HEAD
-foreach(ID D)
-  KOKKOS_ADD_EXECUTABLE_AND_TEST(
-    UnitTest_StdSet_Team_${ID}
-=======
-foreach(ID A)
+foreach(ID A:D)
   KOKKOS_ADD_EXECUTABLE_AND_TEST(
     AlgorithmsUnitTest_StdSet_Team_${ID}
->>>>>>> 40fb259c
     SOURCES
     UnitTestMain.cpp
     ${STDALGO_TEAM_SOURCES_${ID}}
