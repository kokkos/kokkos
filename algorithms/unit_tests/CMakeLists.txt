
#Leave these here for now - I don't need transitive deps anyway
KOKKOS_INCLUDE_DIRECTORIES(${CMAKE_CURRENT_BINARY_DIR})
KOKKOS_INCLUDE_DIRECTORIES(REQUIRED_DURING_INSTALLATION_TESTING ${CMAKE_CURRENT_SOURCE_DIR})
KOKKOS_INCLUDE_DIRECTORIES(${CMAKE_CURRENT_SOURCE_DIR}/../src )
KOKKOS_INCLUDE_DIRECTORIES(${KOKKOS_SOURCE_DIR}/core/unit_test/category_files)


SET(ALGORITHM UnitTestMain.cpp)

foreach(Tag Threads;Serial;OpenMP;Cuda;HPX;HIP;SYCL;OpenMPTarget)
  string(TOUPPER ${Tag} DEVICE)
  string(TOLOWER ${Tag} dir)

  if(Kokkos_ENABLE_${DEVICE})
    set(dir ${CMAKE_CURRENT_BINARY_DIR}/${dir})
    file(MAKE_DIRECTORY ${dir})

    # ------------------------------------------
    # Sort
    # ------------------------------------------
    # Each of these inputs is an .hpp file.
    # Generate a .cpp file for each one that runs it on the current backend (Tag),
    # and add this .cpp file to the sources for UnitTest_RandomAndSort.
    set(ALGO_SORT_SOURCES)
    foreach(SOURCE_Input
	TestSort
	TestSortCustomComp
	TestBinSortA
	TestBinSortB
	TestNestedSort
      )
      set(file ${dir}/${SOURCE_Input}.cpp)
      # Write to a temporary intermediate file and call configure_file to avoid
      # updating timestamps triggering unnecessary rebuilds on subsequent cmake runs.
      file(WRITE ${dir}/dummy.cpp
        "#include <Test${Tag}_Category.hpp>\n"
        "#include <${SOURCE_Input}.hpp>\n"
        )
      configure_file(${dir}/dummy.cpp ${file})
      list(APPEND ALGO_SORT_SOURCES ${file})
    endforeach()

    # ------------------------------------------
    # Random
    # ------------------------------------------
    # do as above
    set(ALGO_RANDOM_SOURCES)
    foreach(SOURCE_Input
	TestRandom
      )
      set(file ${dir}/${SOURCE_Input}.cpp)
      file(WRITE ${dir}/dummy.cpp
        "#include <Test${Tag}_Category.hpp>\n"
        "#include <${SOURCE_Input}.hpp>\n"
        )
      configure_file(${dir}/dummy.cpp ${file})
      list(APPEND ALGO_RANDOM_SOURCES ${file})
    endforeach()

    # ------------------------------------------
    # std set A
    # ------------------------------------------
    set(STDALGO_SOURCES_A)
    foreach(Name
	StdReducers
	StdAlgorithmsConstraints
	RandomAccessIterator
	)
      list(APPEND STDALGO_SOURCES_A Test${Name}.cpp)
    endforeach()

    # ------------------------------------------
    # std set B
    # ------------------------------------------
    set(STDALGO_SOURCES_B)
    foreach(Name
	StdAlgorithmsCommon
	StdAlgorithmsMinMaxElementOps
	)
      list(APPEND STDALGO_SOURCES_B Test${Name}.cpp)
    endforeach()

    # ------------------------------------------
    # std set C
    # ------------------------------------------
    set(STDALGO_SOURCES_C)
    foreach(Name
	StdAlgorithmsCommon
	StdAlgorithmsLexicographicalCompare
	StdAlgorithmsForEach
	StdAlgorithmsFind
	StdAlgorithmsFindFirstOf
	StdAlgorithmsFindEnd
	StdAlgorithmsCount
	StdAlgorithmsEqual
	StdAlgorithmsAllAnyNoneOf
	StdAlgorithmsAdjacentFind
	StdAlgorithmsSearch
	StdAlgorithmsSearch_n
	StdAlgorithmsMismatch
	StdAlgorithmsMoveBackward
	)
      list(APPEND STDALGO_SOURCES_C Test${Name}.cpp)
    endforeach()

    # ------------------------------------------
    # std set D
    # ------------------------------------------
    set(STDALGO_SOURCES_D)
    foreach(Name
	StdAlgorithmsCommon
	StdAlgorithmsModOps
	StdAlgorithmsModSeqOps
	StdAlgorithmsReplace
	StdAlgorithmsReplaceIf
	StdAlgorithmsReplaceCopy
	StdAlgorithmsReplaceCopyIf
	StdAlgorithmsCopyIf
	StdAlgorithmsUnique
	StdAlgorithmsUniqueCopy
	StdAlgorithmsRemove
	StdAlgorithmsRemoveIf
	StdAlgorithmsRemoveCopy
	StdAlgorithmsRemoveCopyIf
	StdAlgorithmsRotate
	StdAlgorithmsRotateCopy
	StdAlgorithmsReverse
	StdAlgorithmsShiftLeft
	StdAlgorithmsShiftRight
	)
      list(APPEND STDALGO_SOURCES_D Test${Name}.cpp)
    endforeach()

    # ------------------------------------------
    # std set E
    # ------------------------------------------
    set(STDALGO_SOURCES_E)
    foreach(Name
	StdAlgorithmsCommon
	StdAlgorithmsIsSorted
	StdAlgorithmsIsSortedUntil
	StdAlgorithmsPartitioningOps
	StdAlgorithmsPartitionCopy
	StdAlgorithmsNumerics
	StdAlgorithmsAdjacentDifference
	StdAlgorithmsExclusiveScan
	StdAlgorithmsInclusiveScan
	StdAlgorithmsTransformUnaryOp
	StdAlgorithmsTransformExclusiveScan
	StdAlgorithmsTransformInclusiveScan
	)
      list(APPEND STDALGO_SOURCES_E Test${Name}.cpp)
    endforeach()

    # ------------------------------------------
<<<<<<< HEAD
    # std team Q
    # ------------------------------------------
    set(STDALGO_TEAM_SOURCES_Q)
    foreach(Name
  StdAlgorithmsCommon
  StdAlgorithmsTeamInclusiveScan
  StdAlgorithmsTeamTransformInclusiveScan
  )
      list(APPEND STDALGO_TEAM_SOURCES_Q Test${Name}.cpp)
    endforeach()

=======
    # std team H
    # ------------------------------------------
    set(STDALGO_TEAM_SOURCES_H)
    foreach(Name
	StdAlgorithmsCommon
	StdAlgorithmsTeamCopy
	StdAlgorithmsTeamCopy_n
	StdAlgorithmsTeamCopyBackward
	StdAlgorithmsTeamCopyIf
	StdAlgorithmsTeamUniqueCopy
	StdAlgorithmsTeamRemove
	StdAlgorithmsTeamRemoveIf
	StdAlgorithmsTeamRemoveCopy
	StdAlgorithmsTeamRemoveCopyIf
	)
      list(APPEND STDALGO_TEAM_SOURCES_H Test${Name}.cpp)
    endforeach()

    # ------------------------------------------
    # std team G
    # ------------------------------------------
    set(STDALGO_TEAM_SOURCES_G)
    foreach(Name
	StdAlgorithmsCommon
	StdAlgorithmsTeamMove
	StdAlgorithmsTeamMoveBackward
	StdAlgorithmsTeamShiftLeft
	StdAlgorithmsTeamShiftRight
	)
      list(APPEND STDALGO_TEAM_SOURCES_G Test${Name}.cpp)
    endforeach()

    # ------------------------------------------
    # std team F
    # ------------------------------------------
    set(STDALGO_TEAM_SOURCES_F)
    foreach(Name
	StdAlgorithmsCommon
	StdAlgorithmsTeamReverse
	StdAlgorithmsTeamReverseCopy
	StdAlgorithmsTeamRotate
	StdAlgorithmsTeamRotateCopy
      )
      list(APPEND STDALGO_TEAM_SOURCES_F Test${Name}.cpp)
    endforeach()

    # ------------------------------------------
    # std team E
    # ------------------------------------------
    set(STDALGO_TEAM_SOURCES_E)
    foreach(Name
	StdAlgorithmsCommon
	StdAlgorithmsTeamFill
	StdAlgorithmsTeamFill_n
	StdAlgorithmsTeamReplace
	StdAlgorithmsTeamReplaceIf
	StdAlgorithmsTeamReplaceCopy
	StdAlgorithmsTeamReplaceCopyIf
	)
      list(APPEND STDALGO_TEAM_SOURCES_E Test${Name}.cpp)
    endforeach()

    # ------------------------------------------
    # std team D
    # ------------------------------------------
    set(STDALGO_TEAM_SOURCES_D)
    foreach(Name
	StdAlgorithmsCommon
	StdAlgorithmsTeamMinElement
	StdAlgorithmsTeamMaxElement
	StdAlgorithmsTeamMinMaxElement
	)
      list(APPEND STDALGO_TEAM_SOURCES_D Test${Name}.cpp)
    endforeach()

    # ------------------------------------------
    # std team C
    # ------------------------------------------
    set(STDALGO_TEAM_SOURCES_C)
    foreach(Name
	StdAlgorithmsCommon
	StdAlgorithmsTeamFind
	StdAlgorithmsTeamFindIf
	StdAlgorithmsTeamFindIfNot
	StdAlgorithmsTeamAllOf
	StdAlgorithmsTeamAnyOf
	StdAlgorithmsTeamNoneOf
	StdAlgorithmsTeamSearchN
	)
      list(APPEND STDALGO_TEAM_SOURCES_C Test${Name}.cpp)
    endforeach()

    # ------------------------------------------
    # std team B
    # ------------------------------------------
    set(STDALGO_TEAM_SOURCES_B)
    foreach(Name
	StdAlgorithmsCommon
	StdAlgorithmsTeamEqual
	StdAlgorithmsTeamSearch
	StdAlgorithmsTeamFindEnd
	StdAlgorithmsTeamFindFirstOf
      )
      list(APPEND STDALGO_TEAM_SOURCES_B Test${Name}.cpp)
    endforeach()
>>>>>>> 6a95b5f3

    # ------------------------------------------
    # std team A
    # ------------------------------------------
    set(STDALGO_TEAM_SOURCES_A)
    foreach(Name
	StdAlgorithmsCommon
	StdAlgorithmsTeamAdjacentFind
	StdAlgorithmsTeamCount
	StdAlgorithmsTeamCountIf
	StdAlgorithmsTeamForEach
	StdAlgorithmsTeamForEachN
	StdAlgorithmsTeamLexicographicalCompare
	StdAlgorithmsTeamMismatch
      )
      list(APPEND STDALGO_TEAM_SOURCES_A Test${Name}.cpp)
    endforeach()

  endif()
endforeach()


# FIXME_OPENMPTARGET need to remove tests for OpenMPTarget because
# in these cases the impl needs to use either Kokkos or
# tailored reducers which results in runtime memory errors.
if(KOKKOS_ENABLE_OPENMPTARGET)
  list(REMOVE_ITEM STDALGO_TEAM_SOURCES_C
    TestStdAlgorithmsTeamFind.cpp
    TestStdAlgorithmsTeamFindIf.cpp
    TestStdAlgorithmsTeamFindIfNot.cpp
    TestStdAlgorithmsTeamAllOf.cpp
    TestStdAlgorithmsTeamAnyOf.cpp
    TestStdAlgorithmsTeamNoneOf.cpp
    TestStdAlgorithmsTeamSearchN.cpp
  )
endif()


# FIXME_OPENMPTARGET This test causes internal compiler errors as of 09/01/22
# when compiling for Intel's Xe-HP GPUs.
# FRIZZI: 04/26/2023: not sure if the compilation error is still applicable
# but we conservatively leave this guard on
if(NOT (KOKKOS_ENABLE_OPENMPTARGET AND KOKKOS_CXX_COMPILER_ID STREQUAL IntelLLVM))
  KOKKOS_ADD_EXECUTABLE_AND_TEST(
    UnitTest_Sort
    SOURCES
    UnitTestMain.cpp
    TestStdAlgorithmsCommon.cpp
    ${ALGO_SORT_SOURCES}
  )

  KOKKOS_ADD_EXECUTABLE_AND_TEST(
    UnitTest_Random
    SOURCES
    UnitTestMain.cpp
    ${ALGO_RANDOM_SOURCES}
  )
endif()

# FIXME_OPENMPTARGET: These tests cause internal compiler errors as of 09/01/22
# when compiling for Intel's Xe-HP GPUs.
if(KOKKOS_ENABLE_OPENMPTARGET AND KOKKOS_CXX_COMPILER_ID STREQUAL IntelLLVM)
  list(REMOVE_ITEM STDALGO_SOURCES_D
    TestStdAlgorithmsCopyIf.cpp
    TestStdAlgorithmsRemoveCopy.cpp
    TestStdAlgorithmsUnique.cpp
    TestStdAlgorithmsUniqueCopy.cpp
  )
  list(REMOVE_ITEM STDALGO_SOURCES_E
    TestStdAlgorithmsExclusiveScan.cpp
    TestStdAlgorithmsInclusiveScan.cpp
  )
endif()

# FIXME_OPENMPTARGET need to remove tests for OpenMPTarget because in these cases
# the impl needs to use either Kokkos or tailored reducers
# which results in runtime memory errors.
if(KOKKOS_ENABLE_OPENMPTARGET)
  list(REMOVE_ITEM STDALGO_TEAM_SOURCES_B
    TestStdAlgorithmsTeamFindEnd.cpp
    TestStdAlgorithmsTeamFindFirstOf.cpp
    TestStdAlgorithmsTeamSearch.cpp
  )
endif()

# FIXME_OPENMPTARGET need to remove tests for OpenMPTarget because
# in these cases the impl needs to use either Kokkos or tailored reducers
# which results in runtime memory errors.
if(KOKKOS_ENABLE_OPENMPTARGET)
  list(REMOVE_ITEM STDALGO_TEAM_SOURCES_A
    TestStdAlgorithmsTeamAdjacentFind.cpp
    TestStdAlgorithmsTeamLexicographicalCompare.cpp
    TestStdAlgorithmsTeamMismatch.cpp
  )
endif()

foreach(ID A;B;C;D;E)
  KOKKOS_ADD_EXECUTABLE_AND_TEST(
    AlgorithmsUnitTest_StdSet_${ID}
    SOURCES
    UnitTestMain.cpp
    ${STDALGO_SOURCES_${ID}}
    )
endforeach()

<<<<<<< HEAD
foreach(ID A;Q)
=======
foreach(ID A;B;C;D;E;F;G;H)
>>>>>>> 6a95b5f3
  KOKKOS_ADD_EXECUTABLE_AND_TEST(
    AlgorithmsUnitTest_StdSet_Team_${ID}
    SOURCES
    UnitTestMain.cpp
    ${STDALGO_TEAM_SOURCES_${ID}}
    )
endforeach()

# FIXME_OPENMPTARGET This test causes internal compiler errors as of 09/01/22
# when compiling for Intel's Xe-HP GPUs.
if(NOT (KOKKOS_ENABLE_OPENMPTARGET AND KOKKOS_CXX_COMPILER_ID STREQUAL IntelLLVM))
  KOKKOS_ADD_EXECUTABLE(
    AlgorithmsUnitTest_StdAlgoCompileOnly
    SOURCES TestStdAlgorithmsCompileOnly.cpp
  )
endif()<|MERGE_RESOLUTION|>--- conflicted
+++ resolved
@@ -154,7 +154,6 @@
     endforeach()
 
     # ------------------------------------------
-<<<<<<< HEAD
     # std team Q
     # ------------------------------------------
     set(STDALGO_TEAM_SOURCES_Q)
@@ -166,7 +165,7 @@
       list(APPEND STDALGO_TEAM_SOURCES_Q Test${Name}.cpp)
     endforeach()
 
-=======
+    # ------------------------------------------
     # std team H
     # ------------------------------------------
     set(STDALGO_TEAM_SOURCES_H)
@@ -272,7 +271,6 @@
       )
       list(APPEND STDALGO_TEAM_SOURCES_B Test${Name}.cpp)
     endforeach()
->>>>>>> 6a95b5f3
 
     # ------------------------------------------
     # std team A
@@ -378,11 +376,7 @@
     )
 endforeach()
 
-<<<<<<< HEAD
-foreach(ID A;Q)
-=======
-foreach(ID A;B;C;D;E;F;G;H)
->>>>>>> 6a95b5f3
+foreach(ID A;B;C;D;E;F;G;H;Q)
   KOKKOS_ADD_EXECUTABLE_AND_TEST(
     AlgorithmsUnitTest_StdSet_Team_${ID}
     SOURCES
