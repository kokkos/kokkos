
#Leave these here for now - I don't need transitive deps anyway
KOKKOS_INCLUDE_DIRECTORIES(${CMAKE_CURRENT_BINARY_DIR})
KOKKOS_INCLUDE_DIRECTORIES(REQUIRED_DURING_INSTALLATION_TESTING ${CMAKE_CURRENT_SOURCE_DIR})
KOKKOS_INCLUDE_DIRECTORIES(${CMAKE_CURRENT_SOURCE_DIR}/../src )
KOKKOS_INCLUDE_DIRECTORIES(${KOKKOS_SOURCE_DIR}/core/unit_test/category_files)


SET(ALGORITHM UnitTestMain.cpp)

foreach(Tag Threads;Serial;OpenMP;Cuda;HPX;HIP;SYCL;OpenMPTarget)
  string(TOUPPER ${Tag} DEVICE)
  string(TOLOWER ${Tag} dir)

  if(Kokkos_ENABLE_${DEVICE})
    set(dir ${CMAKE_CURRENT_BINARY_DIR}/${dir})
    file(MAKE_DIRECTORY ${dir})

    # ------------------------------------------
    # Sort
    # ------------------------------------------
    # Each of these inputs is an .hpp file.
    # Generate a .cpp file for each one that runs it on the current backend (Tag),
    # and add this .cpp file to the sources for UnitTest_RandomAndSort.
    set(ALGO_SORT_SOURCES)
    foreach(SOURCE_Input
	TestSort
	TestSortCustomComp
	TestBinSortA
	TestBinSortB
	TestNestedSort
      )
      set(file ${dir}/${SOURCE_Input}.cpp)
      # Write to a temporary intermediate file and call configure_file to avoid
      # updating timestamps triggering unnecessary rebuilds on subsequent cmake runs.
      file(WRITE ${dir}/dummy.cpp
        "#include <Test${Tag}_Category.hpp>\n"
        "#include <${SOURCE_Input}.hpp>\n"
        )
      configure_file(${dir}/dummy.cpp ${file})
      list(APPEND ALGO_SORT_SOURCES ${file})
    endforeach()

    # ------------------------------------------
    # Random
    # ------------------------------------------
    # do as above
    set(ALGO_RANDOM_SOURCES)
    foreach(SOURCE_Input
	TestRandom
      )
      set(file ${dir}/${SOURCE_Input}.cpp)
      file(WRITE ${dir}/dummy.cpp
        "#include <Test${Tag}_Category.hpp>\n"
        "#include <${SOURCE_Input}.hpp>\n"
        )
      configure_file(${dir}/dummy.cpp ${file})
      list(APPEND ALGO_RANDOM_SOURCES ${file})
    endforeach()

    # ------------------------------------------
    # std set A
    # ------------------------------------------
    set(STDALGO_SOURCES_A)
    foreach(Name
	StdReducers
	StdAlgorithmsConstraints
	RandomAccessIterator
	)
      list(APPEND STDALGO_SOURCES_A Test${Name}.cpp)
    endforeach()

    # ------------------------------------------
    # std set B
    # ------------------------------------------
    set(STDALGO_SOURCES_B)
    foreach(Name
	StdAlgorithmsCommon
	StdAlgorithmsMinMaxElementOps
	)
      list(APPEND STDALGO_SOURCES_B Test${Name}.cpp)
    endforeach()

    # ------------------------------------------
    # std set C
    # ------------------------------------------
    set(STDALGO_SOURCES_C)
    foreach(Name
	StdAlgorithmsCommon
	StdAlgorithmsLexicographicalCompare
	StdAlgorithmsForEach
	StdAlgorithmsFind
	StdAlgorithmsFindFirstOf
	StdAlgorithmsFindEnd
	StdAlgorithmsCount
	StdAlgorithmsEqual
	StdAlgorithmsAllAnyNoneOf
	StdAlgorithmsAdjacentFind
	StdAlgorithmsSearch
	StdAlgorithmsSearch_n
	StdAlgorithmsMismatch
	StdAlgorithmsMoveBackward
	)
      list(APPEND STDALGO_SOURCES_C Test${Name}.cpp)
    endforeach()

    # ------------------------------------------
    # std set D
    # ------------------------------------------
    set(STDALGO_SOURCES_D)
    foreach(Name
	StdAlgorithmsCommon
	StdAlgorithmsModOps
	StdAlgorithmsModSeqOps
	StdAlgorithmsReplace
	StdAlgorithmsReplaceIf
	StdAlgorithmsReplaceCopy
	StdAlgorithmsReplaceCopyIf
	StdAlgorithmsCopyIf
	StdAlgorithmsUnique
	StdAlgorithmsUniqueCopy
	StdAlgorithmsRemove
	StdAlgorithmsRemoveIf
	StdAlgorithmsRemoveCopy
	StdAlgorithmsRemoveCopyIf
	StdAlgorithmsRotate
	StdAlgorithmsRotateCopy
	StdAlgorithmsReverse
	StdAlgorithmsShiftLeft
	StdAlgorithmsShiftRight
	)
      list(APPEND STDALGO_SOURCES_D Test${Name}.cpp)
    endforeach()

    # ------------------------------------------
    # std set E
    # ------------------------------------------
    set(STDALGO_SOURCES_E)
    foreach(Name
	StdAlgorithmsCommon
	StdAlgorithmsIsSorted
	StdAlgorithmsIsSortedUntil
	StdAlgorithmsPartitioningOps
	StdAlgorithmsPartitionCopy
	StdAlgorithmsNumerics
	StdAlgorithmsAdjacentDifference
	StdAlgorithmsExclusiveScan
	StdAlgorithmsInclusiveScan
	StdAlgorithmsTransformUnaryOp
	StdAlgorithmsTransformExclusiveScan
	StdAlgorithmsTransformInclusiveScan
	)
      list(APPEND STDALGO_SOURCES_E Test${Name}.cpp)
    endforeach()

    # ------------------------------------------
<<<<<<< HEAD
    # std team F
    # ------------------------------------------
    set(STDALGO_TEAM_SOURCES_F)
    foreach(Name
	StdAlgorithmsCommon
	StdAlgorithmsTeamReverse
	StdAlgorithmsTeamReverseCopy
	StdAlgorithmsTeamRotate
	StdAlgorithmsTeamRotateCopy
      )
      list(APPEND STDALGO_TEAM_SOURCES_F Test${Name}.cpp)
=======
    # std team E
    # ------------------------------------------
    set(STDALGO_TEAM_SOURCES_E)
    foreach(Name
	StdAlgorithmsCommon
	StdAlgorithmsTeamFill
	StdAlgorithmsTeamFill_n
	StdAlgorithmsTeamReplace
	StdAlgorithmsTeamReplaceIf
	StdAlgorithmsTeamReplaceCopy
	StdAlgorithmsTeamReplaceCopyIf
	)
      list(APPEND STDALGO_TEAM_SOURCES_E Test${Name}.cpp)
    endforeach()

    # ------------------------------------------
    # std team D
    # ------------------------------------------
    set(STDALGO_TEAM_SOURCES_D)
    foreach(Name
	StdAlgorithmsCommon
	StdAlgorithmsTeamMinElement
	StdAlgorithmsTeamMaxElement
	StdAlgorithmsTeamMinMaxElement
	)
      list(APPEND STDALGO_TEAM_SOURCES_D Test${Name}.cpp)
    endforeach()

    # ------------------------------------------
    # std team C
    # ------------------------------------------
    set(STDALGO_TEAM_SOURCES_C)
    foreach(Name
	StdAlgorithmsCommon
	StdAlgorithmsTeamFind
	StdAlgorithmsTeamFindIf
	StdAlgorithmsTeamFindIfNot
	StdAlgorithmsTeamAllOf
	StdAlgorithmsTeamAnyOf
	StdAlgorithmsTeamNoneOf
	StdAlgorithmsTeamSearchN
	)
      list(APPEND STDALGO_TEAM_SOURCES_C Test${Name}.cpp)
    endforeach()

    # ------------------------------------------
    # std team B
    # ------------------------------------------
    set(STDALGO_TEAM_SOURCES_B)
    foreach(Name
	StdAlgorithmsCommon
	StdAlgorithmsTeamEqual
	StdAlgorithmsTeamSearch
	StdAlgorithmsTeamFindEnd
	StdAlgorithmsTeamFindFirstOf
      )
      list(APPEND STDALGO_TEAM_SOURCES_B Test${Name}.cpp)
>>>>>>> 393abd3e
    endforeach()

    # ------------------------------------------
    # std team A
    # ------------------------------------------
    set(STDALGO_TEAM_SOURCES_A)
    foreach(Name
	StdAlgorithmsCommon
	StdAlgorithmsTeamAdjacentFind
	StdAlgorithmsTeamCount
	StdAlgorithmsTeamCountIf
	StdAlgorithmsTeamForEach
	StdAlgorithmsTeamForEachN
	StdAlgorithmsTeamLexicographicalCompare
	StdAlgorithmsTeamMismatch
      )
      list(APPEND STDALGO_TEAM_SOURCES_A Test${Name}.cpp)
    endforeach()

  endif()
endforeach()


# FIXME_OPENMPTARGET need to remove tests for OpenMPTarget because
# in these cases the impl needs to use either Kokkos or
# tailored reducers which results in runtime memory errors.
if(KOKKOS_ENABLE_OPENMPTARGET)
  list(REMOVE_ITEM STDALGO_TEAM_SOURCES_C
    TestStdAlgorithmsTeamFind.cpp
    TestStdAlgorithmsTeamFindIf.cpp
    TestStdAlgorithmsTeamFindIfNot.cpp
    TestStdAlgorithmsTeamAllOf.cpp
    TestStdAlgorithmsTeamAnyOf.cpp
    TestStdAlgorithmsTeamNoneOf.cpp
    TestStdAlgorithmsTeamSearchN.cpp
  )
endif()


# FIXME_OPENMPTARGET This test causes internal compiler errors as of 09/01/22
# when compiling for Intel's Xe-HP GPUs.
# FRIZZI: 04/26/2023: not sure if the compilation error is still applicable
# but we conservatively leave this guard on
if(NOT (KOKKOS_ENABLE_OPENMPTARGET AND KOKKOS_CXX_COMPILER_ID STREQUAL IntelLLVM))
  KOKKOS_ADD_EXECUTABLE_AND_TEST(
    UnitTest_Sort
    SOURCES
    UnitTestMain.cpp
    TestStdAlgorithmsCommon.cpp
    ${ALGO_SORT_SOURCES}
  )

  KOKKOS_ADD_EXECUTABLE_AND_TEST(
    UnitTest_Random
    SOURCES
    UnitTestMain.cpp
    ${ALGO_RANDOM_SOURCES}
  )
endif()

# FIXME_OPENMPTARGET: These tests cause internal compiler errors as of 09/01/22
# when compiling for Intel's Xe-HP GPUs.
if(KOKKOS_ENABLE_OPENMPTARGET AND KOKKOS_CXX_COMPILER_ID STREQUAL IntelLLVM)
  list(REMOVE_ITEM STDALGO_SOURCES_D
    TestStdAlgorithmsCopyIf.cpp
    TestStdAlgorithmsRemoveCopy.cpp
    TestStdAlgorithmsUnique.cpp
    TestStdAlgorithmsUniqueCopy.cpp
  )
  list(REMOVE_ITEM STDALGO_SOURCES_E
    TestStdAlgorithmsExclusiveScan.cpp
    TestStdAlgorithmsInclusiveScan.cpp
  )
endif()

# FIXME_OPENMPTARGET need to remove tests for OpenMPTarget because in these cases
# the impl needs to use either Kokkos or tailored reducers
# which results in runtime memory errors.
if(KOKKOS_ENABLE_OPENMPTARGET)
  list(REMOVE_ITEM STDALGO_TEAM_SOURCES_B
    TestStdAlgorithmsTeamFindEnd.cpp
    TestStdAlgorithmsTeamFindFirstOf.cpp
    TestStdAlgorithmsTeamSearch.cpp
  )
endif()

# FIXME_OPENMPTARGET need to remove tests for OpenMPTarget because
# in these cases the impl needs to use either Kokkos or tailored reducers
# which results in runtime memory errors.
if(KOKKOS_ENABLE_OPENMPTARGET)
  list(REMOVE_ITEM STDALGO_TEAM_SOURCES_A
    TestStdAlgorithmsTeamAdjacentFind.cpp
    TestStdAlgorithmsTeamLexicographicalCompare.cpp
    TestStdAlgorithmsTeamMismatch.cpp
  )
endif()

foreach(ID A;B;C;D;E)
  KOKKOS_ADD_EXECUTABLE_AND_TEST(
    AlgorithmsUnitTest_StdSet_${ID}
    SOURCES
    UnitTestMain.cpp
    ${STDALGO_SOURCES_${ID}}
    )
endforeach()

<<<<<<< HEAD
foreach(ID A;F)
=======
foreach(ID A;B;C;D;E)
>>>>>>> 393abd3e
  KOKKOS_ADD_EXECUTABLE_AND_TEST(
    AlgorithmsUnitTest_StdSet_Team_${ID}
    SOURCES
    UnitTestMain.cpp
    ${STDALGO_TEAM_SOURCES_${ID}}
    )
endforeach()

# FIXME_OPENMPTARGET This test causes internal compiler errors as of 09/01/22
# when compiling for Intel's Xe-HP GPUs.
if(NOT (KOKKOS_ENABLE_OPENMPTARGET AND KOKKOS_CXX_COMPILER_ID STREQUAL IntelLLVM))
  KOKKOS_ADD_EXECUTABLE(
    AlgorithmsUnitTest_StdAlgoCompileOnly
    SOURCES TestStdAlgorithmsCompileOnly.cpp
  )
endif()<|MERGE_RESOLUTION|>--- conflicted
+++ resolved
@@ -154,7 +154,6 @@
     endforeach()
 
     # ------------------------------------------
-<<<<<<< HEAD
     # std team F
     # ------------------------------------------
     set(STDALGO_TEAM_SOURCES_F)
@@ -166,7 +165,9 @@
 	StdAlgorithmsTeamRotateCopy
       )
       list(APPEND STDALGO_TEAM_SOURCES_F Test${Name}.cpp)
-=======
+    endforeach()
+
+    # ------------------------------------------
     # std team E
     # ------------------------------------------
     set(STDALGO_TEAM_SOURCES_E)
@@ -224,7 +225,6 @@
 	StdAlgorithmsTeamFindFirstOf
       )
       list(APPEND STDALGO_TEAM_SOURCES_B Test${Name}.cpp)
->>>>>>> 393abd3e
     endforeach()
 
     # ------------------------------------------
@@ -331,11 +331,7 @@
     )
 endforeach()
 
-<<<<<<< HEAD
-foreach(ID A;F)
-=======
-foreach(ID A;B;C;D;E)
->>>>>>> 393abd3e
+foreach(ID A;B;C;D;E;F)
   KOKKOS_ADD_EXECUTABLE_AND_TEST(
     AlgorithmsUnitTest_StdSet_Team_${ID}
     SOURCES
