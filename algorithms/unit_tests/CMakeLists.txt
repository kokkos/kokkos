--- conflicted
+++ resolved
@@ -154,7 +154,6 @@
     endforeach()
 
     # ------------------------------------------
-<<<<<<< HEAD
     # std team M
     # ------------------------------------------
     set(STDALGO_TEAM_SOURCES_M)
@@ -167,7 +166,9 @@
 	StdAlgorithmsTeamSwapRanges
       )
       list(APPEND STDALGO_TEAM_SOURCES_M Test${Name}.cpp)
-=======
+    endforeach()
+
+    # ------------------------------------------
     # std team L
     # ------------------------------------------
     set(STDALGO_TEAM_SOURCES_L)
@@ -180,7 +181,6 @@
 	StdAlgorithmsTeamPartitionPoint
 	)
       list(APPEND STDALGO_TEAM_SOURCES_L Test${Name}.cpp)
->>>>>>> d458fdad
     endforeach()
 
     # ------------------------------------------
@@ -419,11 +419,7 @@
     )
 endforeach()
 
-<<<<<<< HEAD
-foreach(ID A;B;C;D;E;F;G;H;I;M)
-=======
-foreach(ID A;B;C;D;E;F;G;H;I;L)
->>>>>>> d458fdad
+foreach(ID A;B;C;D;E;F;G;H;I;L;M)
   KOKKOS_ADD_EXECUTABLE_AND_TEST(
     AlgorithmsUnitTest_StdSet_Team_${ID}
     SOURCES
