--- conflicted
+++ resolved
@@ -313,7 +313,6 @@
     )
 endforeach()
 
-<<<<<<< HEAD
 foreach(ID A;B;C;D)
   KOKKOS_ADD_EXECUTABLE_AND_TEST(
     UnitTest_StdSet_Team_${ID}
@@ -323,15 +322,6 @@
     )
 endforeach()
 
-# # FIXME_OPENMPTARGET This test causes internal compiler errors as of 09/01/22
-# # when compiling for Intel's Xe-HP GPUs.
-# if(NOT (KOKKOS_ENABLE_OPENMPTARGET AND KOKKOS_CXX_COMPILER_ID STREQUAL IntelLLVM))
-#   KOKKOS_ADD_EXECUTABLE(
-#     UnitTest_StdAlgoCompileOnly
-#     SOURCES TestStdAlgorithmsCompileOnly.cpp
-#   )
-# endif()
-=======
 # FIXME_OPENMPTARGET This test causes internal compiler errors as of 09/01/22
 # when compiling for Intel's Xe-HP GPUs.
 if(NOT (KOKKOS_ENABLE_OPENMPTARGET AND KOKKOS_CXX_COMPILER_ID STREQUAL IntelLLVM))
@@ -339,5 +329,4 @@
     AlgorithmsUnitTest_StdAlgoCompileOnly
     SOURCES TestStdAlgorithmsCompileOnly.cpp
   )
-endif()
->>>>>>> e94b5dd3
+endif()