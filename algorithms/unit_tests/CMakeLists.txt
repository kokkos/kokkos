
#Leave these here for now - I don't need transitive deps anyway
KOKKOS_INCLUDE_DIRECTORIES(${CMAKE_CURRENT_BINARY_DIR})
KOKKOS_INCLUDE_DIRECTORIES(REQUIRED_DURING_INSTALLATION_TESTING ${CMAKE_CURRENT_SOURCE_DIR})
KOKKOS_INCLUDE_DIRECTORIES(${CMAKE_CURRENT_SOURCE_DIR}/../src )
KOKKOS_INCLUDE_DIRECTORIES(${KOKKOS_SOURCE_DIR}/core/unit_test/category_files)


SET(ALGORITHM UnitTestMain.cpp)

foreach(Tag Threads;Serial;OpenMP;Cuda;HPX;HIP;SYCL;OpenMPTarget)
  string(TOUPPER ${Tag} DEVICE)
  string(TOLOWER ${Tag} dir)

  if(Kokkos_ENABLE_${DEVICE})
    set(dir ${CMAKE_CURRENT_BINARY_DIR}/${dir})
    file(MAKE_DIRECTORY ${dir})

    # ------------------------------------------
    # Sort
    # ------------------------------------------
    # Each of these inputs is an .hpp file.
    # Generate a .cpp file for each one that runs it on the current backend (Tag),
    # and add this .cpp file to the sources for UnitTest_RandomAndSort.
    set(ALGO_SORT_SOURCES)
    foreach(SOURCE_Input
	TestSort
	TestSortCustomComp
	TestBinSortA
	TestBinSortB
	TestNestedSort
      )
      set(file ${dir}/${SOURCE_Input}.cpp)
      # Write to a temporary intermediate file and call configure_file to avoid
      # updating timestamps triggering unnecessary rebuilds on subsequent cmake runs.
      file(WRITE ${dir}/dummy.cpp
        "#include <Test${Tag}_Category.hpp>\n"
        "#include <${SOURCE_Input}.hpp>\n"
        )
      configure_file(${dir}/dummy.cpp ${file})
      list(APPEND ALGO_SORT_SOURCES ${file})
    endforeach()

    # ------------------------------------------
    # Random
    # ------------------------------------------
    # do as above
    set(ALGO_RANDOM_SOURCES)
    foreach(SOURCE_Input
	TestRandom
      )
      set(file ${dir}/${SOURCE_Input}.cpp)
      file(WRITE ${dir}/dummy.cpp
        "#include <Test${Tag}_Category.hpp>\n"
        "#include <${SOURCE_Input}.hpp>\n"
        )
      configure_file(${dir}/dummy.cpp ${file})
      list(APPEND ALGO_RANDOM_SOURCES ${file})
    endforeach()

    # ------------------------------------------
    # std set A
    # ------------------------------------------
    set(STDALGO_SOURCES_A)
    foreach(Name
	StdReducers
	StdAlgorithmsConstraints
	RandomAccessIterator
	)
      list(APPEND STDALGO_SOURCES_A Test${Name}.cpp)
    endforeach()

    # ------------------------------------------
    # std set B
    # ------------------------------------------
    set(STDALGO_SOURCES_B)
    foreach(Name
	StdAlgorithmsCommon
	StdAlgorithmsMinMaxElementOps
	)
      list(APPEND STDALGO_SOURCES_B Test${Name}.cpp)
    endforeach()

    # ------------------------------------------
    # std set C
    # ------------------------------------------
    set(STDALGO_SOURCES_C)
    foreach(Name
	StdAlgorithmsCommon
	StdAlgorithmsLexicographicalCompare
	StdAlgorithmsForEach
	StdAlgorithmsFind
	StdAlgorithmsFindFirstOf
	StdAlgorithmsFindEnd
	StdAlgorithmsCount
	StdAlgorithmsEqual
	StdAlgorithmsAllAnyNoneOf
	StdAlgorithmsAdjacentFind
	StdAlgorithmsSearch
	StdAlgorithmsSearch_n
	StdAlgorithmsMismatch
	StdAlgorithmsMoveBackward
	)
      list(APPEND STDALGO_SOURCES_C Test${Name}.cpp)
    endforeach()

    # ------------------------------------------
    # std set D
    # ------------------------------------------
    set(STDALGO_SOURCES_D)
    foreach(Name
	StdAlgorithmsCommon
	StdAlgorithmsModOps
	StdAlgorithmsModSeqOps
	StdAlgorithmsReplace
	StdAlgorithmsReplaceIf
	StdAlgorithmsReplaceCopy
	StdAlgorithmsReplaceCopyIf
	StdAlgorithmsCopyIf
	StdAlgorithmsUnique
	StdAlgorithmsUniqueCopy
	StdAlgorithmsRemove
	StdAlgorithmsRemoveIf
	StdAlgorithmsRemoveCopy
	StdAlgorithmsRemoveCopyIf
	StdAlgorithmsRotate
	StdAlgorithmsRotateCopy
	StdAlgorithmsReverse
	StdAlgorithmsShiftLeft
	StdAlgorithmsShiftRight
	)
      list(APPEND STDALGO_SOURCES_D Test${Name}.cpp)
    endforeach()

    # ------------------------------------------
    # std set E
    # ------------------------------------------
    set(STDALGO_SOURCES_E)
    foreach(Name
	StdAlgorithmsCommon
	StdAlgorithmsIsSorted
	StdAlgorithmsIsSortedUntil
	StdAlgorithmsPartitioningOps
	StdAlgorithmsPartitionCopy
	StdAlgorithmsNumerics
	StdAlgorithmsAdjacentDifference
	StdAlgorithmsExclusiveScan
	StdAlgorithmsInclusiveScan
	StdAlgorithmsTransformUnaryOp
	StdAlgorithmsTransformExclusiveScan
	StdAlgorithmsTransformInclusiveScan
	)
      list(APPEND STDALGO_SOURCES_E Test${Name}.cpp)
    endforeach()

    # ------------------------------------------
<<<<<<< HEAD
    # std team E
    # ------------------------------------------
    set(STDALGO_TEAM_SOURCES_E)
    foreach(Name
	StdAlgorithmsCommon
	StdAlgorithmsTeamFill
	StdAlgorithmsTeamFill_n
	StdAlgorithmsTeamReplace
	StdAlgorithmsTeamReplaceIf
	StdAlgorithmsTeamReplaceCopy
	StdAlgorithmsTeamReplaceCopyIf
	)
      list(APPEND STDALGO_TEAM_SOURCES_E Test${Name}.cpp)
=======
    # std team D
    # ------------------------------------------
    set(STDALGO_TEAM_SOURCES_D)
    foreach(Name
	StdAlgorithmsCommon
	StdAlgorithmsTeamMinElement
	StdAlgorithmsTeamMaxElement
	StdAlgorithmsTeamMinMaxElement
	)
      list(APPEND STDALGO_TEAM_SOURCES_D Test${Name}.cpp)
    endforeach()

    # ------------------------------------------
    # std team C
    # ------------------------------------------
    set(STDALGO_TEAM_SOURCES_C)
    foreach(Name
	StdAlgorithmsCommon
	StdAlgorithmsTeamFind
	StdAlgorithmsTeamFindIf
	StdAlgorithmsTeamFindIfNot
	StdAlgorithmsTeamAllOf
	StdAlgorithmsTeamAnyOf
	StdAlgorithmsTeamNoneOf
	StdAlgorithmsTeamSearchN
	)
      list(APPEND STDALGO_TEAM_SOURCES_C Test${Name}.cpp)
    endforeach()

    # ------------------------------------------
    # std team B
    # ------------------------------------------
    set(STDALGO_TEAM_SOURCES_B)
    foreach(Name
	StdAlgorithmsCommon
	StdAlgorithmsTeamEqual
	StdAlgorithmsTeamSearch
	StdAlgorithmsTeamFindEnd
	StdAlgorithmsTeamFindFirstOf
      )
      list(APPEND STDALGO_TEAM_SOURCES_B Test${Name}.cpp)
>>>>>>> de4380e9
    endforeach()

    # ------------------------------------------
    # std team A
    # ------------------------------------------
    set(STDALGO_TEAM_SOURCES_A)
    foreach(Name
	StdAlgorithmsCommon
	StdAlgorithmsTeamAdjacentFind
	StdAlgorithmsTeamCount
	StdAlgorithmsTeamCountIf
	StdAlgorithmsTeamForEach
	StdAlgorithmsTeamForEachN
	StdAlgorithmsTeamLexicographicalCompare
	StdAlgorithmsTeamMismatch
      )
      list(APPEND STDALGO_TEAM_SOURCES_A Test${Name}.cpp)
    endforeach()

  endif()
endforeach()


# FIXME_OPENMPTARGET need to remove tests for OpenMPTarget because
# in these cases the impl needs to use either Kokkos or
# tailored reducers which results in runtime memory errors.
if(KOKKOS_ENABLE_OPENMPTARGET)
  list(REMOVE_ITEM STDALGO_TEAM_SOURCES_C
    TestStdAlgorithmsTeamFind.cpp
    TestStdAlgorithmsTeamFindIf.cpp
    TestStdAlgorithmsTeamFindIfNot.cpp
    TestStdAlgorithmsTeamAllOf.cpp
    TestStdAlgorithmsTeamAnyOf.cpp
    TestStdAlgorithmsTeamNoneOf.cpp
    TestStdAlgorithmsTeamSearchN.cpp
  )
endif()


# FIXME_OPENMPTARGET This test causes internal compiler errors as of 09/01/22
# when compiling for Intel's Xe-HP GPUs.
# FRIZZI: 04/26/2023: not sure if the compilation error is still applicable
# but we conservatively leave this guard on
if(NOT (KOKKOS_ENABLE_OPENMPTARGET AND KOKKOS_CXX_COMPILER_ID STREQUAL IntelLLVM))
  KOKKOS_ADD_EXECUTABLE_AND_TEST(
    UnitTest_Sort
    SOURCES
    UnitTestMain.cpp
    TestStdAlgorithmsCommon.cpp
    ${ALGO_SORT_SOURCES}
  )

  KOKKOS_ADD_EXECUTABLE_AND_TEST(
    UnitTest_Random
    SOURCES
    UnitTestMain.cpp
    ${ALGO_RANDOM_SOURCES}
  )
endif()

# FIXME_OPENMPTARGET: These tests cause internal compiler errors as of 09/01/22
# when compiling for Intel's Xe-HP GPUs.
if(KOKKOS_ENABLE_OPENMPTARGET AND KOKKOS_CXX_COMPILER_ID STREQUAL IntelLLVM)
  list(REMOVE_ITEM STDALGO_SOURCES_D
    TestStdAlgorithmsCopyIf.cpp
    TestStdAlgorithmsRemoveCopy.cpp
    TestStdAlgorithmsUnique.cpp
    TestStdAlgorithmsUniqueCopy.cpp
  )
  list(REMOVE_ITEM STDALGO_SOURCES_E
    TestStdAlgorithmsExclusiveScan.cpp
    TestStdAlgorithmsInclusiveScan.cpp
  )
endif()

# FIXME_OPENMPTARGET need to remove tests for OpenMPTarget because in these cases
# the impl needs to use either Kokkos or tailored reducers
# which results in runtime memory errors.
if(KOKKOS_ENABLE_OPENMPTARGET)
  list(REMOVE_ITEM STDALGO_TEAM_SOURCES_B
    TestStdAlgorithmsTeamFindEnd.cpp
    TestStdAlgorithmsTeamFindFirstOf.cpp
    TestStdAlgorithmsTeamSearch.cpp
  )
endif()

# FIXME_OPENMPTARGET need to remove tests for OpenMPTarget because
# in these cases the impl needs to use either Kokkos or tailored reducers
# which results in runtime memory errors.
if(KOKKOS_ENABLE_OPENMPTARGET)
  list(REMOVE_ITEM STDALGO_TEAM_SOURCES_A
    TestStdAlgorithmsTeamAdjacentFind.cpp
    TestStdAlgorithmsTeamLexicographicalCompare.cpp
    TestStdAlgorithmsTeamMismatch.cpp
  )
endif()

foreach(ID A;B;C;D;E)
  KOKKOS_ADD_EXECUTABLE_AND_TEST(
    AlgorithmsUnitTest_StdSet_${ID}
    SOURCES
    UnitTestMain.cpp
    ${STDALGO_SOURCES_${ID}}
    )
endforeach()

<<<<<<< HEAD
foreach(ID A;E)
=======
foreach(ID A;B;C;D)
>>>>>>> de4380e9
  KOKKOS_ADD_EXECUTABLE_AND_TEST(
    AlgorithmsUnitTest_StdSet_Team_${ID}
    SOURCES
    UnitTestMain.cpp
    ${STDALGO_TEAM_SOURCES_${ID}}
    )
endforeach()

# FIXME_OPENMPTARGET This test causes internal compiler errors as of 09/01/22
# when compiling for Intel's Xe-HP GPUs.
if(NOT (KOKKOS_ENABLE_OPENMPTARGET AND KOKKOS_CXX_COMPILER_ID STREQUAL IntelLLVM))
  KOKKOS_ADD_EXECUTABLE(
    AlgorithmsUnitTest_StdAlgoCompileOnly
    SOURCES TestStdAlgorithmsCompileOnly.cpp
  )
endif()<|MERGE_RESOLUTION|>--- conflicted
+++ resolved
@@ -154,7 +154,6 @@
     endforeach()
 
     # ------------------------------------------
-<<<<<<< HEAD
     # std team E
     # ------------------------------------------
     set(STDALGO_TEAM_SOURCES_E)
@@ -168,7 +167,9 @@
 	StdAlgorithmsTeamReplaceCopyIf
 	)
       list(APPEND STDALGO_TEAM_SOURCES_E Test${Name}.cpp)
-=======
+    endforeach()
+
+    # ------------------------------------------
     # std team D
     # ------------------------------------------
     set(STDALGO_TEAM_SOURCES_D)
@@ -210,7 +211,6 @@
 	StdAlgorithmsTeamFindFirstOf
       )
       list(APPEND STDALGO_TEAM_SOURCES_B Test${Name}.cpp)
->>>>>>> de4380e9
     endforeach()
 
     # ------------------------------------------
@@ -317,11 +317,7 @@
     )
 endforeach()
 
-<<<<<<< HEAD
-foreach(ID A;E)
-=======
-foreach(ID A;B;C;D)
->>>>>>> de4380e9
+foreach(ID A;B;C;D;E)
   KOKKOS_ADD_EXECUTABLE_AND_TEST(
     AlgorithmsUnitTest_StdSet_Team_${ID}
     SOURCES
