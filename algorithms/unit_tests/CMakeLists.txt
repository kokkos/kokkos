
#Leave these here for now - I don't need transitive deps anyway
KOKKOS_INCLUDE_DIRECTORIES(${CMAKE_CURRENT_BINARY_DIR})
KOKKOS_INCLUDE_DIRECTORIES(REQUIRED_DURING_INSTALLATION_TESTING ${CMAKE_CURRENT_SOURCE_DIR})
KOKKOS_INCLUDE_DIRECTORIES(${CMAKE_CURRENT_SOURCE_DIR}/../src )
KOKKOS_INCLUDE_DIRECTORIES(${KOKKOS_SOURCE_DIR}/core/unit_test/category_files)


SET(ALGORITHM UnitTestMain.cpp)

foreach(Tag Threads;Serial;OpenMP;Cuda;HPX;HIP;SYCL;OpenMPTarget)
  string(TOUPPER ${Tag} DEVICE)
  string(TOLOWER ${Tag} dir)

  if(Kokkos_ENABLE_${DEVICE})
    set(dir ${CMAKE_CURRENT_BINARY_DIR}/${dir})
    file(MAKE_DIRECTORY ${dir})

    # ------------------------------------------
    # Sort
    # ------------------------------------------
    # Each of these inputs is an .hpp file.
    # Generate a .cpp file for each one that runs it on the current backend (Tag),
    # and add this .cpp file to the sources for UnitTest_RandomAndSort.
    set(ALGO_SORT_SOURCES)
    foreach(SOURCE_Input
	TestSort
	TestSortCustomComp
	TestBinSortA
	TestBinSortB
	TestNestedSort
      )
      set(file ${dir}/${SOURCE_Input}.cpp)
      # Write to a temporary intermediate file and call configure_file to avoid
      # updating timestamps triggering unnecessary rebuilds on subsequent cmake runs.
      file(WRITE ${dir}/dummy.cpp
        "#include <Test${Tag}_Category.hpp>\n"
        "#include <${SOURCE_Input}.hpp>\n"
        )
      configure_file(${dir}/dummy.cpp ${file})
      list(APPEND ALGO_SORT_SOURCES ${file})
    endforeach()

    # ------------------------------------------
    # Random
    # ------------------------------------------
    # do as above
    set(ALGO_RANDOM_SOURCES)
    foreach(SOURCE_Input
	TestRandom
      )
      set(file ${dir}/${SOURCE_Input}.cpp)
      file(WRITE ${dir}/dummy.cpp
        "#include <Test${Tag}_Category.hpp>\n"
        "#include <${SOURCE_Input}.hpp>\n"
        )
      configure_file(${dir}/dummy.cpp ${file})
      list(APPEND ALGO_RANDOM_SOURCES ${file})
    endforeach()

    # ------------------------------------------
    # std set A
    # ------------------------------------------
    set(STDALGO_SOURCES_A)
    foreach(Name
	StdReducers
	StdAlgorithmsConstraints
	RandomAccessIterator
	)
      list(APPEND STDALGO_SOURCES_A Test${Name}.cpp)
    endforeach()

    # ------------------------------------------
    # std set B
    # ------------------------------------------
    set(STDALGO_SOURCES_B)
    foreach(Name
	StdAlgorithmsCommon
	StdAlgorithmsMinMaxElementOps
	)
      list(APPEND STDALGO_SOURCES_B Test${Name}.cpp)
    endforeach()

    # ------------------------------------------
    # std set C
    # ------------------------------------------
    set(STDALGO_SOURCES_C)
    foreach(Name
	StdAlgorithmsCommon
	StdAlgorithmsLexicographicalCompare
	StdAlgorithmsForEach
	StdAlgorithmsFind
	StdAlgorithmsFindFirstOf
	StdAlgorithmsFindEnd
	StdAlgorithmsCount
	StdAlgorithmsEqual
	StdAlgorithmsAllAnyNoneOf
	StdAlgorithmsAdjacentFind
	StdAlgorithmsSearch
	StdAlgorithmsSearch_n
	StdAlgorithmsMismatch
	StdAlgorithmsMoveBackward
	)
      list(APPEND STDALGO_SOURCES_C Test${Name}.cpp)
    endforeach()

    # ------------------------------------------
    # std set D
    # ------------------------------------------
    set(STDALGO_SOURCES_D)
    foreach(Name
	StdAlgorithmsCommon
	StdAlgorithmsModOps
	StdAlgorithmsModSeqOps
	StdAlgorithmsReplace
	StdAlgorithmsReplaceIf
	StdAlgorithmsReplaceCopy
	StdAlgorithmsReplaceCopyIf
	StdAlgorithmsCopyIf
	StdAlgorithmsUnique
	StdAlgorithmsUniqueCopy
	StdAlgorithmsRemove
	StdAlgorithmsRemoveIf
	StdAlgorithmsRemoveCopy
	StdAlgorithmsRemoveCopyIf
	StdAlgorithmsRotate
	StdAlgorithmsRotateCopy
	StdAlgorithmsReverse
	StdAlgorithmsShiftLeft
	StdAlgorithmsShiftRight
	)
      list(APPEND STDALGO_SOURCES_D Test${Name}.cpp)
    endforeach()

    # ------------------------------------------
    # std set E
    # ------------------------------------------
    set(STDALGO_SOURCES_E)
    foreach(Name
	StdAlgorithmsCommon
	StdAlgorithmsIsSorted
	StdAlgorithmsIsSortedUntil
	StdAlgorithmsPartitioningOps
	StdAlgorithmsPartitionCopy
	StdAlgorithmsNumerics
	StdAlgorithmsAdjacentDifference
	StdAlgorithmsExclusiveScan
	StdAlgorithmsInclusiveScan
	StdAlgorithmsTransformUnaryOp
	StdAlgorithmsTransformExclusiveScan
	StdAlgorithmsTransformInclusiveScan
	)
      list(APPEND STDALGO_SOURCES_E Test${Name}.cpp)
    endforeach()

    # ------------------------------------------
<<<<<<< HEAD
    # std team B
    # ------------------------------------------
    set(STDALGO_TEAM_SOURCES_B)
    foreach(Name
	StdAlgorithmsCommon
	StdAlgorithmsTeamEqual
	StdAlgorithmsTeamSearch
	StdAlgorithmsTeamFindEnd
	StdAlgorithmsTeamFindFirstOf

=======
    # std team A
    # ------------------------------------------
    set(STDALGO_TEAM_SOURCES_A)
    foreach(Name
	StdAlgorithmsCommon
	StdAlgorithmsTeamAdjacentFind
	StdAlgorithmsTeamCount
	StdAlgorithmsTeamCountIf
	StdAlgorithmsTeamForEach
	StdAlgorithmsTeamForEachN
	StdAlgorithmsTeamLexicographicalCompare
	StdAlgorithmsTeamMismatch
>>>>>>> 6d2005a5
      )
      list(APPEND STDALGO_TEAM_SOURCES_A Test${Name}.cpp)
    endforeach()

  endif()
endforeach()

# FIXME_OPENMPTARGET This test causes internal compiler errors as of 09/01/22
# when compiling for Intel's Xe-HP GPUs.
# FRIZZI: 04/26/2023: not sure if the compilation error is still applicable
# but we conservatively leave this guard on
if(NOT (KOKKOS_ENABLE_OPENMPTARGET AND KOKKOS_CXX_COMPILER_ID STREQUAL IntelLLVM))
  KOKKOS_ADD_EXECUTABLE_AND_TEST(
    UnitTest_Sort
    SOURCES
    UnitTestMain.cpp
    TestStdAlgorithmsCommon.cpp
    ${ALGO_SORT_SOURCES}
  )

  KOKKOS_ADD_EXECUTABLE_AND_TEST(
    UnitTest_Random
    SOURCES
    UnitTestMain.cpp
    ${ALGO_RANDOM_SOURCES}
  )
endif()

# FIXME_OPENMPTARGET: These tests cause internal compiler errors as of 09/01/22
# when compiling for Intel's Xe-HP GPUs.
if(KOKKOS_ENABLE_OPENMPTARGET AND KOKKOS_CXX_COMPILER_ID STREQUAL IntelLLVM)
  list(REMOVE_ITEM STDALGO_SOURCES_D
    TestStdAlgorithmsCopyIf.cpp
    TestStdAlgorithmsRemoveCopy.cpp
    TestStdAlgorithmsUnique.cpp
    TestStdAlgorithmsUniqueCopy.cpp
  )
  list(REMOVE_ITEM STDALGO_SOURCES_E
    TestStdAlgorithmsExclusiveScan.cpp
    TestStdAlgorithmsInclusiveScan.cpp
  )
endif()

<<<<<<< HEAD
# FIXME_OPENMPTARGET need to remove tests for OpenMPTarget because in these cases
# the impl needs to use either Kokkos or tailored reducers
# which results in runtime memory errors.
if(KOKKOS_ENABLE_OPENMPTARGET)
  list(REMOVE_ITEM STDALGO_TEAM_SOURCES_B
    TestStdAlgorithmsTeamFindEnd.cpp
    TestStdAlgorithmsTeamFindFirstOf.cpp
    TestStdAlgorithmsTeamSearch.cpp
  )
endif()

=======
# FIXME_OPENMPTARGET need to remove tests for OpenMPTarget because
# in these cases the impl needs to use either Kokkos or tailored reducers
# which results in runtime memory errors.
if(KOKKOS_ENABLE_OPENMPTARGET)
  list(REMOVE_ITEM STDALGO_TEAM_SOURCES_A
    TestStdAlgorithmsTeamAdjacentFind.cpp
    TestStdAlgorithmsTeamLexicographicalCompare.cpp
    TestStdAlgorithmsTeamMismatch.cpp
  )
endif()


>>>>>>> 6d2005a5
foreach(ID A;B;C;D;E)
  KOKKOS_ADD_EXECUTABLE_AND_TEST(
    AlgorithmsUnitTest_StdSet_${ID}
    SOURCES
    UnitTestMain.cpp
    ${STDALGO_SOURCES_${ID}}
    )
endforeach()

<<<<<<< HEAD
foreach(ID B)
  KOKKOS_ADD_EXECUTABLE_AND_TEST(
    UnitTest_StdSet_Team_${ID}
=======
foreach(ID A)
  KOKKOS_ADD_EXECUTABLE_AND_TEST(
    AlgorithmsUnitTest_StdSet_Team_${ID}
>>>>>>> 6d2005a5
    SOURCES
    UnitTestMain.cpp
    ${STDALGO_TEAM_SOURCES_${ID}}
    )
endforeach()

# FIXME_OPENMPTARGET This test causes internal compiler errors as of 09/01/22
# when compiling for Intel's Xe-HP GPUs.
if(NOT (KOKKOS_ENABLE_OPENMPTARGET AND KOKKOS_CXX_COMPILER_ID STREQUAL IntelLLVM))
  KOKKOS_ADD_EXECUTABLE(
    AlgorithmsUnitTest_StdAlgoCompileOnly
    SOURCES TestStdAlgorithmsCompileOnly.cpp
  )
endif()<|MERGE_RESOLUTION|>--- conflicted
+++ resolved
@@ -154,7 +154,6 @@
     endforeach()
 
     # ------------------------------------------
-<<<<<<< HEAD
     # std team B
     # ------------------------------------------
     set(STDALGO_TEAM_SOURCES_B)
@@ -164,8 +163,11 @@
 	StdAlgorithmsTeamSearch
 	StdAlgorithmsTeamFindEnd
 	StdAlgorithmsTeamFindFirstOf
-
-=======
+      )
+      list(APPEND STDALGO_TEAM_SOURCES_B Test${Name}.cpp)
+    endforeach()
+
+    # ------------------------------------------
     # std team A
     # ------------------------------------------
     set(STDALGO_TEAM_SOURCES_A)
@@ -178,7 +180,6 @@
 	StdAlgorithmsTeamForEachN
 	StdAlgorithmsTeamLexicographicalCompare
 	StdAlgorithmsTeamMismatch
->>>>>>> 6d2005a5
       )
       list(APPEND STDALGO_TEAM_SOURCES_A Test${Name}.cpp)
     endforeach()
@@ -222,7 +223,6 @@
   )
 endif()
 
-<<<<<<< HEAD
 # FIXME_OPENMPTARGET need to remove tests for OpenMPTarget because in these cases
 # the impl needs to use either Kokkos or tailored reducers
 # which results in runtime memory errors.
@@ -234,7 +234,6 @@
   )
 endif()
 
-=======
 # FIXME_OPENMPTARGET need to remove tests for OpenMPTarget because
 # in these cases the impl needs to use either Kokkos or tailored reducers
 # which results in runtime memory errors.
@@ -246,8 +245,6 @@
   )
 endif()
 
-
->>>>>>> 6d2005a5
 foreach(ID A;B;C;D;E)
   KOKKOS_ADD_EXECUTABLE_AND_TEST(
     AlgorithmsUnitTest_StdSet_${ID}
@@ -257,15 +254,9 @@
     )
 endforeach()
 
-<<<<<<< HEAD
-foreach(ID B)
-  KOKKOS_ADD_EXECUTABLE_AND_TEST(
-    UnitTest_StdSet_Team_${ID}
-=======
-foreach(ID A)
+foreach(ID A;B)
   KOKKOS_ADD_EXECUTABLE_AND_TEST(
     AlgorithmsUnitTest_StdSet_Team_${ID}
->>>>>>> 6d2005a5
     SOURCES
     UnitTestMain.cpp
     ${STDALGO_TEAM_SOURCES_${ID}}
