
#Leave these here for now - I don't need transitive deps anyway
KOKKOS_INCLUDE_DIRECTORIES(${CMAKE_CURRENT_BINARY_DIR})
KOKKOS_INCLUDE_DIRECTORIES(REQUIRED_DURING_INSTALLATION_TESTING ${CMAKE_CURRENT_SOURCE_DIR})
KOKKOS_INCLUDE_DIRECTORIES(${CMAKE_CURRENT_SOURCE_DIR}/../src )
KOKKOS_INCLUDE_DIRECTORIES(${KOKKOS_SOURCE_DIR}/core/unit_test/category_files)


SET(ALGORITHM UnitTestMain.cpp)

foreach(Tag Threads;Serial;OpenMP;Cuda;HPX;HIP;SYCL;OpenMPTarget)
  string(TOUPPER ${Tag} DEVICE)
  string(TOLOWER ${Tag} dir)

  if(Kokkos_ENABLE_${DEVICE})
    set(dir ${CMAKE_CURRENT_BINARY_DIR}/${dir})
    file(MAKE_DIRECTORY ${dir})

    # ------------------------------------------
    # Sort
    # ------------------------------------------
    # Each of these inputs is an .hpp file.
    # Generate a .cpp file for each one that runs it on the current backend (Tag),
    # and add this .cpp file to the sources for UnitTest_RandomAndSort.
    set(ALGO_SORT_SOURCES)
    foreach(SOURCE_Input
	TestSort
	TestSortCustomComp
	TestBinSortA
	TestBinSortB
	TestNestedSort
      )
      set(file ${dir}/${SOURCE_Input}.cpp)
      # Write to a temporary intermediate file and call configure_file to avoid
      # updating timestamps triggering unnecessary rebuilds on subsequent cmake runs.
      file(WRITE ${dir}/dummy.cpp
        "#include <Test${Tag}_Category.hpp>\n"
        "#include <${SOURCE_Input}.hpp>\n"
        )
      configure_file(${dir}/dummy.cpp ${file})
      list(APPEND ALGO_SORT_SOURCES ${file})
    endforeach()

    # ------------------------------------------
    # Random
    # ------------------------------------------
    # do as above
    set(ALGO_RANDOM_SOURCES)
    foreach(SOURCE_Input
	TestRandom
      )
      set(file ${dir}/${SOURCE_Input}.cpp)
      file(WRITE ${dir}/dummy.cpp
        "#include <Test${Tag}_Category.hpp>\n"
        "#include <${SOURCE_Input}.hpp>\n"
        )
      configure_file(${dir}/dummy.cpp ${file})
      list(APPEND ALGO_RANDOM_SOURCES ${file})
    endforeach()

    # ------------------------------------------
    # std set A
    # ------------------------------------------
    set(STDALGO_SOURCES_A)
    foreach(Name
	StdReducers
	StdAlgorithmsConstraints
	RandomAccessIterator
	)
      list(APPEND STDALGO_SOURCES_A Test${Name}.cpp)
    endforeach()

    # ------------------------------------------
    # std set B
    # ------------------------------------------
    set(STDALGO_SOURCES_B)
    foreach(Name
	StdAlgorithmsCommon
	StdAlgorithmsMinMaxElementOps
	)
      list(APPEND STDALGO_SOURCES_B Test${Name}.cpp)
    endforeach()

    # ------------------------------------------
    # std set C
    # ------------------------------------------
    set(STDALGO_SOURCES_C)
    foreach(Name
	StdAlgorithmsCommon
	StdAlgorithmsLexicographicalCompare
	StdAlgorithmsForEach
	StdAlgorithmsFind
	StdAlgorithmsFindFirstOf
	StdAlgorithmsFindEnd
	StdAlgorithmsCount
	StdAlgorithmsEqual
	StdAlgorithmsAllAnyNoneOf
	StdAlgorithmsAdjacentFind
	StdAlgorithmsSearch
	StdAlgorithmsSearch_n
	StdAlgorithmsMismatch
	StdAlgorithmsMoveBackward
	)
      list(APPEND STDALGO_SOURCES_C Test${Name}.cpp)
    endforeach()

    # ------------------------------------------
    # std set D
    # ------------------------------------------
    set(STDALGO_SOURCES_D)
    foreach(Name
	StdAlgorithmsCommon
	StdAlgorithmsModOps
	StdAlgorithmsModSeqOps
	StdAlgorithmsReplace
	StdAlgorithmsReplaceIf
	StdAlgorithmsReplaceCopy
	StdAlgorithmsReplaceCopyIf
	StdAlgorithmsCopyIf
	StdAlgorithmsUnique
	StdAlgorithmsUniqueCopy
	StdAlgorithmsRemove
	StdAlgorithmsRemoveIf
	StdAlgorithmsRemoveCopy
	StdAlgorithmsRemoveCopyIf
	StdAlgorithmsRotate
	StdAlgorithmsRotateCopy
	StdAlgorithmsReverse
	StdAlgorithmsShiftLeft
	StdAlgorithmsShiftRight
	)
      list(APPEND STDALGO_SOURCES_D Test${Name}.cpp)
    endforeach()

    # ------------------------------------------
    # std set E
    # ------------------------------------------
    set(STDALGO_SOURCES_E)
    foreach(Name
	StdAlgorithmsCommon
	StdAlgorithmsIsSorted
	StdAlgorithmsIsSortedUntil
	StdAlgorithmsPartitioningOps
	StdAlgorithmsPartitionCopy
	StdAlgorithmsNumerics
	StdAlgorithmsAdjacentDifference
	StdAlgorithmsExclusiveScan
	StdAlgorithmsInclusiveScan
	StdAlgorithmsTransformUnaryOp
	StdAlgorithmsTransformExclusiveScan
	StdAlgorithmsTransformInclusiveScan
	)
      list(APPEND STDALGO_SOURCES_E Test${Name}.cpp)
    endforeach()

    # ------------------------------------------
<<<<<<< HEAD
    # std team Q
    # ------------------------------------------
    set(STDALGO_TEAM_SOURCES_Q)
    foreach(Name
	StdAlgorithmsCommon
	StdAlgorithmsTeamInclusiveScan
	StdAlgorithmsTeamTransformInclusiveScan
      )
      list(APPEND STDALGO_TEAM_SOURCES_Q Test${Name}.cpp)
=======
    # std team P
    # ------------------------------------------
    set(STDALGO_TEAM_SOURCES_P)
    foreach(Name
	StdAlgorithmsCommon
	StdAlgorithmsTeamExclusiveScan
	StdAlgorithmsTeamTransformExclusiveScan
      )
      list(APPEND STDALGO_TEAM_SOURCES_P Test${Name}.cpp)
    endforeach()

    # ------------------------------------------
    # std team M
    # ------------------------------------------
    set(STDALGO_TEAM_SOURCES_M)
    foreach(Name
	StdAlgorithmsCommon
	StdAlgorithmsTeamTransformUnaryOp
	StdAlgorithmsTeamTransformBinaryOp
	StdAlgorithmsTeamGenerate
	StdAlgorithmsTeamGenerate_n
	StdAlgorithmsTeamSwapRanges
      )
      list(APPEND STDALGO_TEAM_SOURCES_M Test${Name}.cpp)
    endforeach()

    # ------------------------------------------
    # std team L
    # ------------------------------------------
    set(STDALGO_TEAM_SOURCES_L)
    foreach(Name
	StdAlgorithmsCommon
	StdAlgorithmsTeamIsSorted
	StdAlgorithmsTeamIsSortedUntil
	StdAlgorithmsTeamIsPartitioned
	StdAlgorithmsTeamPartitionCopy
	StdAlgorithmsTeamPartitionPoint
	)
      list(APPEND STDALGO_TEAM_SOURCES_L Test${Name}.cpp)
>>>>>>> 0bf937cd
    endforeach()

    # ------------------------------------------
    # std team I
    # ------------------------------------------
    set(STDALGO_TEAM_SOURCES_I)
    foreach(Name
	StdAlgorithmsCommon
	StdAlgorithmsTeamUnique
	StdAlgorithmsTeamAdjacentDifference
	StdAlgorithmsTeamReduce
	StdAlgorithmsTeamTransformReduce
	)
      list(APPEND STDALGO_TEAM_SOURCES_I Test${Name}.cpp)
    endforeach()

    # ------------------------------------------
    # std team H
    # ------------------------------------------
    set(STDALGO_TEAM_SOURCES_H)
    foreach(Name
	StdAlgorithmsCommon
	StdAlgorithmsTeamCopy
	StdAlgorithmsTeamCopy_n
	StdAlgorithmsTeamCopyBackward
	StdAlgorithmsTeamCopyIf
	StdAlgorithmsTeamUniqueCopy
	StdAlgorithmsTeamRemove
	StdAlgorithmsTeamRemoveIf
	StdAlgorithmsTeamRemoveCopy
	StdAlgorithmsTeamRemoveCopyIf
	)
      list(APPEND STDALGO_TEAM_SOURCES_H Test${Name}.cpp)
    endforeach()

    # ------------------------------------------
    # std team G
    # ------------------------------------------
    set(STDALGO_TEAM_SOURCES_G)
    foreach(Name
	StdAlgorithmsCommon
	StdAlgorithmsTeamMove
	StdAlgorithmsTeamMoveBackward
	StdAlgorithmsTeamShiftLeft
	StdAlgorithmsTeamShiftRight
	)
      list(APPEND STDALGO_TEAM_SOURCES_G Test${Name}.cpp)
    endforeach()

    # ------------------------------------------
    # std team F
    # ------------------------------------------
    set(STDALGO_TEAM_SOURCES_F)
    foreach(Name
	StdAlgorithmsCommon
	StdAlgorithmsTeamReverse
	StdAlgorithmsTeamReverseCopy
	StdAlgorithmsTeamRotate
	StdAlgorithmsTeamRotateCopy
      )
      list(APPEND STDALGO_TEAM_SOURCES_F Test${Name}.cpp)
    endforeach()

    # ------------------------------------------
    # std team E
    # ------------------------------------------
    set(STDALGO_TEAM_SOURCES_E)
    foreach(Name
	StdAlgorithmsCommon
	StdAlgorithmsTeamFill
	StdAlgorithmsTeamFill_n
	StdAlgorithmsTeamReplace
	StdAlgorithmsTeamReplaceIf
	StdAlgorithmsTeamReplaceCopy
	StdAlgorithmsTeamReplaceCopyIf
	)
      list(APPEND STDALGO_TEAM_SOURCES_E Test${Name}.cpp)
    endforeach()

    # ------------------------------------------
    # std team D
    # ------------------------------------------
    set(STDALGO_TEAM_SOURCES_D)
    foreach(Name
	StdAlgorithmsCommon
	StdAlgorithmsTeamMinElement
	StdAlgorithmsTeamMaxElement
	StdAlgorithmsTeamMinMaxElement
	)
      list(APPEND STDALGO_TEAM_SOURCES_D Test${Name}.cpp)
    endforeach()

    # ------------------------------------------
    # std team C
    # ------------------------------------------
    set(STDALGO_TEAM_SOURCES_C)
    foreach(Name
	StdAlgorithmsCommon
	StdAlgorithmsTeamFind
	StdAlgorithmsTeamFindIf
	StdAlgorithmsTeamFindIfNot
	StdAlgorithmsTeamAllOf
	StdAlgorithmsTeamAnyOf
	StdAlgorithmsTeamNoneOf
	StdAlgorithmsTeamSearchN
	)
      list(APPEND STDALGO_TEAM_SOURCES_C Test${Name}.cpp)
    endforeach()

    # ------------------------------------------
    # std team B
    # ------------------------------------------
    set(STDALGO_TEAM_SOURCES_B)
    foreach(Name
	StdAlgorithmsCommon
	StdAlgorithmsTeamEqual
	StdAlgorithmsTeamSearch
	StdAlgorithmsTeamFindEnd
	StdAlgorithmsTeamFindFirstOf
      )
      list(APPEND STDALGO_TEAM_SOURCES_B Test${Name}.cpp)
    endforeach()

    # ------------------------------------------
    # std team A
    # ------------------------------------------
    set(STDALGO_TEAM_SOURCES_A)
    foreach(Name
	StdAlgorithmsCommon
	StdAlgorithmsTeamAdjacentFind
	StdAlgorithmsTeamCount
	StdAlgorithmsTeamCountIf
	StdAlgorithmsTeamForEach
	StdAlgorithmsTeamForEachN
	StdAlgorithmsTeamLexicographicalCompare
	StdAlgorithmsTeamMismatch
      )
      list(APPEND STDALGO_TEAM_SOURCES_A Test${Name}.cpp)
    endforeach()

  endif()
endforeach()

# FIXME_OPENMPTARGET remove tests for OpenMPTarget because in these cases
# the impl needs to use either Kokkos or tailored reducers
# which results in runtime memory errors.
if(KOKKOS_ENABLE_OPENMPTARGET)
  list(REMOVE_ITEM STDALGO_TEAM_SOURCES_L
    TestStdAlgorithmsTeamIsPartitioned.cpp
    TestStdAlgorithmsTeamPartitionPoint.cpp
    TestStdAlgorithmsTeamPartitionCopy.cpp
  )
endif()

# FIXME_OPENMPTARGET need to remove tests for OpenMPTarget because
# in these cases the impl needs to use either Kokkos or
# tailored reducers which results in runtime memory errors.
if(KOKKOS_ENABLE_OPENMPTARGET)
  list(REMOVE_ITEM STDALGO_TEAM_SOURCES_C
    TestStdAlgorithmsTeamFind.cpp
    TestStdAlgorithmsTeamFindIf.cpp
    TestStdAlgorithmsTeamFindIfNot.cpp
    TestStdAlgorithmsTeamAllOf.cpp
    TestStdAlgorithmsTeamAnyOf.cpp
    TestStdAlgorithmsTeamNoneOf.cpp
    TestStdAlgorithmsTeamSearchN.cpp
  )
endif()

# FIXME_OPENMPTARGET This test causes internal compiler errors as of 09/01/22
# when compiling for Intel's Xe-HP GPUs.
# FRIZZI: 04/26/2023: not sure if the compilation error is still applicable
# but we conservatively leave this guard on
if(NOT (KOKKOS_ENABLE_OPENMPTARGET AND KOKKOS_CXX_COMPILER_ID STREQUAL IntelLLVM))
  KOKKOS_ADD_EXECUTABLE_AND_TEST(
    UnitTest_Sort
    SOURCES
    UnitTestMain.cpp
    TestStdAlgorithmsCommon.cpp
    ${ALGO_SORT_SOURCES}
  )

  KOKKOS_ADD_EXECUTABLE_AND_TEST(
    UnitTest_Random
    SOURCES
    UnitTestMain.cpp
    ${ALGO_RANDOM_SOURCES}
  )
endif()

# FIXME_OPENMPTARGET: These tests cause internal compiler errors as of 09/01/22
# when compiling for Intel's Xe-HP GPUs.
if(KOKKOS_ENABLE_OPENMPTARGET AND KOKKOS_CXX_COMPILER_ID STREQUAL IntelLLVM)
  list(REMOVE_ITEM STDALGO_SOURCES_D
    TestStdAlgorithmsCopyIf.cpp
    TestStdAlgorithmsRemoveCopy.cpp
    TestStdAlgorithmsUnique.cpp
    TestStdAlgorithmsUniqueCopy.cpp
  )
  list(REMOVE_ITEM STDALGO_SOURCES_E
    TestStdAlgorithmsExclusiveScan.cpp
    TestStdAlgorithmsInclusiveScan.cpp
  )
endif()

# FIXME_OPENMPTARGET remove tests for OpenMPTarget
# causing failures for various reasons
if(KOKKOS_ENABLE_OPENMPTARGET)
  # the following use either Kokkos or tailored reducers
  # which results in runtime memory errors.
  list(REMOVE_ITEM STDALGO_TEAM_SOURCES_B
    TestStdAlgorithmsTeamFindEnd.cpp
    TestStdAlgorithmsTeamFindFirstOf.cpp
    TestStdAlgorithmsTeamSearch.cpp
  )

  list(REMOVE_ITEM STDALGO_TEAM_SOURCES_A
    TestStdAlgorithmsTeamAdjacentFind.cpp
    TestStdAlgorithmsTeamLexicographicalCompare.cpp
    TestStdAlgorithmsTeamMismatch.cpp
  )

  # this causes an illegal memory access if team_members_have_matching_result
  # is called
  list(REMOVE_ITEM STDALGO_TEAM_SOURCES_M
    TestStdAlgorithmsTeamTransformBinaryOp.cpp
  )
endif()

foreach(ID A;B;C;D;E)
  KOKKOS_ADD_EXECUTABLE_AND_TEST(
    AlgorithmsUnitTest_StdSet_${ID}
    SOURCES
    UnitTestMain.cpp
    ${STDALGO_SOURCES_${ID}}
    )
endforeach()

<<<<<<< HEAD
foreach(ID A;B;C;D;E;F;G;H;I;Q)
=======
foreach(ID A;B;C;D;E;F;G;H;I;L;M;P)
>>>>>>> 0bf937cd
  KOKKOS_ADD_EXECUTABLE_AND_TEST(
    AlgorithmsUnitTest_StdSet_Team_${ID}
    SOURCES
    UnitTestMain.cpp
    ${STDALGO_TEAM_SOURCES_${ID}}
    )
endforeach()

# FIXME_OPENMPTARGET This test causes internal compiler errors as of 09/01/22
# when compiling for Intel's Xe-HP GPUs.
if(NOT (KOKKOS_ENABLE_OPENMPTARGET AND KOKKOS_CXX_COMPILER_ID STREQUAL IntelLLVM))
  KOKKOS_ADD_EXECUTABLE(
    AlgorithmsUnitTest_StdAlgoCompileOnly
    SOURCES TestStdAlgorithmsCompileOnly.cpp
  )
endif()<|MERGE_RESOLUTION|>--- conflicted
+++ resolved
@@ -154,7 +154,6 @@
     endforeach()
 
     # ------------------------------------------
-<<<<<<< HEAD
     # std team Q
     # ------------------------------------------
     set(STDALGO_TEAM_SOURCES_Q)
@@ -164,7 +163,9 @@
 	StdAlgorithmsTeamTransformInclusiveScan
       )
       list(APPEND STDALGO_TEAM_SOURCES_Q Test${Name}.cpp)
-=======
+    endforeach()
+
+    # ------------------------------------------
     # std team P
     # ------------------------------------------
     set(STDALGO_TEAM_SOURCES_P)
@@ -204,7 +205,6 @@
 	StdAlgorithmsTeamPartitionPoint
 	)
       list(APPEND STDALGO_TEAM_SOURCES_L Test${Name}.cpp)
->>>>>>> 0bf937cd
     endforeach()
 
     # ------------------------------------------
@@ -443,11 +443,7 @@
     )
 endforeach()
 
-<<<<<<< HEAD
-foreach(ID A;B;C;D;E;F;G;H;I;Q)
-=======
-foreach(ID A;B;C;D;E;F;G;H;I;L;M;P)
->>>>>>> 0bf937cd
+foreach(ID A;B;C;D;E;F;G;H;I;L;M;P;Q)
   KOKKOS_ADD_EXECUTABLE_AND_TEST(
     AlgorithmsUnitTest_StdSet_Team_${ID}
     SOURCES
