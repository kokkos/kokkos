--- conflicted
+++ resolved
@@ -154,7 +154,6 @@
     endforeach()
 
     # ------------------------------------------
-<<<<<<< HEAD
     # std team M
     # ------------------------------------------
     set(STDALGO_TEAM_SOURCES_M)
@@ -167,7 +166,9 @@
 	StdAlgorithmsTeamSwapRanges
       )
       list(APPEND STDALGO_TEAM_SOURCES_M Test${Name}.cpp)
-=======
+    endforeach()
+
+    # ------------------------------------------
     # std team F
     # ------------------------------------------
     set(STDALGO_TEAM_SOURCES_F)
@@ -239,7 +240,6 @@
 	StdAlgorithmsTeamFindFirstOf
       )
       list(APPEND STDALGO_TEAM_SOURCES_B Test${Name}.cpp)
->>>>>>> fd774d91
     endforeach()
 
     # ------------------------------------------
@@ -346,11 +346,7 @@
     )
 endforeach()
 
-<<<<<<< HEAD
-foreach(ID A;M)
-=======
-foreach(ID A;B;C;D;E;F)
->>>>>>> fd774d91
+foreach(ID A;B;C;D;E;F;M)
   KOKKOS_ADD_EXECUTABLE_AND_TEST(
     AlgorithmsUnitTest_StdSet_Team_${ID}
     SOURCES
