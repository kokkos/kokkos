//@HEADER
// ************************************************************************
//
//                        Kokkos v. 4.0
//       Copyright (2022) National Technology & Engineering
//               Solutions of Sandia, LLC (NTESS).
//
// Under the terms of Contract DE-NA0003525 with NTESS,
// the U.S. Government retains certain rights in this software.
//
// Part of Kokkos, under the Apache License v2.0 with LLVM Exceptions.
// See https://kokkos.org/LICENSE for license information.
// SPDX-License-Identifier: Apache-2.0 WITH LLVM-exception
//
//@HEADER

#ifndef KOKKOS_ALGORITHMS_UNITTESTS_TEST_STD_ALGOS_COMMON_HPP
#define KOKKOS_ALGORITHMS_UNITTESTS_TEST_STD_ALGOS_COMMON_HPP

#include <gtest/gtest.h>
#include <Kokkos_Core.hpp>
#include <Kokkos_StdAlgorithms.hpp>
#include <Kokkos_Random.hpp>
#include <TestStdAlgorithmsHelperFunctors.hpp>
#include <utility>
#include <numeric>
#include <random>

namespace Test {
namespace stdalgos {

using exespace = Kokkos::DefaultExecutionSpace;

//
// tags
//
struct DynamicTag {};
struct DynamicLayoutLeftTag {};
struct DynamicLayoutRightTag {};

// these are for rank-1
struct StridedTwoTag {};
struct StridedThreeTag {};

// these are for rank-2
struct StridedTwoRowsTag {};
struct StridedThreeRowsTag {};

#ifndef _WIN32
const std::vector<int> teamSizesToTest = {1, 2, 23, 77, 123};
#else
// avoid timeouts in AppVeyor CI
const std::vector<int> teamSizesToTest = {1, 2, 23};
#endif

// map of scenarios where the key is a description
// and the value is the extent
const std::map<std::string, std::size_t> default_scenarios = {
    {"empty", 0},          {"one-element", 1}, {"two-elements-a", 2},
    {"two-elements-b", 2}, {"small-a", 9},     {"small-b", 13},
    {"medium-a", 1003},    {"medium-b", 1003}, {"large-a", 101513},
    {"large-b", 101513}};

// see cpp file for these functions
std::string view_tag_to_string(DynamicTag);
std::string view_tag_to_string(DynamicLayoutLeftTag);
std::string view_tag_to_string(DynamicLayoutRightTag);
std::string view_tag_to_string(StridedTwoTag);
std::string view_tag_to_string(StridedThreeTag);
std::string view_tag_to_string(StridedTwoRowsTag);
std::string view_tag_to_string(StridedThreeRowsTag);

//
// overload set for create_view for rank1
//

// dynamic
template <class ValueType>
auto create_view(DynamicTag, std::size_t ext, const std::string label) {
  using view_t = Kokkos::View<ValueType*>;
  view_t view{label + "_" + view_tag_to_string(DynamicTag{}), ext};
  return view;
}

// dynamic layout left
template <class ValueType>
auto create_view(DynamicLayoutLeftTag, std::size_t ext,
                 const std::string label) {
  using view_t = Kokkos::View<ValueType*, Kokkos::LayoutLeft>;
  view_t view{label + "_" + view_tag_to_string(DynamicLayoutLeftTag{}), ext};
  return view;
}

// dynamic layout right
template <class ValueType>
auto create_view(DynamicLayoutRightTag, std::size_t ext,
                 const std::string label) {
  using view_t = Kokkos::View<ValueType*, Kokkos::LayoutRight>;
  view_t view{label + "_" + view_tag_to_string(DynamicLayoutRightTag{}), ext};
  return view;
}

// stride2
template <class ValueType>
auto create_view(StridedTwoTag, std::size_t ext, const std::string label) {
  using view_t = Kokkos::View<ValueType*, Kokkos::LayoutStride>;
  Kokkos::LayoutStride layout{ext, 2};
  view_t view{label + "_" + view_tag_to_string(StridedTwoTag{}), layout};
  return view;
}

// stride3
template <class ValueType>
auto create_view(StridedThreeTag, std::size_t ext, const std::string label) {
  using view_t = Kokkos::View<ValueType*, Kokkos::LayoutStride>;
  Kokkos::LayoutStride layout{ext, 3};
  view_t view{label + "_" + view_tag_to_string(StridedThreeTag{}), layout};
  return view;
}

//
// overload set for create_view for rank2
//

// dynamic
template <class ValueType>
auto create_view(DynamicTag, std::size_t ext0, std::size_t ext1,
                 const std::string label) {
  using view_t = Kokkos::View<ValueType**>;
  view_t view{label + "_" + view_tag_to_string(DynamicTag{}), ext0, ext1};
  return view;
}

// dynamic layout left
template <class ValueType>
auto create_view(DynamicLayoutLeftTag, std::size_t ext0, std::size_t ext1,
                 const std::string label) {
  using view_t = Kokkos::View<ValueType**, Kokkos::LayoutLeft>;
  view_t view{label + "_" + view_tag_to_string(DynamicLayoutLeftTag{}), ext0,
              ext1};
  return view;
}

// dynamic layout right
template <class ValueType>
auto create_view(DynamicLayoutRightTag, std::size_t ext0, std::size_t ext1,
                 const std::string label) {
  using view_t = Kokkos::View<ValueType**, Kokkos::LayoutRight>;
  view_t view{label + "_" + view_tag_to_string(DynamicLayoutRightTag{}), ext0,
              ext1};
  return view;
}

// stride2rows
template <class ValueType>
auto create_view(StridedTwoRowsTag, std::size_t ext0, std::size_t ext1,
                 const std::string label) {
  using view_t = Kokkos::View<ValueType**, Kokkos::LayoutStride>;
  Kokkos::LayoutStride layout{ext0, 2, ext1, ext0 * 2};
  view_t view{label + "_" + view_tag_to_string(StridedTwoRowsTag{}), layout};
  return view;
}

// stride3rows
template <class ValueType>
auto create_view(StridedThreeRowsTag, std::size_t ext0, std::size_t ext1,
                 const std::string label) {
  using view_t = Kokkos::View<ValueType**, Kokkos::LayoutStride>;
  Kokkos::LayoutStride layout{ext0, 3, ext1, ext0 * 3};
  view_t view{label + "_" + view_tag_to_string(StridedThreeRowsTag{}), layout};
  return view;
}

template <class ViewType>
std::enable_if_t<
  ViewType::rank == 1,
  Kokkos::View<typename ViewType::value_type*, typename ViewType::execution_space>
  >
create_deep_copyable_compatible_view_with_same_extent(ViewType view) {
  using result_t         = Kokkos::View<typename ViewType::value_type*,
                                typename ViewType::execution_space>;
  const std::size_t ext0 = view.extent(0);
  return result_t{"view_dc", ext0};
}

<<<<<<< HEAD
template <class ViewType>
std::enable_if_t<ViewType::rank == 2,
   Kokkos::View<typename ViewType::value_type**, typename ViewType::execution_space>
		 >
=======
template <class ViewType, std::enable_if_t<ViewType::rank == 2, int> = 0>
Kokkos::View<typename ViewType::value_type**,
             typename ViewType::execution_space>
>>>>>>> 6fd5d159
create_deep_copyable_compatible_view_with_same_extent(ViewType view) {
  using result_t         = Kokkos::View<typename ViewType::value_type**,
                                typename ViewType::execution_space>;
  const std::size_t ext0 = view.extent(0);
  const std::size_t ext1 = view.extent(1);
  return result_t{"view_dc", ext0, ext1};
}

template <class ViewType>
auto create_deep_copyable_compatible_clone(ViewType view) {
  auto view_dc    = create_deep_copyable_compatible_view_with_same_extent(view);
  using view_dc_t = decltype(view_dc);
  if constexpr (ViewType::rank == 1) {
    CopyFunctor<ViewType, view_dc_t> F1(view, view_dc);
    Kokkos::parallel_for("copy", view.extent(0), F1);
  } else {
    static_assert(ViewType::rank == 2, "Only rank 1 or 2 supported.");
    CopyFunctorRank2<ViewType, view_dc_t> F1(view, view_dc);
    Kokkos::parallel_for("copy", view.extent(0) * view.extent(1), F1);
  }
  return view_dc;
}

//
// others
//

template <class ValueType1, class ValueType2>
auto make_bounds(const ValueType1& lower, const ValueType2 upper) {
  return Kokkos::pair<ValueType1, ValueType2>{lower, upper};
}

#if defined(__GNUC__) && __GNUC__ == 8

// GCC 8 doesn't come with reduce, transform_reduce, exclusive_scan,
// inclusive_scan, transform_exclusive_scan and transform_inclusive_scan so here
// are simplified versions of them, only for testing purpose

template <class InputIterator, class ValueType, class BinaryOp>
ValueType testing_reduce(InputIterator first, InputIterator last,
                         ValueType initIn, BinaryOp binOp) {
  using value_type = std::remove_const_t<ValueType>;
  value_type init  = initIn;

  while (last - first >= 4) {
    ValueType v1 = binOp(first[0], first[1]);
    ValueType v2 = binOp(first[2], first[3]);
    ValueType v3 = binOp(v1, v2);
    init         = binOp(init, v3);
    first += 4;
  }

  for (; first != last; ++first) {
    init = binOp(init, *first);
  }

  return init;
}

template <class InputIterator, class ValueType>
ValueType testing_reduce(InputIterator first, InputIterator last,
                         ValueType init) {
  return testing_reduce(
      first, last, init,
      [](const ValueType& lhs, const ValueType& rhs) { return lhs + rhs; });
}

template <class InputIterator>
auto testing_reduce(InputIterator first, InputIterator last) {
  using ValueType = typename InputIterator::value_type;
  return testing_reduce(
      first, last, ValueType{},
      [](const ValueType& lhs, const ValueType& rhs) { return lhs + rhs; });
}

template <class InputIterator1, class InputIterator2, class ValueType,
          class BinaryJoiner, class BinaryTransform>
ValueType testing_transform_reduce(InputIterator1 first1, InputIterator1 last1,
                                   InputIterator2 first2, ValueType initIn,
                                   BinaryJoiner binJoiner,
                                   BinaryTransform binTransform) {
  using value_type = std::remove_const_t<ValueType>;
  value_type init  = initIn;

  while (last1 - first1 >= 4) {
    ValueType v1 = binJoiner(binTransform(first1[0], first2[0]),
                             binTransform(first1[1], first2[1]));

    ValueType v2 = binJoiner(binTransform(first1[2], first2[2]),
                             binTransform(first1[3], first2[3]));

    ValueType v3 = binJoiner(v1, v2);
    init         = binJoiner(init, v3);

    first1 += 4;
    first2 += 4;
  }

  for (; first1 != last1; ++first1, ++first2) {
    init = binJoiner(init, binTransform(*first1, *first2));
  }

  return init;
}

template <class InputIterator1, class InputIterator2, class ValueType>
ValueType testing_transform_reduce(InputIterator1 first1, InputIterator1 last1,
                                   InputIterator2 first2, ValueType init) {
  return testing_transform_reduce(
      first1, last1, first2, init,
      [](const ValueType& lhs, const ValueType& rhs) { return lhs + rhs; },
      [](const ValueType& lhs, const ValueType& rhs) { return lhs * rhs; });
}

template <class InputIterator, class ValueType, class BinaryJoiner,
          class UnaryTransform>
ValueType testing_transform_reduce(InputIterator first, InputIterator last,
                                   ValueType initIn, BinaryJoiner binJoiner,
                                   UnaryTransform unaryTransform) {
  using value_type = std::remove_const_t<ValueType>;
  value_type init  = initIn;

  while (last - first >= 4) {
    ValueType v1 =
        binJoiner(unaryTransform(first[0]), unaryTransform(first[1]));
    ValueType v2 =
        binJoiner(unaryTransform(first[2]), unaryTransform(first[3]));
    ValueType v3 = binJoiner(v1, v2);
    init         = binJoiner(init, v3);
    first += 4;
  }

  for (; first != last; ++first) {
    init = binJoiner(init, unaryTransform(*first));
  }

  return init;
}

/*
   EXCLUSIVE_SCAN
 */
template <class InputIterator, class OutputIterator, class ValueType,
          class BinaryOp>
OutputIterator testing_exclusive_scan(InputIterator first, InputIterator last,
                                      OutputIterator result, ValueType initIn,
                                      BinaryOp binOp) {
  using value_type = std::remove_const_t<ValueType>;
  value_type init  = initIn;

  while (first != last) {
    auto v = init;
    init   = binOp(init, *first);
    ++first;
    *result++ = v;
  }

  return result;
}

template <class InputIterator, class OutputIterator, class ValueType>
OutputIterator testing_exclusive_scan(InputIterator first, InputIterator last,
                                      OutputIterator result, ValueType init) {
  return testing_exclusive_scan(
      first, last, result, init,
      [](const ValueType& lhs, const ValueType& rhs) { return lhs + rhs; });
}

/*
   INCLUSIVE_SCAN
 */
template <class InputIterator, class OutputIterator, class BinaryOp,
          class ValueType>
OutputIterator testing_inclusive_scan(InputIterator first, InputIterator last,
                                      OutputIterator result, BinaryOp binOp,
                                      ValueType initIn) {
  using value_type = std::remove_const_t<ValueType>;
  value_type init  = initIn;
  for (; first != last; ++first) {
    init      = binOp(init, *first);
    *result++ = init;
  }

  return result;
}

template <class InputIterator, class OutputIterator, class BinaryOp>
OutputIterator testing_inclusive_scan(InputIterator first, InputIterator last,
                                      OutputIterator result, BinaryOp bop) {
  if (first != last) {
    auto init = *first;
    *result++ = init;
    ++first;
    if (first != last) {
      result = testing_inclusive_scan(first, last, result, bop, init);
    }
  }
  return result;
}

template <class InputIterator, class OutputIterator>
OutputIterator testing_inclusive_scan(InputIterator first, InputIterator last,
                                      OutputIterator result) {
  using ValueType = typename InputIterator::value_type;
  return testing_inclusive_scan(
      first, last, result,
      [](const ValueType& lhs, const ValueType& rhs) { return lhs + rhs; });
}

/*
   TRANSFORM_EXCLUSIVE_SCAN
 */
template <class InputIterator, class OutputIterator, class ValueType,
          class BinaryOp, class UnaryOp>
OutputIterator testing_transform_exclusive_scan(
    InputIterator first, InputIterator last, OutputIterator result,
    ValueType initIn, BinaryOp binOp, UnaryOp unaryOp) {
  using value_type = std::remove_const_t<ValueType>;
  value_type init  = initIn;

  while (first != last) {
    auto v = init;
    init   = binOp(init, unaryOp(*first));
    ++first;
    *result++ = v;
  }

  return result;
}

template <class InputIterator, class OutputIterator, class BinaryOp,
          class UnaryOp, class ValueType>
OutputIterator testing_transform_inclusive_scan(InputIterator first,
                                                InputIterator last,
                                                OutputIterator result,
                                                BinaryOp binOp, UnaryOp unaryOp,
                                                ValueType initIn) {
  using value_type = std::remove_const_t<ValueType>;
  value_type init  = initIn;

  for (; first != last; ++first) {
    init      = binOp(init, unaryOp(*first));
    *result++ = init;
  }

  return result;
}

template <class InputIterator, class OutputIterator, class BinaryOp,
          class UnaryOp>
OutputIterator testing_transform_inclusive_scan(InputIterator first,
                                                InputIterator last,
                                                OutputIterator result,
                                                BinaryOp binOp,
                                                UnaryOp unaryOp) {
  if (first != last) {
    auto init = unaryOp(*first);
    *result++ = init;
    ++first;
    if (first != last) {
      result = testing_transform_inclusive_scan(first, last, result, binOp,
                                                unaryOp, init);
    }
  }

  return result;
}

#endif

template <class LayoutTagType, class ValueType>
auto create_random_view_and_host_clone(
    LayoutTagType LayoutTag, std::size_t numRows, std::size_t numCols,
    Kokkos::pair<ValueType, ValueType> bounds, const std::string& label,
    std::size_t seedIn = 12371) {
  // construct in memory space associated with default exespace
  auto dataView = create_view<ValueType>(LayoutTag, numRows, numCols, label);

  // dataView might not deep copyable (e.g. strided layout) so to
  // randomize it, we make a new view that is for sure deep copyable,
  // modify it on the host, deep copy to device and then launch
  // a kernel to copy to dataView
  auto dataView_dc =
      create_deep_copyable_compatible_view_with_same_extent(dataView);
  auto dataView_dc_h = create_mirror_view(Kokkos::HostSpace(), dataView_dc);

  // randomly fill the view
  Kokkos::Random_XorShift64_Pool<Kokkos::DefaultHostExecutionSpace> pool(
      seedIn);
  Kokkos::fill_random(dataView_dc_h, pool, bounds.first, bounds.second);

  // copy to dataView_dc and then to dataView
  Kokkos::deep_copy(dataView_dc, dataView_dc_h);
  // use CTAD
  CopyFunctorRank2 F1(dataView_dc, dataView);
  Kokkos::parallel_for("copy", dataView.extent(0) * dataView.extent(1), F1);

  return std::make_pair(dataView, dataView_dc_h);
}

template <class ViewType>
auto create_host_space_copy(ViewType view) {
  auto view_dc = create_deep_copyable_compatible_clone(view);
  return create_mirror_view_and_copy(Kokkos::HostSpace(), view_dc);
}

// fill the views with sequentially increasing values
template <class ViewType, class ViewHostType>
void fill_views_inc(ViewType view, ViewHostType host_view) {
  namespace KE = Kokkos::Experimental;

  Kokkos::parallel_for(view.extent(0), AssignIndexFunctor<ViewType>(view));
  std::iota(KE::begin(host_view), KE::end(host_view), 0);
  // compare_views(expected, view);
}

template <class ValueType, class ViewType>
std::enable_if_t<!std::is_same<typename ViewType::traits::array_layout,
                               Kokkos::LayoutStride>::value>
verify_values(ValueType expected, const ViewType view) {
  static_assert(std::is_same<ValueType, typename ViewType::value_type>::value,
                "Non-matching value types of view and reference value");
  auto view_h = Kokkos::create_mirror_view_and_copy(Kokkos::HostSpace(), view);
  for (std::size_t i = 0; i < view_h.extent(0); i++) {
    ASSERT_EQ(expected, view_h(i));
  }
}

template <class ValueType, class ViewType>
std::enable_if_t<std::is_same<typename ViewType::traits::array_layout,
                              Kokkos::LayoutStride>::value>
verify_values(ValueType expected, const ViewType view) {
  static_assert(std::is_same<ValueType, typename ViewType::value_type>::value,
                "Non-matching value types of view and reference value");

  using non_strided_view_t = Kokkos::View<typename ViewType::value_type*>;
  non_strided_view_t tmpView("tmpView", view.extent(0));

  Kokkos::parallel_for(
      "_std_algo_copy", view.extent(0),
      CopyFunctor<ViewType, non_strided_view_t>(view, tmpView));
  auto view_h =
      Kokkos::create_mirror_view_and_copy(Kokkos::HostSpace(), tmpView);
  for (std::size_t i = 0; i < view_h.extent(0); i++) {
    ASSERT_EQ(expected, view_h(i));
  }
}

template <class ViewType1, class ViewType2>
std::enable_if_t<!std::is_same<typename ViewType2::traits::array_layout,
                               Kokkos::LayoutStride>::value>
compare_views(ViewType1 expected, const ViewType2 actual) {
  static_assert(std::is_same<typename ViewType1::value_type,
                             typename ViewType2::value_type>::value,
                "Non-matching value types of expected and actual view");
  auto expected_h =
      Kokkos::create_mirror_view_and_copy(Kokkos::HostSpace(), expected);
  auto actual_h =
      Kokkos::create_mirror_view_and_copy(Kokkos::HostSpace(), actual);

  for (std::size_t i = 0; i < expected_h.extent(0); i++) {
    ASSERT_EQ(expected_h(i), actual_h(i));
  }
}

template <class ViewType1, class ViewType2>
std::enable_if_t<std::is_same<typename ViewType2::traits::array_layout,
                              Kokkos::LayoutStride>::value>
compare_views(ViewType1 expected, const ViewType2 actual) {
  static_assert(std::is_same<typename ViewType1::value_type,
                             typename ViewType2::value_type>::value,
                "Non-matching value types of expected and actual view");

  using non_strided_view_t = Kokkos::View<typename ViewType2::value_type*>;
  non_strided_view_t tmp_view("tmp_view", actual.extent(0));
  Kokkos::parallel_for(
      "_std_algo_copy", actual.extent(0),
      CopyFunctor<ViewType2, non_strided_view_t>(actual, tmp_view));

  auto actual_h =
      Kokkos::create_mirror_view_and_copy(Kokkos::HostSpace(), tmp_view);
  auto expected_h =
      Kokkos::create_mirror_view_and_copy(Kokkos::HostSpace(), expected);

  for (std::size_t i = 0; i < expected_h.extent(0); i++) {
    ASSERT_EQ(expected_h(i), actual_h(i));
  }
}

template <class ViewType1, class ViewType2>
void expect_equal_host_views(ViewType1 A, const ViewType2 B) {
  static_assert(
      ViewType1::rank == 2 && ViewType2::rank == 2 &&
          std::is_same_v<typename ViewType1::memory_space, Kokkos::HostSpace> &&
          std::is_same_v<typename ViewType2::memory_space, Kokkos::HostSpace>,
      "Expected 2-dimensional host view.");
  ASSERT_EQ(A.extent(0), B.extent(0));
  ASSERT_EQ(A.extent(1), B.extent(1));

  constexpr bool values_are_floast =
      std::is_floating_point_v<typename ViewType1::value_type> ||
      std::is_floating_point_v<typename ViewType2::value_type>;

  for (std::size_t i = 0; i < A.extent(0); i++) {
    for (std::size_t j = 0; j < A.extent(1); j++) {
      if constexpr (values_are_floast) {
        EXPECT_FLOAT_EQ(A(i, j), B(i, j));
      } else {
        ASSERT_EQ(A(i, j), B(i, j));
      }
    }
  }
}

template <class ViewType>
void fill_zero(ViewType a) {
  const auto functor = FillZeroFunctor<ViewType>(a);
  ::Kokkos::parallel_for(a.extent(0), std::move(functor));
}

template <class ViewType1, class ViewType2>
void fill_zero(ViewType1 a, ViewType2 b) {
  fill_zero(a);
  fill_zero(b);
}

////////////////////////////////////////////////////////////////////////////////
////////////////////////////////////////////////////////////////////////////////

// helpers for testing small views (extent = 10)
// prefer `default_scenarios` map for creating new tests
using value_type = double;

struct std_algorithms_test : public ::testing::Test {
  static constexpr size_t extent = 10;

  using static_view_t = Kokkos::View<value_type[extent]>;
  static_view_t m_static_view{"std-algo-test-1D-contiguous-view-static"};

  using dyn_view_t = Kokkos::View<value_type*>;
  dyn_view_t m_dynamic_view{"std-algo-test-1D-contiguous-view-dynamic", extent};

  using strided_view_t = Kokkos::View<value_type*, Kokkos::LayoutStride>;
  Kokkos::LayoutStride layout{extent, 2};
  strided_view_t m_strided_view{"std-algo-test-1D-strided-view", layout};

  using view_host_space_t = Kokkos::View<value_type[10], Kokkos::HostSpace>;

  template <class ViewFromType>
  void copyInputViewToFixtureViews(ViewFromType view) {
    CopyFunctor<ViewFromType, static_view_t> F1(view, m_static_view);
    Kokkos::parallel_for("_std_algo_copy1", view.extent(0), F1);

    CopyFunctor<ViewFromType, dyn_view_t> F2(view, m_dynamic_view);
    Kokkos::parallel_for("_std_algo_copy2", view.extent(0), F2);

    CopyFunctor<ViewFromType, strided_view_t> F3(view, m_strided_view);
    Kokkos::parallel_for("_std_algo_copy3", view.extent(0), F3);
  }
};

struct CustomValueType {
  KOKKOS_INLINE_FUNCTION
  CustomValueType(){};

  KOKKOS_INLINE_FUNCTION
  CustomValueType(value_type val) : value(val){};

  KOKKOS_INLINE_FUNCTION
  CustomValueType(const CustomValueType& other) { this->value = other.value; }

  KOKKOS_INLINE_FUNCTION
  explicit operator value_type() const { return value; }

  KOKKOS_INLINE_FUNCTION
  value_type& operator()() { return value; }

  KOKKOS_INLINE_FUNCTION
  const value_type& operator()() const { return value; }

  KOKKOS_INLINE_FUNCTION
  CustomValueType& operator+=(const CustomValueType& other) {
    this->value += other.value;
    return *this;
  }

  KOKKOS_INLINE_FUNCTION
  CustomValueType& operator=(const CustomValueType& other) {
    this->value = other.value;
    return *this;
  }

  KOKKOS_INLINE_FUNCTION
  CustomValueType operator+(const CustomValueType& other) const {
    CustomValueType result;
    result.value = this->value + other.value;
    return result;
  }

  KOKKOS_INLINE_FUNCTION
  CustomValueType operator-(const CustomValueType& other) const {
    CustomValueType result;
    result.value = this->value - other.value;
    return result;
  }

  KOKKOS_INLINE_FUNCTION
  CustomValueType operator*(const CustomValueType& other) const {
    CustomValueType result;
    result.value = this->value * other.value;
    return result;
  }

  KOKKOS_INLINE_FUNCTION
  bool operator==(const CustomValueType& other) const {
    return this->value == other.value;
  }

 private:
  friend std::ostream& operator<<(std::ostream& os,
                                  const CustomValueType& custom_value_type) {
    return os << custom_value_type.value;
  }
  value_type value = {};
};

}  // namespace stdalgos
}  // namespace Test

#endif<|MERGE_RESOLUTION|>--- conflicted
+++ resolved
@@ -183,16 +183,11 @@
   return result_t{"view_dc", ext0};
 }
 
-<<<<<<< HEAD
 template <class ViewType>
-std::enable_if_t<ViewType::rank == 2,
-   Kokkos::View<typename ViewType::value_type**, typename ViewType::execution_space>
-		 >
-=======
-template <class ViewType, std::enable_if_t<ViewType::rank == 2, int> = 0>
-Kokkos::View<typename ViewType::value_type**,
-             typename ViewType::execution_space>
->>>>>>> 6fd5d159
+std::enable_if_t<
+  ViewType::rank == 2,
+  Kokkos::View<typename ViewType::value_type**, typename ViewType::execution_space>
+  >
 create_deep_copyable_compatible_view_with_same_extent(ViewType view) {
   using result_t         = Kokkos::View<typename ViewType::value_type**,
                                 typename ViewType::execution_space>;
