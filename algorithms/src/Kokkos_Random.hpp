/*
//@HEADER
// ************************************************************************
//
//                        Kokkos v. 3.0
//       Copyright (2020) National Technology & Engineering
//               Solutions of Sandia, LLC (NTESS).
//
// Under the terms of Contract DE-NA0003525 with NTESS,
// the U.S. Government retains certain rights in this software.
//
// Redistribution and use in source and binary forms, with or without
// modification, are permitted provided that the following conditions are
// met:
//
// 1. Redistributions of source code must retain the above copyright
// notice, this list of conditions and the following disclaimer.
//
// 2. Redistributions in binary form must reproduce the above copyright
// notice, this list of conditions and the following disclaimer in the
// documentation and/or other materials provided with the distribution.
//
// 3. Neither the name of the Corporation nor the names of the
// contributors may be used to endorse or promote products derived from
// this software without specific prior written permission.
//
// THIS SOFTWARE IS PROVIDED BY NTESS "AS IS" AND ANY
// EXPRESS OR IMPLIED WARRANTIES, INCLUDING, BUT NOT LIMITED TO, THE
// IMPLIED WARRANTIES OF MERCHANTABILITY AND FITNESS FOR A PARTICULAR
// PURPOSE ARE DISCLAIMED. IN NO EVENT SHALL NTESS OR THE
// CONTRIBUTORS BE LIABLE FOR ANY DIRECT, INDIRECT, INCIDENTAL, SPECIAL,
// EXEMPLARY, OR CONSEQUENTIAL DAMAGES (INCLUDING, BUT NOT LIMITED TO,
// PROCUREMENT OF SUBSTITUTE GOODS OR SERVICES; LOSS OF USE, DATA, OR
// PROFITS; OR BUSINESS INTERRUPTION) HOWEVER CAUSED AND ON ANY THEORY OF
// LIABILITY, WHETHER IN CONTRACT, STRICT LIABILITY, OR TORT (INCLUDING
// NEGLIGENCE OR OTHERWISE) ARISING IN ANY WAY OUT OF THE USE OF THIS
// SOFTWARE, EVEN IF ADVISED OF THE POSSIBILITY OF SUCH DAMAGE.
//
// Questions? Contact Christian R. Trott (crtrott@sandia.gov)
//
// ************************************************************************
//@HEADER
*/

#ifndef KOKKOS_RANDOM_HPP
#define KOKKOS_RANDOM_HPP

#include <Kokkos_Core.hpp>
#include <Kokkos_Complex.hpp>
#include <cstdio>
#include <cstdlib>
#include <cmath>

/// \file Kokkos_Random.hpp
/// \brief Pseudorandom number generators
///
/// These generators are based on Vigna, Sebastiano (2014). "An
/// experimental exploration of Marsaglia's xorshift generators,
/// scrambled."  See: http://arxiv.org/abs/1402.6246

namespace Kokkos {

// clang-format off
  /*Template functions to get equidistributed random numbers from a generator for a specific Scalar type

       template<class Generator,Scalar>
       struct rand{

         //Max value returned by draw(Generator& gen)
         KOKKOS_INLINE_FUNCTION
         static Scalar max();

         //Returns a value between zero and max()
         KOKKOS_INLINE_FUNCTION
         static Scalar draw(Generator& gen);

         //Returns a value between zero and range()
         //Note: for floating point values range can be larger than max()
         KOKKOS_INLINE_FUNCTION
         static Scalar draw(Generator& gen, const Scalar& range){}

         //Return value between start and end
         KOKKOS_INLINE_FUNCTION
         static Scalar draw(Generator& gen, const Scalar& start, const Scalar& end);
      };

    The Random number generators themselves have two components a state-pool and the actual generator
    A state-pool manages a number of generators, so that each active thread is able to grep its own.
    This allows the generation of random numbers which are independent between threads. Note that
    in contrast to CuRand none of the functions of the pool (or the generator) are collectives,
    i.e. all functions can be called inside conditionals.

    template<class Device>
    class Pool {
     public:
      //The Kokkos device type
      using device_type = Device;
      //The actual generator type
      using generator_type = Generator<Device>;

      //Default constructor: does not initialize a pool
      Pool();

      //Initializing constructor: calls init(seed,Device_Specific_Number);
      Pool(unsigned int seed);

      //Initialize Pool with seed as a starting seed with a pool_size of num_states
      //The Random_XorShift64 generator is used in serial to initialize all states,
      //thus the initialization process is platform independent and deterministic.
      void init(unsigned int seed, int num_states);

      //Get a generator. This will lock one of the states, guaranteeing that each thread
      //will have its private generator. Note: on Cuda getting a state involves atomics,
      //and is thus not deterministic!
      generator_type get_state();

      //Give a state back to the pool. This unlocks the state, and writes the modified
      //state of the generator back to the pool.
      void free_state(generator_type gen);

    }

    template<class Device>
    class Generator {
     public:
     //The Kokkos device type
    using device_type = DeviceType;

    //Max return values of respective [X]rand[S]() functions
    enum {MAX_URAND = 0xffffffffU};
    enum {MAX_URAND64 = 0xffffffffffffffffULL-1};
    enum {MAX_RAND = static_cast<int>(0xffffffffU/2)};
    enum {MAX_RAND64 = static_cast<int64_t>(0xffffffffffffffffULL/2-1)};


    //Init with a state and the idx with respect to pool. Note: in serial the
    //Generator can be used by just giving it the necessary state arguments
    KOKKOS_INLINE_FUNCTION
    Generator (STATE_ARGUMENTS, int state_idx = 0);

    //Draw a equidistributed uint32_t in the range [0,MAX_URAND)
    KOKKOS_INLINE_FUNCTION
    uint32_t urand();

    //Draw a equidistributed uint64_t in the range [0,MAX_URAND64)
    KOKKOS_INLINE_FUNCTION
    uint64_t urand64();

    //Draw a equidistributed uint32_t in the range [0,range)
    KOKKOS_INLINE_FUNCTION
    uint32_t urand(const uint32_t& range);

    //Draw a equidistributed uint32_t in the range [start,end)
    KOKKOS_INLINE_FUNCTION
    uint32_t urand(const uint32_t& start, const uint32_t& end );

    //Draw a equidistributed uint64_t in the range [0,range)
    KOKKOS_INLINE_FUNCTION
    uint64_t urand64(const uint64_t& range);

    //Draw a equidistributed uint64_t in the range [start,end)
    KOKKOS_INLINE_FUNCTION
    uint64_t urand64(const uint64_t& start, const uint64_t& end );

    //Draw a equidistributed int in the range [0,MAX_RAND)
    KOKKOS_INLINE_FUNCTION
    int rand();

    //Draw a equidistributed int in the range [0,range)
    KOKKOS_INLINE_FUNCTION
    int rand(const int& range);

    //Draw a equidistributed int in the range [start,end)
    KOKKOS_INLINE_FUNCTION
    int rand(const int& start, const int& end );

    //Draw a equidistributed int64_t in the range [0,MAX_RAND64)
    KOKKOS_INLINE_FUNCTION
    int64_t rand64();

    //Draw a equidistributed int64_t in the range [0,range)
    KOKKOS_INLINE_FUNCTION
    int64_t rand64(const int64_t& range);

    //Draw a equidistributed int64_t in the range [start,end)
    KOKKOS_INLINE_FUNCTION
    int64_t rand64(const int64_t& start, const int64_t& end );

    //Draw a equidistributed float in the range [0,1.0)
    KOKKOS_INLINE_FUNCTION
    float frand();

    //Draw a equidistributed float in the range [0,range)
    KOKKOS_INLINE_FUNCTION
    float frand(const float& range);

    //Draw a equidistributed float in the range [start,end)
    KOKKOS_INLINE_FUNCTION
    float frand(const float& start, const float& end );

    //Draw a equidistributed double in the range [0,1.0)
    KOKKOS_INLINE_FUNCTION
    double drand();

    //Draw a equidistributed double in the range [0,range)
    KOKKOS_INLINE_FUNCTION
    double drand(const double& range);

    //Draw a equidistributed double in the range [start,end)
    KOKKOS_INLINE_FUNCTION
    double drand(const double& start, const double& end );

    //Draw a standard normal distributed double
    KOKKOS_INLINE_FUNCTION
    double normal() ;

    //Draw a normal distributed double with given mean and standard deviation
    KOKKOS_INLINE_FUNCTION
    double normal(const double& mean, const double& std_dev=1.0);
    }

    //Additional Functions:

    //Fills view with random numbers in the range [0,range)
    template<class ViewType, class PoolType>
    void fill_random(ViewType view, PoolType pool, ViewType::value_type range);

    //Fills view with random numbers in the range [start,end)
    template<class ViewType, class PoolType>
    void fill_random(ViewType view, PoolType pool,
                     ViewType::value_type start, ViewType::value_type end);

*/
// clang-format on

template <class Generator, class Scalar>
struct rand;

template <class Generator>
struct rand<Generator, char> {
  KOKKOS_INLINE_FUNCTION
  static short max() { return 127; }
  KOKKOS_INLINE_FUNCTION
  static short draw(Generator& gen) {
    return short((gen.rand() & 0xff + 256) % 256);
  }
  KOKKOS_INLINE_FUNCTION
  static short draw(Generator& gen, const char& range) {
    return char(gen.rand(range));
  }
  KOKKOS_INLINE_FUNCTION
  static short draw(Generator& gen, const char& start, const char& end) {
    return char(gen.rand(start, end));
  }
};

template <class Generator>
struct rand<Generator, short> {
  KOKKOS_INLINE_FUNCTION
  static short max() { return 32767; }
  KOKKOS_INLINE_FUNCTION
  static short draw(Generator& gen) {
    return short((gen.rand() & 0xffff + 65536) % 32768);
  }
  KOKKOS_INLINE_FUNCTION
  static short draw(Generator& gen, const short& range) {
    return short(gen.rand(range));
  }
  KOKKOS_INLINE_FUNCTION
  static short draw(Generator& gen, const short& start, const short& end) {
    return short(gen.rand(start, end));
  }
};

template <class Generator>
struct rand<Generator, int> {
  KOKKOS_INLINE_FUNCTION
  static int max() { return Generator::MAX_RAND; }
  KOKKOS_INLINE_FUNCTION
  static int draw(Generator& gen) { return gen.rand(); }
  KOKKOS_INLINE_FUNCTION
  static int draw(Generator& gen, const int& range) { return gen.rand(range); }
  KOKKOS_INLINE_FUNCTION
  static int draw(Generator& gen, const int& start, const int& end) {
    return gen.rand(start, end);
  }
};

template <class Generator>
struct rand<Generator, unsigned int> {
  KOKKOS_INLINE_FUNCTION
  static unsigned int max() { return Generator::MAX_URAND; }
  KOKKOS_INLINE_FUNCTION
  static unsigned int draw(Generator& gen) { return gen.urand(); }
  KOKKOS_INLINE_FUNCTION
  static unsigned int draw(Generator& gen, const unsigned int& range) {
    return gen.urand(range);
  }
  KOKKOS_INLINE_FUNCTION
  static unsigned int draw(Generator& gen, const unsigned int& start,
                           const unsigned int& end) {
    return gen.urand(start, end);
  }
};

template <class Generator>
struct rand<Generator, long> {
  KOKKOS_INLINE_FUNCTION
  static long max() {
    // FIXME (mfh 26 Oct 2014) It would be better to select the
    // return value at compile time, using something like enable_if.
    return sizeof(long) == 4 ? static_cast<long>(Generator::MAX_RAND)
                             : static_cast<long>(Generator::MAX_RAND64);
  }
  KOKKOS_INLINE_FUNCTION
  static long draw(Generator& gen) {
    // FIXME (mfh 26 Oct 2014) It would be better to select the
    // return value at compile time, using something like enable_if.
    return sizeof(long) == 4 ? static_cast<long>(gen.rand())
                             : static_cast<long>(gen.rand64());
  }
  KOKKOS_INLINE_FUNCTION
  static long draw(Generator& gen, const long& range) {
    // FIXME (mfh 26 Oct 2014) It would be better to select the
    // return value at compile time, using something like enable_if.
    return sizeof(long) == 4
               ? static_cast<long>(gen.rand(static_cast<int>(range)))
               : static_cast<long>(gen.rand64(range));
  }
  KOKKOS_INLINE_FUNCTION
  static long draw(Generator& gen, const long& start, const long& end) {
    // FIXME (mfh 26 Oct 2014) It would be better to select the
    // return value at compile time, using something like enable_if.
    return sizeof(long) == 4
               ? static_cast<long>(
                     gen.rand(static_cast<int>(start), static_cast<int>(end)))
               : static_cast<long>(gen.rand64(start, end));
  }
};

template <class Generator>
struct rand<Generator, unsigned long> {
  KOKKOS_INLINE_FUNCTION
  static unsigned long max() {
    // FIXME (mfh 26 Oct 2014) It would be better to select the
    // return value at compile time, using something like enable_if.
    return sizeof(unsigned long) == 4
               ? static_cast<unsigned long>(Generator::MAX_URAND)
               : static_cast<unsigned long>(Generator::MAX_URAND64);
  }
  KOKKOS_INLINE_FUNCTION
  static unsigned long draw(Generator& gen) {
    // FIXME (mfh 26 Oct 2014) It would be better to select the
    // return value at compile time, using something like enable_if.
    return sizeof(unsigned long) == 4
               ? static_cast<unsigned long>(gen.urand())
               : static_cast<unsigned long>(gen.urand64());
  }
  KOKKOS_INLINE_FUNCTION
  static unsigned long draw(Generator& gen, const unsigned long& range) {
    // FIXME (mfh 26 Oct 2014) It would be better to select the
    // return value at compile time, using something like enable_if.
    return sizeof(unsigned long) == 4
               ? static_cast<unsigned long>(
                     gen.urand(static_cast<unsigned int>(range)))
               : static_cast<unsigned long>(gen.urand64(range));
  }
  KOKKOS_INLINE_FUNCTION
  static unsigned long draw(Generator& gen, const unsigned long& start,
                            const unsigned long& end) {
    // FIXME (mfh 26 Oct 2014) It would be better to select the
    // return value at compile time, using something like enable_if.
    return sizeof(unsigned long) == 4
               ? static_cast<unsigned long>(
                     gen.urand(static_cast<unsigned int>(start),
                               static_cast<unsigned int>(end)))
               : static_cast<unsigned long>(gen.urand64(start, end));
  }
};

// NOTE (mfh 26 oct 2014) This is a partial specialization for long
// long, a C99 / C++11 signed type which is guaranteed to be at
// least 64 bits.  Do NOT write a partial specialization for
// int64_t!!!  This is just an alias!  It could be either long or
// long long.  We don't know which a priori, and I've seen both.
// The types long and long long are guaranteed to differ, so it's
// always safe to specialize for both.
template <class Generator>
struct rand<Generator, long long> {
  KOKKOS_INLINE_FUNCTION
  static long long max() {
    // FIXME (mfh 26 Oct 2014) It's legal for long long to be > 64 bits.
    return Generator::MAX_RAND64;
  }
  KOKKOS_INLINE_FUNCTION
  static long long draw(Generator& gen) {
    // FIXME (mfh 26 Oct 2014) It's legal for long long to be > 64 bits.
    return gen.rand64();
  }
  KOKKOS_INLINE_FUNCTION
  static long long draw(Generator& gen, const long long& range) {
    // FIXME (mfh 26 Oct 2014) It's legal for long long to be > 64 bits.
    return gen.rand64(range);
  }
  KOKKOS_INLINE_FUNCTION
  static long long draw(Generator& gen, const long long& start,
                        const long long& end) {
    // FIXME (mfh 26 Oct 2014) It's legal for long long to be > 64 bits.
    return gen.rand64(start, end);
  }
};

// NOTE (mfh 26 oct 2014) This is a partial specialization for
// unsigned long long, a C99 / C++11 unsigned type which is
// guaranteed to be at least 64 bits.  Do NOT write a partial
// specialization for uint64_t!!!  This is just an alias!  It could
// be either unsigned long or unsigned long long.  We don't know
// which a priori, and I've seen both.  The types unsigned long and
// unsigned long long are guaranteed to differ, so it's always safe
// to specialize for both.
template <class Generator>
struct rand<Generator, unsigned long long> {
  KOKKOS_INLINE_FUNCTION
  static unsigned long long max() {
    // FIXME (mfh 26 Oct 2014) It's legal for unsigned long long to be > 64
    // bits.
    return Generator::MAX_URAND64;
  }
  KOKKOS_INLINE_FUNCTION
  static unsigned long long draw(Generator& gen) {
    // FIXME (mfh 26 Oct 2014) It's legal for unsigned long long to be > 64
    // bits.
    return gen.urand64();
  }
  KOKKOS_INLINE_FUNCTION
  static unsigned long long draw(Generator& gen,
                                 const unsigned long long& range) {
    // FIXME (mfh 26 Oct 2014) It's legal for long long to be > 64 bits.
    return gen.urand64(range);
  }
  KOKKOS_INLINE_FUNCTION
  static unsigned long long draw(Generator& gen,
                                 const unsigned long long& start,
                                 const unsigned long long& end) {
    // FIXME (mfh 26 Oct 2014) It's legal for long long to be > 64 bits.
    return gen.urand64(start, end);
  }
};

#if defined(KOKKOS_HALF_T_IS_FLOAT) && !KOKKOS_HALF_T_IS_FLOAT
template <class Generator>
struct rand<Generator, Kokkos::Experimental::half_t> {
  using half = Kokkos::Experimental::half_t;
  KOKKOS_INLINE_FUNCTION
  static half max() { return half(1.0); }
  KOKKOS_INLINE_FUNCTION
  static half draw(Generator& gen) { return half(gen.frand()); }
  KOKKOS_INLINE_FUNCTION
  static half draw(Generator& gen, const half& range) {
    return half(gen.frand(float(range)));
  }
  KOKKOS_INLINE_FUNCTION
  static half draw(Generator& gen, const half& start, const half& end) {
    return half(gen.frand(float(start), float(end)));
  }
};
#endif  // defined(KOKKOS_HALF_T_IS_FLOAT) && !KOKKOS_HALF_T_IS_FLOAT

template <class Generator>
struct rand<Generator, float> {
  KOKKOS_INLINE_FUNCTION
  static float max() { return 1.0f; }
  KOKKOS_INLINE_FUNCTION
  static float draw(Generator& gen) { return gen.frand(); }
  KOKKOS_INLINE_FUNCTION
  static float draw(Generator& gen, const float& range) {
    return gen.frand(range);
  }
  KOKKOS_INLINE_FUNCTION
  static float draw(Generator& gen, const float& start, const float& end) {
    return gen.frand(start, end);
  }
};

template <class Generator>
struct rand<Generator, double> {
  KOKKOS_INLINE_FUNCTION
  static double max() { return 1.0; }
  KOKKOS_INLINE_FUNCTION
  static double draw(Generator& gen) { return gen.drand(); }
  KOKKOS_INLINE_FUNCTION
  static double draw(Generator& gen, const double& range) {
    return gen.drand(range);
  }
  KOKKOS_INLINE_FUNCTION
  static double draw(Generator& gen, const double& start, const double& end) {
    return gen.drand(start, end);
  }
};

template <class Generator>
struct rand<Generator, Kokkos::complex<float> > {
  KOKKOS_INLINE_FUNCTION
  static Kokkos::complex<float> max() {
    return Kokkos::complex<float>(1.0, 1.0);
  }
  KOKKOS_INLINE_FUNCTION
  static Kokkos::complex<float> draw(Generator& gen) {
    const float re = gen.frand();
    const float im = gen.frand();
    return Kokkos::complex<float>(re, im);
  }
  KOKKOS_INLINE_FUNCTION
  static Kokkos::complex<float> draw(Generator& gen,
                                     const Kokkos::complex<float>& range) {
    const float re = gen.frand(real(range));
    const float im = gen.frand(imag(range));
    return Kokkos::complex<float>(re, im);
  }
  KOKKOS_INLINE_FUNCTION
  static Kokkos::complex<float> draw(Generator& gen,
                                     const Kokkos::complex<float>& start,
                                     const Kokkos::complex<float>& end) {
    const float re = gen.frand(real(start), real(end));
    const float im = gen.frand(imag(start), imag(end));
    return Kokkos::complex<float>(re, im);
  }
};

template <class Generator>
struct rand<Generator, Kokkos::complex<double> > {
  KOKKOS_INLINE_FUNCTION
  static Kokkos::complex<double> max() {
    return Kokkos::complex<double>(1.0, 1.0);
  }
  KOKKOS_INLINE_FUNCTION
  static Kokkos::complex<double> draw(Generator& gen) {
    const double re = gen.drand();
    const double im = gen.drand();
    return Kokkos::complex<double>(re, im);
  }
  KOKKOS_INLINE_FUNCTION
  static Kokkos::complex<double> draw(Generator& gen,
                                      const Kokkos::complex<double>& range) {
    const double re = gen.drand(real(range));
    const double im = gen.drand(imag(range));
    return Kokkos::complex<double>(re, im);
  }
  KOKKOS_INLINE_FUNCTION
  static Kokkos::complex<double> draw(Generator& gen,
                                      const Kokkos::complex<double>& start,
                                      const Kokkos::complex<double>& end) {
    const double re = gen.drand(real(start), real(end));
    const double im = gen.drand(imag(start), imag(end));
    return Kokkos::complex<double>(re, im);
  }
};

template <class DeviceType>
class Random_XorShift1024_Pool;

namespace Impl {

template <bool UseCArrayState>
struct Random_XorShift1024_State {
  uint64_t state_[16];
  KOKKOS_DEFAULTED_FUNCTION
  Random_XorShift1024_State() = default;

  template <class StateViewType>
  KOKKOS_FUNCTION Random_XorShift1024_State(const StateViewType& v,
                                            int state_idx) {
    for (int i = 0; i < 16; i++) state_[i] = v(state_idx, i);
  }

  KOKKOS_FUNCTION
  uint64_t operator[](const int i) const { return state_[i]; }

  KOKKOS_FUNCTION
  uint64_t& operator[](const int i) { return state_[i]; }
};

template <>
struct Random_XorShift1024_State<false> {
  uint64_t* state_;
  const int stride_;
  KOKKOS_FUNCTION
  Random_XorShift1024_State() : state_(nullptr), stride_(1){};

  template <class StateViewType>
  KOKKOS_FUNCTION Random_XorShift1024_State(const StateViewType& v,
                                            int state_idx)
      : state_(&v(state_idx, 0)), stride_(v.stride_1()) {}

  KOKKOS_FUNCTION
  uint64_t operator[](const int i) const { return state_[i * stride_]; }

  KOKKOS_FUNCTION
  uint64_t& operator[](const int i) { return state_[i * stride_]; }
};

template <class ExecutionSpace>
struct Random_XorShift1024_UseCArrayState : std::true_type {};

#ifdef KOKKOS_ENABLE_CUDA
template <>
struct Random_XorShift1024_UseCArrayState<Kokkos::Cuda> : std::false_type {};
#endif
#ifdef KOKKOS_ENABLE_HIP
template <>
struct Random_XorShift1024_UseCArrayState<Kokkos::Experimental::HIP>
    : std::false_type {};
#endif
#ifdef KOKKOS_ENABLE_OPENMPTARGET
template <>
struct Random_XorShift1024_UseCArrayState<Kokkos::Experimental::OpenMPTarget>
    : std::false_type {};
#endif

template <class ExecutionSpace>
struct Random_UniqueIndex {
  using locks_view_type = View<int**, ExecutionSpace>;
  KOKKOS_FUNCTION
  static int get_state_idx(const locks_view_type) {
#ifdef KOKKOS_ACTIVE_EXECUTION_MEMORY_SPACE_HOST
    const int i = ExecutionSpace::impl_hardware_thread_id();
    return i;
#else
    return 0;
#endif
  }
};

#ifdef KOKKOS_ENABLE_CUDA
template <>
struct Random_UniqueIndex<Kokkos::Cuda> {
  using locks_view_type = View<int**, Kokkos::Cuda>;
  KOKKOS_FUNCTION
  static int get_state_idx(const locks_view_type& locks_) {
#ifdef __CUDA_ARCH__
    const int i_offset =
        (threadIdx.x * blockDim.y + threadIdx.y) * blockDim.z + threadIdx.z;
    int i = (((blockIdx.x * gridDim.y + blockIdx.y) * gridDim.z + blockIdx.z) *
                 blockDim.x * blockDim.y * blockDim.z +
             i_offset) %
            locks_.extent(0);
    while (Kokkos::atomic_compare_exchange(&locks_(i, 0), 0, 1)) {
      i += blockDim.x * blockDim.y * blockDim.z;
      if (i >= static_cast<int>(locks_.extent(0))) {
        i = i_offset;
      }
    }
    return i;
#else
    (void)locks_;
    return 0;
#endif
  }
};
#endif

#ifdef KOKKOS_ENABLE_HIP
template <>
struct Random_UniqueIndex<Kokkos::Experimental::HIP> {
  using locks_view_type = View<int**, Kokkos::Experimental::HIP>;
  KOKKOS_FUNCTION
  static int get_state_idx(const locks_view_type& locks_) {
#ifdef __HIP_DEVICE_COMPILE__
    const int i_offset =
        (threadIdx.x * blockDim.y + threadIdx.y) * blockDim.z + threadIdx.z;
    int i = (((blockIdx.x * gridDim.y + blockIdx.y) * gridDim.z + blockIdx.z) *
                 blockDim.x * blockDim.y * blockDim.z +
             i_offset) %
            locks_.extent(0);
    while (Kokkos::atomic_compare_exchange(&locks_(i, 0), 0, 1)) {
      i += blockDim.x * blockDim.y * blockDim.z;
      if (i >= static_cast<int>(locks_.extent(0))) {
        i = i_offset;
      }
    }
    return i;
#else
    (void)locks_;
    return 0;
#endif
  }
};
#endif

#ifdef KOKKOS_ENABLE_SYCL
template <>
struct Random_UniqueIndex<Kokkos::Experimental::SYCL> {
  using locks_view_type = View<int**, Kokkos::Experimental::SYCL>;
  KOKKOS_FUNCTION
  static int get_state_idx(const locks_view_type& locks_) {
#ifdef KOKKOS_ARCH_INTEL_GPU
    int i = Kokkos::Impl::clock_tic() % locks_.extent(0);
#else
    int i = 0;
#endif
    while (Kokkos::atomic_compare_exchange(&locks_(i, 0), 0, 1)) {
      i = (i + 1) % static_cast<int>(locks_.extent(0));
    }
    return i;
  }
};
#endif

#ifdef KOKKOS_ENABLE_OPENMPTARGET
template <>
struct Random_UniqueIndex<Kokkos::Experimental::OpenMPTarget> {
<<<<<<< HEAD
  using locks_view_type = View<int*, Kokkos::Experimental::OpenMPTarget>;
=======
  using locks_view_type = View<int**, Kokkos::Experimental::OpenMPTarget>;
>>>>>>> 5ef8603f
  KOKKOS_FUNCTION
  static int get_state_idx(const locks_view_type& locks) {
    const int team_size = omp_get_num_threads();
    int i               = omp_get_team_num() * team_size + omp_get_thread_num();
    const int lock_size = locks.extent_int(0);

<<<<<<< HEAD
    while (Kokkos::atomic_compare_exchange(&locks(i), 0, 1)) {
=======
    while (Kokkos::atomic_compare_exchange(&locks(i, 0), 0, 1)) {
>>>>>>> 5ef8603f
      i = (i + 1) % lock_size;
    }
    return i;
  }
};
#endif

}  // namespace Impl

template <class DeviceType>
class Random_XorShift64_Pool;

template <class DeviceType>
class Random_XorShift64 {
 private:
  uint64_t state_;
  const int state_idx_;
  friend class Random_XorShift64_Pool<DeviceType>;

 public:
  using device_type = DeviceType;

  constexpr static uint32_t MAX_URAND   = std::numeric_limits<uint32_t>::max();
  constexpr static uint64_t MAX_URAND64 = std::numeric_limits<uint64_t>::max();
  constexpr static int32_t MAX_RAND     = std::numeric_limits<int32_t>::max();
  constexpr static int64_t MAX_RAND64   = std::numeric_limits<int64_t>::max();

  KOKKOS_INLINE_FUNCTION
  Random_XorShift64(uint64_t state, int state_idx = 0)
      : state_(state == 0 ? uint64_t(1318319) : state), state_idx_(state_idx) {}

  KOKKOS_INLINE_FUNCTION
  uint32_t urand() {
    state_ ^= state_ >> 12;
    state_ ^= state_ << 25;
    state_ ^= state_ >> 27;

    uint64_t tmp = state_ * 2685821657736338717ULL;
    tmp          = tmp >> 16;
    return static_cast<uint32_t>(tmp & MAX_URAND);
  }

  KOKKOS_INLINE_FUNCTION
  uint64_t urand64() {
    state_ ^= state_ >> 12;
    state_ ^= state_ << 25;
    state_ ^= state_ >> 27;
    return (state_ * 2685821657736338717ULL) - 1;
  }

  KOKKOS_INLINE_FUNCTION
  uint32_t urand(const uint32_t& range) {
    const uint32_t max_val = (MAX_URAND / range) * range;
    uint32_t tmp           = urand();
    while (tmp >= max_val) tmp = urand();
    return tmp % range;
  }

  KOKKOS_INLINE_FUNCTION
  uint32_t urand(const uint32_t& start, const uint32_t& end) {
    return urand(end - start) + start;
  }

  KOKKOS_INLINE_FUNCTION
  uint64_t urand64(const uint64_t& range) {
    const uint64_t max_val = (MAX_URAND64 / range) * range;
    uint64_t tmp           = urand64();
    while (tmp >= max_val) tmp = urand64();
    return tmp % range;
  }

  KOKKOS_INLINE_FUNCTION
  uint64_t urand64(const uint64_t& start, const uint64_t& end) {
    return urand64(end - start) + start;
  }

  KOKKOS_INLINE_FUNCTION
  int rand() { return static_cast<int>(urand() / 2); }

  KOKKOS_INLINE_FUNCTION
  int rand(const int& range) {
    const int max_val = (MAX_RAND / range) * range;
    int tmp           = rand();
    while (tmp >= max_val) tmp = rand();
    return tmp % range;
  }

  KOKKOS_INLINE_FUNCTION
  int rand(const int& start, const int& end) {
    return rand(end - start) + start;
  }

  KOKKOS_INLINE_FUNCTION
  int64_t rand64() { return static_cast<int64_t>(urand64() / 2); }

  KOKKOS_INLINE_FUNCTION
  int64_t rand64(const int64_t& range) {
    const int64_t max_val = (MAX_RAND64 / range) * range;
    int64_t tmp           = rand64();
    while (tmp >= max_val) tmp = rand64();
    return tmp % range;
  }

  KOKKOS_INLINE_FUNCTION
  int64_t rand64(const int64_t& start, const int64_t& end) {
    return rand64(end - start) + start;
  }

  KOKKOS_INLINE_FUNCTION
  float frand() { return urand64() / static_cast<float>(MAX_URAND64); }

  KOKKOS_INLINE_FUNCTION
  float frand(const float& range) {
    return range * urand64() / static_cast<float>(MAX_URAND64);
  }

  KOKKOS_INLINE_FUNCTION
  float frand(const float& start, const float& end) {
    return frand(end - start) + start;
  }

  KOKKOS_INLINE_FUNCTION
  double drand() { return urand64() / static_cast<double>(MAX_URAND64); }

  KOKKOS_INLINE_FUNCTION
  double drand(const double& range) {
    return range * urand64() / static_cast<double>(MAX_URAND64);
  }

  KOKKOS_INLINE_FUNCTION
  double drand(const double& start, const double& end) {
    return drand(end - start) + start;
  }

  // Marsaglia polar method for drawing a standard normal distributed random
  // number
  KOKKOS_INLINE_FUNCTION
  double normal() {
    double S = 2.0;
    double U;
    while (S >= 1.0) {
      U              = 2.0 * drand() - 1.0;
      const double V = 2.0 * drand() - 1.0;
      S              = U * U + V * V;
    }
    return U * std::sqrt(-2.0 * std::log(S) / S);
  }

  KOKKOS_INLINE_FUNCTION
  double normal(const double& mean, const double& std_dev = 1.0) {
    return mean + normal() * std_dev;
  }
};

template <class DeviceType = Kokkos::DefaultExecutionSpace>
class Random_XorShift64_Pool {
 private:
  using execution_space = typename DeviceType::execution_space;
  using locks_type      = View<int**, execution_space>;
  using state_data_type = View<uint64_t**, DeviceType>;
  locks_type locks_;
  state_data_type state_;
  int num_states_;
  int padding_;

 public:
  using generator_type = Random_XorShift64<DeviceType>;
  using device_type    = DeviceType;

  KOKKOS_INLINE_FUNCTION
  Random_XorShift64_Pool() {
    num_states_ = 0;
    padding_    = 0;
  }
  Random_XorShift64_Pool(uint64_t seed) {
    num_states_ = 0;

    init(seed, execution_space().concurrency());
  }

  KOKKOS_INLINE_FUNCTION
  Random_XorShift64_Pool(const Random_XorShift64_Pool& src)
      : locks_(src.locks_), state_(src.state_), num_states_(src.num_states_) {}

  KOKKOS_INLINE_FUNCTION
  Random_XorShift64_Pool operator=(const Random_XorShift64_Pool& src) {
    locks_      = src.locks_;
    state_      = src.state_;
    num_states_ = src.num_states_;
    padding_    = src.padding_;
    return *this;
  }

  void init(uint64_t seed, int num_states) {
    if (seed == 0) seed = uint64_t(1318319);
    // I only want to pad on CPU like archs (less than 1000 threads). 64 is a
    // magic number, or random number I just wanted something not too large and
    // not too small. 64 sounded fine.
    padding_    = num_states < 1000 ? 64 : 1;
    num_states_ = num_states;

    locks_ =
        locks_type("Kokkos::Random_XorShift64::locks", num_states, padding_);
    state_ = state_data_type("Kokkos::Random_XorShift64::state", num_states_,
                             padding_);

    typename state_data_type::HostMirror h_state = create_mirror_view(state_);
    typename locks_type::HostMirror h_lock       = create_mirror_view(locks_);

    // Execute on the HostMirror's default execution space.
    Random_XorShift64<typename state_data_type::HostMirror::execution_space>
        gen(seed, 0);
    for (int i = 0; i < 17; i++) gen.rand();
    for (int i = 0; i < num_states_; i++) {
      int n1        = gen.rand();
      int n2        = gen.rand();
      int n3        = gen.rand();
      int n4        = gen.rand();
      h_state(i, 0) = (((static_cast<uint64_t>(n1)) & 0xffff) << 00) |
                      (((static_cast<uint64_t>(n2)) & 0xffff) << 16) |
                      (((static_cast<uint64_t>(n3)) & 0xffff) << 32) |
                      (((static_cast<uint64_t>(n4)) & 0xffff) << 48);
      h_lock(i, 0) = 0;
    }
    deep_copy(state_, h_state);
    deep_copy(locks_, h_lock);
  }

  KOKKOS_INLINE_FUNCTION
  Random_XorShift64<DeviceType> get_state() const {
    const int i =
        Impl::Random_UniqueIndex<execution_space>::get_state_idx(locks_);
    return Random_XorShift64<DeviceType>(state_(i, 0), i);
  }

  // NOTE: state_idx MUST be unique and less than num_states
  KOKKOS_INLINE_FUNCTION
  Random_XorShift64<DeviceType> get_state(const int state_idx) const {
    return Random_XorShift64<DeviceType>(state_(state_idx, 0), state_idx);
  }

  KOKKOS_INLINE_FUNCTION
  void free_state(const Random_XorShift64<DeviceType>& state) const {
    state_(state.state_idx_, 0) = state.state_;
    locks_(state.state_idx_, 0) = 0;
  }
};

template <class DeviceType>
class Random_XorShift1024 {
  using execution_space = typename DeviceType::execution_space;

 private:
  int p_;
  const int state_idx_;
  Impl::Random_XorShift1024_State<
      Impl::Random_XorShift1024_UseCArrayState<execution_space>::value>
      state_;
  friend class Random_XorShift1024_Pool<DeviceType>;

 public:
  using pool_type   = Random_XorShift1024_Pool<DeviceType>;
  using device_type = DeviceType;

  constexpr static uint32_t MAX_URAND   = std::numeric_limits<uint32_t>::max();
  constexpr static uint64_t MAX_URAND64 = std::numeric_limits<uint64_t>::max();
  constexpr static int32_t MAX_RAND     = std::numeric_limits<int32_t>::max();
  constexpr static int64_t MAX_RAND64   = std::numeric_limits<int64_t>::max();

  KOKKOS_INLINE_FUNCTION
  Random_XorShift1024(const typename pool_type::state_data_type& state, int p,
                      int state_idx = 0)
      : p_(p), state_idx_(state_idx), state_(state, state_idx) {}

  KOKKOS_INLINE_FUNCTION
  uint32_t urand() {
    uint64_t state_0 = state_[p_];
    uint64_t state_1 = state_[p_ = (p_ + 1) & 15];
    state_1 ^= state_1 << 31;
    state_1 ^= state_1 >> 11;
    state_0 ^= state_0 >> 30;
    uint64_t tmp = (state_[p_] = state_0 ^ state_1) * 1181783497276652981ULL;
    tmp          = tmp >> 16;
    return static_cast<uint32_t>(tmp & MAX_URAND);
  }

  KOKKOS_INLINE_FUNCTION
  uint64_t urand64() {
    uint64_t state_0 = state_[p_];
    uint64_t state_1 = state_[p_ = (p_ + 1) & 15];
    state_1 ^= state_1 << 31;
    state_1 ^= state_1 >> 11;
    state_0 ^= state_0 >> 30;
    return ((state_[p_] = state_0 ^ state_1) * 1181783497276652981LL) - 1;
  }

  KOKKOS_INLINE_FUNCTION
  uint32_t urand(const uint32_t& range) {
    const uint32_t max_val = (MAX_URAND / range) * range;
    uint32_t tmp           = urand();
    while (tmp >= max_val) tmp = urand();
    return tmp % range;
  }

  KOKKOS_INLINE_FUNCTION
  uint32_t urand(const uint32_t& start, const uint32_t& end) {
    return urand(end - start) + start;
  }

  KOKKOS_INLINE_FUNCTION
  uint64_t urand64(const uint64_t& range) {
    const uint64_t max_val = (MAX_URAND64 / range) * range;
    uint64_t tmp           = urand64();
    while (tmp >= max_val) tmp = urand64();
    return tmp % range;
  }

  KOKKOS_INLINE_FUNCTION
  uint64_t urand64(const uint64_t& start, const uint64_t& end) {
    return urand64(end - start) + start;
  }

  KOKKOS_INLINE_FUNCTION
  int rand() { return static_cast<int>(urand() / 2); }

  KOKKOS_INLINE_FUNCTION
  int rand(const int& range) {
    const int max_val = (MAX_RAND / range) * range;
    int tmp           = rand();
    while (tmp >= max_val) tmp = rand();
    return tmp % range;
  }

  KOKKOS_INLINE_FUNCTION
  int rand(const int& start, const int& end) {
    return rand(end - start) + start;
  }

  KOKKOS_INLINE_FUNCTION
  int64_t rand64() { return static_cast<int64_t>(urand64() / 2); }

  KOKKOS_INLINE_FUNCTION
  int64_t rand64(const int64_t& range) {
    const int64_t max_val = (MAX_RAND64 / range) * range;
    int64_t tmp           = rand64();
    while (tmp >= max_val) tmp = rand64();
    return tmp % range;
  }

  KOKKOS_INLINE_FUNCTION
  int64_t rand64(const int64_t& start, const int64_t& end) {
    return rand64(end - start) + start;
  }

  KOKKOS_INLINE_FUNCTION
  float frand() { return urand64() / static_cast<float>(MAX_URAND64); }

  KOKKOS_INLINE_FUNCTION
  float frand(const float& range) {
    return range * urand64() / static_cast<float>(MAX_URAND64);
  }

  KOKKOS_INLINE_FUNCTION
  float frand(const float& start, const float& end) {
    return frand(end - start) + start;
  }

  KOKKOS_INLINE_FUNCTION
  double drand() { return urand64() / static_cast<double>(MAX_URAND64); }

  KOKKOS_INLINE_FUNCTION
  double drand(const double& range) {
    return range * urand64() / static_cast<double>(MAX_URAND64);
  }

  KOKKOS_INLINE_FUNCTION
  double drand(const double& start, const double& end) {
    return drand(end - start) + start;
  }

  // Marsaglia polar method for drawing a standard normal distributed random
  // number
  KOKKOS_INLINE_FUNCTION
  double normal() {
    double S = 2.0;
    double U;
    while (S >= 1.0) {
      U              = 2.0 * drand() - 1.0;
      const double V = 2.0 * drand() - 1.0;
      S              = U * U + V * V;
    }
    return U * std::sqrt(-2.0 * std::log(S) / S);
  }

  KOKKOS_INLINE_FUNCTION
  double normal(const double& mean, const double& std_dev = 1.0) {
    return mean + normal() * std_dev;
  }
};

template <class DeviceType = Kokkos::DefaultExecutionSpace>
class Random_XorShift1024_Pool {
 private:
  using execution_space = typename DeviceType::execution_space;
  using locks_type      = View<int**, execution_space>;
  using int_view_type   = View<int**, DeviceType>;
  using state_data_type = View<uint64_t * [16], DeviceType>;

  locks_type locks_;
  state_data_type state_;
  int_view_type p_;
  int num_states_;
  int padding_;
  friend class Random_XorShift1024<DeviceType>;

 public:
  using generator_type = Random_XorShift1024<DeviceType>;

  using device_type = DeviceType;

  KOKKOS_INLINE_FUNCTION
  Random_XorShift1024_Pool() { num_states_ = 0; }

  inline Random_XorShift1024_Pool(uint64_t seed) {
    num_states_ = 0;

    init(seed, execution_space().concurrency());
  }

  KOKKOS_INLINE_FUNCTION
  Random_XorShift1024_Pool(const Random_XorShift1024_Pool& src)
      : locks_(src.locks_),
        state_(src.state_),
        p_(src.p_),
        num_states_(src.num_states_) {}

  KOKKOS_INLINE_FUNCTION
  Random_XorShift1024_Pool operator=(const Random_XorShift1024_Pool& src) {
    locks_      = src.locks_;
    state_      = src.state_;
    p_          = src.p_;
    num_states_ = src.num_states_;
    padding_    = src.padding_;
    return *this;
  }

  inline void init(uint64_t seed, int num_states) {
    if (seed == 0) seed = uint64_t(1318319);
    // I only want to pad on CPU like archs (less than 1000 threads). 64 is a
    // magic number, or random number I just wanted something not too large and
    // not too small. 64 sounded fine.
    padding_    = num_states < 1000 ? 64 : 1;
    num_states_ = num_states;
    locks_ =
        locks_type("Kokkos::Random_XorShift1024::locks", num_states_, padding_);
    state_ = state_data_type("Kokkos::Random_XorShift1024::state", num_states_);
    p_ = int_view_type("Kokkos::Random_XorShift1024::p", num_states_, padding_);

    typename state_data_type::HostMirror h_state = create_mirror_view(state_);
    typename locks_type::HostMirror h_lock       = create_mirror_view(locks_);
    typename int_view_type::HostMirror h_p       = create_mirror_view(p_);

    // Execute on the HostMirror's default execution space.
    Random_XorShift64<typename state_data_type::HostMirror::execution_space>
        gen(seed, 0);
    for (int i = 0; i < 17; i++) gen.rand();
    for (int i = 0; i < num_states_; i++) {
      for (int j = 0; j < 16; j++) {
        int n1        = gen.rand();
        int n2        = gen.rand();
        int n3        = gen.rand();
        int n4        = gen.rand();
        h_state(i, j) = (((static_cast<uint64_t>(n1)) & 0xffff) << 00) |
                        (((static_cast<uint64_t>(n2)) & 0xffff) << 16) |
                        (((static_cast<uint64_t>(n3)) & 0xffff) << 32) |
                        (((static_cast<uint64_t>(n4)) & 0xffff) << 48);
      }
      h_p(i, 0)    = 0;
      h_lock(i, 0) = 0;
    }
    deep_copy(state_, h_state);
    deep_copy(locks_, h_lock);
  }

  KOKKOS_INLINE_FUNCTION
  Random_XorShift1024<DeviceType> get_state() const {
    const int i =
        Impl::Random_UniqueIndex<execution_space>::get_state_idx(locks_);
    return Random_XorShift1024<DeviceType>(state_, p_(i, 0), i);
  };

  // NOTE: state_idx MUST be unique and less than num_states
  KOKKOS_INLINE_FUNCTION
  Random_XorShift1024<DeviceType> get_state(const int state_idx) const {
    return Random_XorShift1024<DeviceType>(state_, p_(state_idx, 0), state_idx);
  }

  KOKKOS_INLINE_FUNCTION
  void free_state(const Random_XorShift1024<DeviceType>& state) const {
    for (int i = 0; i < 16; i++) state_(state.state_idx_, i) = state.state_[i];
    p_(state.state_idx_, 0)     = state.p_;
    locks_(state.state_idx_, 0) = 0;
  }
};

namespace Impl {

template <class ViewType, class RandomPool, int loops, int rank,
          class IndexType>
struct fill_random_functor_range;
template <class ViewType, class RandomPool, int loops, int rank,
          class IndexType>
struct fill_random_functor_begin_end;

template <class ViewType, class RandomPool, int loops, class IndexType>
struct fill_random_functor_range<ViewType, RandomPool, loops, 1, IndexType> {
  using execution_space = typename ViewType::execution_space;
  ViewType a;
  RandomPool rand_pool;
  typename ViewType::const_value_type range;

  using Rand = rand<typename RandomPool::generator_type,
                    typename ViewType::non_const_value_type>;

  fill_random_functor_range(ViewType a_, RandomPool rand_pool_,
                            typename ViewType::const_value_type range_)
      : a(a_), rand_pool(rand_pool_), range(range_) {}

  KOKKOS_INLINE_FUNCTION
  void operator()(const IndexType& i) const {
    typename RandomPool::generator_type gen = rand_pool.get_state();
    for (IndexType j = 0; j < loops; j++) {
      const IndexType idx = i * loops + j;
      if (idx < static_cast<IndexType>(a.extent(0)))
        a(idx) = Rand::draw(gen, range);
    }
    rand_pool.free_state(gen);
  }
};

template <class ViewType, class RandomPool, int loops, class IndexType>
struct fill_random_functor_range<ViewType, RandomPool, loops, 2, IndexType> {
  using execution_space = typename ViewType::execution_space;
  ViewType a;
  RandomPool rand_pool;
  typename ViewType::const_value_type range;

  using Rand = rand<typename RandomPool::generator_type,
                    typename ViewType::non_const_value_type>;

  fill_random_functor_range(ViewType a_, RandomPool rand_pool_,
                            typename ViewType::const_value_type range_)
      : a(a_), rand_pool(rand_pool_), range(range_) {}

  KOKKOS_INLINE_FUNCTION
  void operator()(IndexType i) const {
    typename RandomPool::generator_type gen = rand_pool.get_state();
    for (IndexType j = 0; j < loops; j++) {
      const IndexType idx = i * loops + j;
      if (idx < static_cast<IndexType>(a.extent(0))) {
        for (IndexType k = 0; k < static_cast<IndexType>(a.extent(1)); k++)
          a(idx, k) = Rand::draw(gen, range);
      }
    }
    rand_pool.free_state(gen);
  }
};

template <class ViewType, class RandomPool, int loops, class IndexType>
struct fill_random_functor_range<ViewType, RandomPool, loops, 3, IndexType> {
  using execution_space = typename ViewType::execution_space;
  ViewType a;
  RandomPool rand_pool;
  typename ViewType::const_value_type range;

  using Rand = rand<typename RandomPool::generator_type,
                    typename ViewType::non_const_value_type>;

  fill_random_functor_range(ViewType a_, RandomPool rand_pool_,
                            typename ViewType::const_value_type range_)
      : a(a_), rand_pool(rand_pool_), range(range_) {}

  KOKKOS_INLINE_FUNCTION
  void operator()(IndexType i) const {
    typename RandomPool::generator_type gen = rand_pool.get_state();
    for (IndexType j = 0; j < loops; j++) {
      const IndexType idx = i * loops + j;
      if (idx < static_cast<IndexType>(a.extent(0))) {
        for (IndexType k = 0; k < static_cast<IndexType>(a.extent(1)); k++)
          for (IndexType l = 0; l < static_cast<IndexType>(a.extent(2)); l++)
            a(idx, k, l) = Rand::draw(gen, range);
      }
    }
    rand_pool.free_state(gen);
  }
};

template <class ViewType, class RandomPool, int loops, class IndexType>
struct fill_random_functor_range<ViewType, RandomPool, loops, 4, IndexType> {
  using execution_space = typename ViewType::execution_space;
  ViewType a;
  RandomPool rand_pool;
  typename ViewType::const_value_type range;

  using Rand = rand<typename RandomPool::generator_type,
                    typename ViewType::non_const_value_type>;

  fill_random_functor_range(ViewType a_, RandomPool rand_pool_,
                            typename ViewType::const_value_type range_)
      : a(a_), rand_pool(rand_pool_), range(range_) {}

  KOKKOS_INLINE_FUNCTION
  void operator()(IndexType i) const {
    typename RandomPool::generator_type gen = rand_pool.get_state();
    for (IndexType j = 0; j < loops; j++) {
      const IndexType idx = i * loops + j;
      if (idx < static_cast<IndexType>(a.extent(0))) {
        for (IndexType k = 0; k < static_cast<IndexType>(a.extent(1)); k++)
          for (IndexType l = 0; l < static_cast<IndexType>(a.extent(2)); l++)
            for (IndexType m = 0; m < static_cast<IndexType>(a.extent(3)); m++)
              a(idx, k, l, m) = Rand::draw(gen, range);
      }
    }
    rand_pool.free_state(gen);
  }
};

template <class ViewType, class RandomPool, int loops, class IndexType>
struct fill_random_functor_range<ViewType, RandomPool, loops, 5, IndexType> {
  using execution_space = typename ViewType::execution_space;
  ViewType a;
  RandomPool rand_pool;
  typename ViewType::const_value_type range;

  using Rand = rand<typename RandomPool::generator_type,
                    typename ViewType::non_const_value_type>;

  fill_random_functor_range(ViewType a_, RandomPool rand_pool_,
                            typename ViewType::const_value_type range_)
      : a(a_), rand_pool(rand_pool_), range(range_) {}

  KOKKOS_INLINE_FUNCTION
  void operator()(IndexType i) const {
    typename RandomPool::generator_type gen = rand_pool.get_state();
    for (IndexType j = 0; j < loops; j++) {
      const IndexType idx = i * loops + j;
      if (idx < static_cast<IndexType>(a.extent(0))) {
        for (IndexType k = 0; k < static_cast<IndexType>(a.extent(1)); k++)
          for (IndexType l = 0; l < static_cast<IndexType>(a.extent(2)); l++)
            for (IndexType m = 0; m < static_cast<IndexType>(a.extent(3)); m++)
              for (IndexType n = 0; n < static_cast<IndexType>(a.extent(4));
                   n++)
                a(idx, k, l, m, n) = Rand::draw(gen, range);
      }
    }
    rand_pool.free_state(gen);
  }
};

template <class ViewType, class RandomPool, int loops, class IndexType>
struct fill_random_functor_range<ViewType, RandomPool, loops, 6, IndexType> {
  using execution_space = typename ViewType::execution_space;
  ViewType a;
  RandomPool rand_pool;
  typename ViewType::const_value_type range;

  using Rand = rand<typename RandomPool::generator_type,
                    typename ViewType::non_const_value_type>;

  fill_random_functor_range(ViewType a_, RandomPool rand_pool_,
                            typename ViewType::const_value_type range_)
      : a(a_), rand_pool(rand_pool_), range(range_) {}

  KOKKOS_INLINE_FUNCTION
  void operator()(IndexType i) const {
    typename RandomPool::generator_type gen = rand_pool.get_state();
    for (IndexType j = 0; j < loops; j++) {
      const IndexType idx = i * loops + j;
      if (idx < static_cast<IndexType>(a.extent(0))) {
        for (IndexType k = 0; k < static_cast<IndexType>(a.extent(1)); k++)
          for (IndexType l = 0; l < static_cast<IndexType>(a.extent(2)); l++)
            for (IndexType m = 0; m < static_cast<IndexType>(a.extent(3)); m++)
              for (IndexType n = 0; n < static_cast<IndexType>(a.extent(4));
                   n++)
                for (IndexType o = 0; o < static_cast<IndexType>(a.extent(5));
                     o++)
                  a(idx, k, l, m, n, o) = Rand::draw(gen, range);
      }
    }
    rand_pool.free_state(gen);
  }
};

template <class ViewType, class RandomPool, int loops, class IndexType>
struct fill_random_functor_range<ViewType, RandomPool, loops, 7, IndexType> {
  using execution_space = typename ViewType::execution_space;
  ViewType a;
  RandomPool rand_pool;
  typename ViewType::const_value_type range;

  using Rand = rand<typename RandomPool::generator_type,
                    typename ViewType::non_const_value_type>;

  fill_random_functor_range(ViewType a_, RandomPool rand_pool_,
                            typename ViewType::const_value_type range_)
      : a(a_), rand_pool(rand_pool_), range(range_) {}

  KOKKOS_INLINE_FUNCTION
  void operator()(IndexType i) const {
    typename RandomPool::generator_type gen = rand_pool.get_state();
    for (IndexType j = 0; j < loops; j++) {
      const IndexType idx = i * loops + j;
      if (idx < static_cast<IndexType>(a.extent(0))) {
        for (IndexType k = 0; k < static_cast<IndexType>(a.extent(1)); k++)
          for (IndexType l = 0; l < static_cast<IndexType>(a.extent(2)); l++)
            for (IndexType m = 0; m < static_cast<IndexType>(a.extent(3)); m++)
              for (IndexType n = 0; n < static_cast<IndexType>(a.extent(4));
                   n++)
                for (IndexType o = 0; o < static_cast<IndexType>(a.extent(5));
                     o++)
                  for (IndexType p = 0; p < static_cast<IndexType>(a.extent(6));
                       p++)
                    a(idx, k, l, m, n, o, p) = Rand::draw(gen, range);
      }
    }
    rand_pool.free_state(gen);
  }
};

template <class ViewType, class RandomPool, int loops, class IndexType>
struct fill_random_functor_range<ViewType, RandomPool, loops, 8, IndexType> {
  using execution_space = typename ViewType::execution_space;
  ViewType a;
  RandomPool rand_pool;
  typename ViewType::const_value_type range;

  using Rand = rand<typename RandomPool::generator_type,
                    typename ViewType::non_const_value_type>;

  fill_random_functor_range(ViewType a_, RandomPool rand_pool_,
                            typename ViewType::const_value_type range_)
      : a(a_), rand_pool(rand_pool_), range(range_) {}

  KOKKOS_INLINE_FUNCTION
  void operator()(IndexType i) const {
    typename RandomPool::generator_type gen = rand_pool.get_state();
    for (IndexType j = 0; j < loops; j++) {
      const IndexType idx = i * loops + j;
      if (idx < static_cast<IndexType>(a.extent(0))) {
        for (IndexType k = 0; k < static_cast<IndexType>(a.extent(1)); k++)
          for (IndexType l = 0; l < static_cast<IndexType>(a.extent(2)); l++)
            for (IndexType m = 0; m < static_cast<IndexType>(a.extent(3)); m++)
              for (IndexType n = 0; n < static_cast<IndexType>(a.extent(4));
                   n++)
                for (IndexType o = 0; o < static_cast<IndexType>(a.extent(5));
                     o++)
                  for (IndexType p = 0; p < static_cast<IndexType>(a.extent(6));
                       p++)
                    for (IndexType q = 0;
                         q < static_cast<IndexType>(a.extent(7)); q++)
                      a(idx, k, l, m, n, o, p, q) = Rand::draw(gen, range);
      }
    }
    rand_pool.free_state(gen);
  }
};
template <class ViewType, class RandomPool, int loops, class IndexType>
struct fill_random_functor_begin_end<ViewType, RandomPool, loops, 1,
                                     IndexType> {
  using execution_space = typename ViewType::execution_space;
  ViewType a;
  RandomPool rand_pool;
  typename ViewType::const_value_type begin, end;

  using Rand = rand<typename RandomPool::generator_type,
                    typename ViewType::non_const_value_type>;

  fill_random_functor_begin_end(ViewType a_, RandomPool rand_pool_,
                                typename ViewType::const_value_type begin_,
                                typename ViewType::const_value_type end_)
      : a(a_), rand_pool(rand_pool_), begin(begin_), end(end_) {}

  KOKKOS_INLINE_FUNCTION
  void operator()(IndexType i) const {
    typename RandomPool::generator_type gen = rand_pool.get_state();
    for (IndexType j = 0; j < loops; j++) {
      const IndexType idx = i * loops + j;
      if (idx < static_cast<IndexType>(a.extent(0)))
        a(idx) = Rand::draw(gen, begin, end);
    }
    rand_pool.free_state(gen);
  }
};

template <class ViewType, class RandomPool, int loops, class IndexType>
struct fill_random_functor_begin_end<ViewType, RandomPool, loops, 2,
                                     IndexType> {
  using execution_space = typename ViewType::execution_space;
  ViewType a;
  RandomPool rand_pool;
  typename ViewType::const_value_type begin, end;

  using Rand = rand<typename RandomPool::generator_type,
                    typename ViewType::non_const_value_type>;

  fill_random_functor_begin_end(ViewType a_, RandomPool rand_pool_,
                                typename ViewType::const_value_type begin_,
                                typename ViewType::const_value_type end_)
      : a(a_), rand_pool(rand_pool_), begin(begin_), end(end_) {}

  KOKKOS_INLINE_FUNCTION
  void operator()(IndexType i) const {
    typename RandomPool::generator_type gen = rand_pool.get_state();
    for (IndexType j = 0; j < loops; j++) {
      const IndexType idx = i * loops + j;
      if (idx < static_cast<IndexType>(a.extent(0))) {
        for (IndexType k = 0; k < static_cast<IndexType>(a.extent(1)); k++)
          a(idx, k) = Rand::draw(gen, begin, end);
      }
    }
    rand_pool.free_state(gen);
  }
};

template <class ViewType, class RandomPool, int loops, class IndexType>
struct fill_random_functor_begin_end<ViewType, RandomPool, loops, 3,
                                     IndexType> {
  using execution_space = typename ViewType::execution_space;
  ViewType a;
  RandomPool rand_pool;
  typename ViewType::const_value_type begin, end;

  using Rand = rand<typename RandomPool::generator_type,
                    typename ViewType::non_const_value_type>;

  fill_random_functor_begin_end(ViewType a_, RandomPool rand_pool_,
                                typename ViewType::const_value_type begin_,
                                typename ViewType::const_value_type end_)
      : a(a_), rand_pool(rand_pool_), begin(begin_), end(end_) {}

  KOKKOS_INLINE_FUNCTION
  void operator()(IndexType i) const {
    typename RandomPool::generator_type gen = rand_pool.get_state();
    for (IndexType j = 0; j < loops; j++) {
      const IndexType idx = i * loops + j;
      if (idx < static_cast<IndexType>(a.extent(0))) {
        for (IndexType k = 0; k < static_cast<IndexType>(a.extent(1)); k++)
          for (IndexType l = 0; l < static_cast<IndexType>(a.extent(2)); l++)
            a(idx, k, l) = Rand::draw(gen, begin, end);
      }
    }
    rand_pool.free_state(gen);
  }
};

template <class ViewType, class RandomPool, int loops, class IndexType>
struct fill_random_functor_begin_end<ViewType, RandomPool, loops, 4,
                                     IndexType> {
  using execution_space = typename ViewType::execution_space;
  ViewType a;
  RandomPool rand_pool;
  typename ViewType::const_value_type begin, end;

  using Rand = rand<typename RandomPool::generator_type,
                    typename ViewType::non_const_value_type>;

  fill_random_functor_begin_end(ViewType a_, RandomPool rand_pool_,
                                typename ViewType::const_value_type begin_,
                                typename ViewType::const_value_type end_)
      : a(a_), rand_pool(rand_pool_), begin(begin_), end(end_) {}

  KOKKOS_INLINE_FUNCTION
  void operator()(IndexType i) const {
    typename RandomPool::generator_type gen = rand_pool.get_state();
    for (IndexType j = 0; j < loops; j++) {
      const IndexType idx = i * loops + j;
      if (idx < static_cast<IndexType>(a.extent(0))) {
        for (IndexType k = 0; k < static_cast<IndexType>(a.extent(1)); k++)
          for (IndexType l = 0; l < static_cast<IndexType>(a.extent(2)); l++)
            for (IndexType m = 0; m < static_cast<IndexType>(a.extent(3)); m++)
              a(idx, k, l, m) = Rand::draw(gen, begin, end);
      }
    }
    rand_pool.free_state(gen);
  }
};

template <class ViewType, class RandomPool, int loops, class IndexType>
struct fill_random_functor_begin_end<ViewType, RandomPool, loops, 5,
                                     IndexType> {
  using execution_space = typename ViewType::execution_space;
  ViewType a;
  RandomPool rand_pool;
  typename ViewType::const_value_type begin, end;

  using Rand = rand<typename RandomPool::generator_type,
                    typename ViewType::non_const_value_type>;

  fill_random_functor_begin_end(ViewType a_, RandomPool rand_pool_,
                                typename ViewType::const_value_type begin_,
                                typename ViewType::const_value_type end_)
      : a(a_), rand_pool(rand_pool_), begin(begin_), end(end_) {}

  KOKKOS_INLINE_FUNCTION
  void operator()(IndexType i) const {
    typename RandomPool::generator_type gen = rand_pool.get_state();
    for (IndexType j = 0; j < loops; j++) {
      const IndexType idx = i * loops + j;
      if (idx < static_cast<IndexType>(a.extent(0))) {
        for (IndexType l = 0; l < static_cast<IndexType>(a.extent(1)); l++)
          for (IndexType m = 0; m < static_cast<IndexType>(a.extent(2)); m++)
            for (IndexType n = 0; n < static_cast<IndexType>(a.extent(3)); n++)
              for (IndexType o = 0; o < static_cast<IndexType>(a.extent(4));
                   o++)
                a(idx, l, m, n, o) = Rand::draw(gen, begin, end);
      }
    }
    rand_pool.free_state(gen);
  }
};

template <class ViewType, class RandomPool, int loops, class IndexType>
struct fill_random_functor_begin_end<ViewType, RandomPool, loops, 6,
                                     IndexType> {
  using execution_space = typename ViewType::execution_space;
  ViewType a;
  RandomPool rand_pool;
  typename ViewType::const_value_type begin, end;

  using Rand = rand<typename RandomPool::generator_type,
                    typename ViewType::non_const_value_type>;

  fill_random_functor_begin_end(ViewType a_, RandomPool rand_pool_,
                                typename ViewType::const_value_type begin_,
                                typename ViewType::const_value_type end_)
      : a(a_), rand_pool(rand_pool_), begin(begin_), end(end_) {}

  KOKKOS_INLINE_FUNCTION
  void operator()(IndexType i) const {
    typename RandomPool::generator_type gen = rand_pool.get_state();
    for (IndexType j = 0; j < loops; j++) {
      const IndexType idx = i * loops + j;
      if (idx < static_cast<IndexType>(a.extent(0))) {
        for (IndexType k = 0; k < static_cast<IndexType>(a.extent(1)); k++)
          for (IndexType l = 0; l < static_cast<IndexType>(a.extent(2)); l++)
            for (IndexType m = 0; m < static_cast<IndexType>(a.extent(3)); m++)
              for (IndexType n = 0; n < static_cast<IndexType>(a.extent(4));
                   n++)
                for (IndexType o = 0; o < static_cast<IndexType>(a.extent(5));
                     o++)
                  a(idx, k, l, m, n, o) = Rand::draw(gen, begin, end);
      }
    }
    rand_pool.free_state(gen);
  }
};

template <class ViewType, class RandomPool, int loops, class IndexType>
struct fill_random_functor_begin_end<ViewType, RandomPool, loops, 7,
                                     IndexType> {
  using execution_space = typename ViewType::execution_space;
  ViewType a;
  RandomPool rand_pool;
  typename ViewType::const_value_type begin, end;

  using Rand = rand<typename RandomPool::generator_type,
                    typename ViewType::non_const_value_type>;

  fill_random_functor_begin_end(ViewType a_, RandomPool rand_pool_,
                                typename ViewType::const_value_type begin_,
                                typename ViewType::const_value_type end_)
      : a(a_), rand_pool(rand_pool_), begin(begin_), end(end_) {}

  KOKKOS_INLINE_FUNCTION
  void operator()(IndexType i) const {
    typename RandomPool::generator_type gen = rand_pool.get_state();
    for (IndexType j = 0; j < loops; j++) {
      const IndexType idx = i * loops + j;
      if (idx < static_cast<IndexType>(a.extent(0))) {
        for (IndexType k = 0; k < static_cast<IndexType>(a.extent(1)); k++)
          for (IndexType l = 0; l < static_cast<IndexType>(a.extent(2)); l++)
            for (IndexType m = 0; m < static_cast<IndexType>(a.extent(3)); m++)
              for (IndexType n = 0; n < static_cast<IndexType>(a.extent(4));
                   n++)
                for (IndexType o = 0; o < static_cast<IndexType>(a.extent(5));
                     o++)
                  for (IndexType p = 0; p < static_cast<IndexType>(a.extent(6));
                       p++)
                    a(idx, k, l, m, n, o, p) = Rand::draw(gen, begin, end);
      }
    }
    rand_pool.free_state(gen);
  }
};

template <class ViewType, class RandomPool, int loops, class IndexType>
struct fill_random_functor_begin_end<ViewType, RandomPool, loops, 8,
                                     IndexType> {
  using execution_space = typename ViewType::execution_space;
  ViewType a;
  RandomPool rand_pool;
  typename ViewType::const_value_type begin, end;

  using Rand = rand<typename RandomPool::generator_type,
                    typename ViewType::non_const_value_type>;

  fill_random_functor_begin_end(ViewType a_, RandomPool rand_pool_,
                                typename ViewType::const_value_type begin_,
                                typename ViewType::const_value_type end_)
      : a(a_), rand_pool(rand_pool_), begin(begin_), end(end_) {}

  KOKKOS_INLINE_FUNCTION
  void operator()(IndexType i) const {
    typename RandomPool::generator_type gen = rand_pool.get_state();
    for (IndexType j = 0; j < loops; j++) {
      const IndexType idx = i * loops + j;
      if (idx < static_cast<IndexType>(a.extent(0))) {
        for (IndexType k = 0; k < static_cast<IndexType>(a.extent(1)); k++)
          for (IndexType l = 0; l < static_cast<IndexType>(a.extent(2)); l++)
            for (IndexType m = 0; m < static_cast<IndexType>(a.extent(3)); m++)
              for (IndexType n = 0; n < static_cast<IndexType>(a.extent(4));
                   n++)
                for (IndexType o = 0; o < static_cast<IndexType>(a.extent(5));
                     o++)
                  for (IndexType p = 0; p < static_cast<IndexType>(a.extent(6));
                       p++)
                    for (IndexType q = 0;
                         q < static_cast<IndexType>(a.extent(7)); q++)
                      a(idx, k, l, m, n, o, p, q) = Rand::draw(gen, begin, end);
      }
    }
    rand_pool.free_state(gen);
  }
};

}  // namespace Impl

template <class ViewType, class RandomPool, class IndexType = int64_t>
void fill_random(ViewType a, RandomPool g,
                 typename ViewType::const_value_type range) {
  int64_t LDA = a.extent(0);
  if (LDA > 0)
    parallel_for("Kokkos::fill_random", (LDA + 127) / 128,
                 Impl::fill_random_functor_range<ViewType, RandomPool, 128,
                                                 ViewType::Rank, IndexType>(
                     a, g, range));
}

template <class ViewType, class RandomPool, class IndexType = int64_t>
void fill_random(ViewType a, RandomPool g,
                 typename ViewType::const_value_type begin,
                 typename ViewType::const_value_type end) {
  int64_t LDA = a.extent(0);
  if (LDA > 0)
    parallel_for("Kokkos::fill_random", (LDA + 127) / 128,
                 Impl::fill_random_functor_begin_end<ViewType, RandomPool, 128,
                                                     ViewType::Rank, IndexType>(
                     a, g, begin, end));
}
}  // namespace Kokkos

#endif<|MERGE_RESOLUTION|>--- conflicted
+++ resolved
@@ -709,22 +709,14 @@
 #ifdef KOKKOS_ENABLE_OPENMPTARGET
 template <>
 struct Random_UniqueIndex<Kokkos::Experimental::OpenMPTarget> {
-<<<<<<< HEAD
-  using locks_view_type = View<int*, Kokkos::Experimental::OpenMPTarget>;
-=======
   using locks_view_type = View<int**, Kokkos::Experimental::OpenMPTarget>;
->>>>>>> 5ef8603f
   KOKKOS_FUNCTION
   static int get_state_idx(const locks_view_type& locks) {
     const int team_size = omp_get_num_threads();
     int i               = omp_get_team_num() * team_size + omp_get_thread_num();
     const int lock_size = locks.extent_int(0);
 
-<<<<<<< HEAD
-    while (Kokkos::atomic_compare_exchange(&locks(i), 0, 1)) {
-=======
     while (Kokkos::atomic_compare_exchange(&locks(i, 0), 0, 1)) {
->>>>>>> 5ef8603f
       i = (i + 1) % lock_size;
     }
     return i;
