--- conflicted
+++ resolved
@@ -168,11 +168,11 @@
     MaybeComparator&&... maybeComparator) {
   auto queue  = exec.sycl_queue();
   auto policy = oneapi::dpl::execution::make_device_policy(queue);
+
 #if KOKKOS_IMPL_ONEDPL_VERSION_GREATER_EQUAL(2022, 7, 1)
-  oneapi::dpl::sort_by_key(policy, ::Kokkos::Experimental::begin(keys),
-                           ::Kokkos::Experimental::end(keys),
-                           ::Kokkos::Experimental::begin(values),
-                           std::forward<MaybeComparator>(maybeComparator)...);
+  auto keys_begin = ::Kokkos::Experimental::begin(keys);
+  auto keys_end = ::Kokkos::Experimental::end(keys)
+  auto values_begin = ::Kokkos::Experimental::begin(values);
 #else
   if (keys.stride(0) != 1 && values.stride(0) != 1) {
     Kokkos::abort(
@@ -182,27 +182,25 @@
   // Can't use Experimental::begin/end here since the oneDPL then assumes that
   // the data is on the host.
   const int n = keys.extent(0);
-<<<<<<< HEAD
+  auto keys_begin = keys.data();
+  auto keys_end = keys.data()+n;
+  auto values_begin = values.data();
+#endif
+
   if constexpr (sizeof...(MaybeComparator) == 0)
-    oneapi::dpl::sort_by_key(policy, keys.data(), keys.data() + n,
-                             values.data());
+    oneapi::dpl::sort_by_key(policy, keys_begin, keys_end,
+                             values_begin);
   else {
     using keys_value_type =
         typename Kokkos::View<KeysDataType, KeysProperties...>::value_type;
     auto keys_comparator =
         std::get<0>(std::tuple<MaybeComparator...>(maybeComparator...));
     oneapi::dpl::sort_by_key(
-        policy, keys.data(), keys.data() + n, values.data(),
+        policy, keys_begin, keys_end, values_begin,
         ComparatorWrapper<decltype(keys_comparator), keys_value_type>{
             keys_comparator});
   }
-=======
-  oneapi::dpl::sort_by_key(policy, keys.data(), keys.data() + n, values.data(),
-                           std::forward<MaybeComparator>(maybeComparator)...);
-#endif
->>>>>>> ff153a73
-}
-#endif
+}
 #endif
 
 template <typename ExecutionSpace, typename PermutationView, typename ViewType>
