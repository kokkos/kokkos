--- conflicted
+++ resolved
@@ -65,17 +65,6 @@
 #include <thrust/sort.h>
 #endif
 
-<<<<<<< HEAD
-#if defined(KOKKOS_ENABLE_ONEDPL) && \
-    (ONEDPL_VERSION_MAJOR > 2022 ||  \
-     (ONEDPL_VERSION_MAJOR == 2022 && ONEDPL_VERSION_MINOR >= 2))
-#define KOKKOS_ONEDPL_HAS_SORT_BY_KEY
-#pragma GCC diagnostic push
-#pragma GCC diagnostic ignored "-Wshadow"
-#pragma GCC diagnostic ignored "-Wunused-local-typedef"
-#pragma GCC diagnostic ignored "-Wunused-parameter"
-#pragma GCC diagnostic ignored "-Wunused-variable"
-=======
 #ifdef KOKKOS_ENABLE_ONEDPL
 #define KOKKOS_IMPL_ONEDPL_VERSION                            \
   ONEDPL_VERSION_MAJOR * 10000 + ONEDPL_VERSION_MINOR * 100 + \
@@ -85,7 +74,11 @@
 
 #if KOKKOS_IMPL_ONEDPL_VERSION_GREATER_EQUAL(2022, 2, 0)
 #define KOKKOS_IMPL_ONEDPL_HAS_SORT_BY_KEY
->>>>>>> ff153a73
+#pragma GCC diagnostic push
+#pragma GCC diagnostic ignored "-Wshadow"
+#pragma GCC diagnostic ignored "-Wunused-local-typedef"
+#pragma GCC diagnostic ignored "-Wunused-parameter"
+#pragma GCC diagnostic ignored "-Wunused-variable"
 #include <oneapi/dpl/execution>
 #include <oneapi/dpl/algorithm>
 #pragma GCC diagnostic pop
