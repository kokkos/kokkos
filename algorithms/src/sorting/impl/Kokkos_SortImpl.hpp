//@HEADER
// ************************************************************************
//
//                        Kokkos v. 4.0
//       Copyright (2022) National Technology & Engineering
//               Solutions of Sandia, LLC (NTESS).
//
// Under the terms of Contract DE-NA0003525 with NTESS,
// the U.S. Government retains certain rights in this software.
//
// Part of Kokkos, under the Apache License v2.0 with LLVM Exceptions.
// See https://kokkos.org/LICENSE for license information.
// SPDX-License-Identifier: Apache-2.0 WITH LLVM-exception
//
//@HEADER

#ifndef KOKKOS_SORT_FREE_FUNCS_IMPL_HPP_
#define KOKKOS_SORT_FREE_FUNCS_IMPL_HPP_

#include "../Kokkos_BinOpsPublicAPI.hpp"
#include "../Kokkos_BinSortPublicAPI.hpp"
#include <std_algorithms/Kokkos_BeginEnd.hpp>
#include <std_algorithms/Kokkos_Copy.hpp>
#include <Kokkos_Core.hpp>

#if defined(KOKKOS_ENABLE_CUDA)

// Workaround for `Instruction 'shfl' without '.sync' is not supported on
// .target sm_70 and higher from PTX ISA version 6.4`.
// Also see https://github.com/NVIDIA/cub/pull/170.
#if !defined(CUB_USE_COOPERATIVE_GROUPS)
#define CUB_USE_COOPERATIVE_GROUPS
#endif

#pragma GCC diagnostic push
#pragma GCC diagnostic ignored "-Wshadow"
#pragma GCC diagnostic ignored "-Wsuggest-override"

#if defined(KOKKOS_COMPILER_CLANG)
// Some versions of Clang fail to compile Thrust, failing with errors like
// this:
//    <snip>/thrust/system/cuda/detail/core/agent_launcher.h:557:11:
//    error: use of undeclared identifier 'va_printf'
// The exact combination of versions for Clang and Thrust (or CUDA) for this
// failure was not investigated, however even very recent version combination
// (Clang 10.0.0 and Cuda 10.0) demonstrated failure.
//
// Defining _CubLog here locally allows us to avoid that code path, however
// disabling some debugging diagnostics
#pragma push_macro("_CubLog")
#ifdef _CubLog
#undef _CubLog
#endif
#define _CubLog
#include <thrust/device_ptr.h>
#include <thrust/sort.h>
#pragma pop_macro("_CubLog")
#else
#include <thrust/device_ptr.h>
#include <thrust/sort.h>
#endif

#pragma GCC diagnostic pop

#endif

#if defined(KOKKOS_ENABLE_ROCTHRUST)
#include <thrust/device_ptr.h>
#include <thrust/sort.h>
#endif

#if defined(KOKKOS_ENABLE_ONEDPL)
#pragma GCC diagnostic push
#pragma GCC diagnostic ignored "-Wshadow"
#pragma GCC diagnostic ignored "-Wunused-local-typedef"
#pragma GCC diagnostic ignored "-Wunused-parameter"
#pragma GCC diagnostic ignored "-Wunused-variable"
#include <oneapi/dpl/execution>
#include <oneapi/dpl/algorithm>
<<<<<<< HEAD
#pragma GCC diagnostic pop
=======

#define KOKKOS_IMPL_ONEDPL_VERSION                            \
  ONEDPL_VERSION_MAJOR * 10000 + ONEDPL_VERSION_MINOR * 100 + \
      ONEDPL_VERSION_PATCH
#define KOKKOS_IMPL_ONEDPL_VERSION_GREATER_EQUAL(MAJOR, MINOR, PATCH) \
  (KOKKOS_IMPL_ONEDPL_VERSION >= ((MAJOR)*10000 + (MINOR)*100 + (PATCH)))
>>>>>>> ff153a73
#endif

namespace Kokkos {
namespace Impl {

template <class ExecutionSpace>
struct better_off_calling_std_sort : std::false_type {};

#if defined KOKKOS_ENABLE_SERIAL
template <>
struct better_off_calling_std_sort<Kokkos::Serial> : std::true_type {};
#endif

#if defined KOKKOS_ENABLE_OPENMP
template <>
struct better_off_calling_std_sort<Kokkos::OpenMP> : std::true_type {};
#endif

#if defined KOKKOS_ENABLE_THREADS
template <>
struct better_off_calling_std_sort<Kokkos::Threads> : std::true_type {};
#endif

#if defined KOKKOS_ENABLE_HPX
template <>
struct better_off_calling_std_sort<Kokkos::Experimental::HPX> : std::true_type {
};
#endif

template <class T>
inline constexpr bool better_off_calling_std_sort_v =
    better_off_calling_std_sort<T>::value;

template <class ViewType>
struct min_max_functor {
  using minmax_scalar =
      Kokkos::MinMaxScalar<typename ViewType::non_const_value_type>;

  ViewType view;
  min_max_functor(const ViewType& view_) : view(view_) {}

  KOKKOS_INLINE_FUNCTION
  void operator()(const size_t& i, minmax_scalar& minmax) const {
    if (view(i) < minmax.min_val) minmax.min_val = view(i);
    if (view(i) > minmax.max_val) minmax.max_val = view(i);
  }
};

template <class ExecutionSpace, class DataType, class... Properties>
void sort_via_binsort(const ExecutionSpace& exec,
                      const Kokkos::View<DataType, Properties...>& view) {
  // Although we are using BinSort below, which could work on rank-2 views,
  // for now view must be rank-1 because the min_max_functor
  // used below only works for rank-1 views
  using ViewType = Kokkos::View<DataType, Properties...>;
  static_assert(ViewType::rank == 1,
                "Kokkos::sort: currently only supports rank-1 Views.");

  if (view.extent(0) <= 1) {
    return;
  }

  Kokkos::MinMaxScalar<typename ViewType::non_const_value_type> result;
  Kokkos::MinMax<typename ViewType::non_const_value_type> reducer(result);
  parallel_reduce("Kokkos::Sort::FindExtent",
                  Kokkos::RangePolicy<typename ViewType::execution_space>(
                      exec, 0, view.extent(0)),
                  min_max_functor<ViewType>(view), reducer);
  if (result.min_val == result.max_val) return;
  // For integral types the number of bins may be larger than the range
  // in which case we can exactly have one unique value per bin
  // and then don't need to sort bins.
  bool sort_in_bins = true;
  // TODO: figure out better max_bins then this ...
  int64_t max_bins = view.extent(0) / 2;
  if (std::is_integral_v<typename ViewType::non_const_value_type>) {
    // Cast to double to avoid possible overflow when using integer
    auto const max_val = static_cast<double>(result.max_val);
    auto const min_val = static_cast<double>(result.min_val);
    // using 10M as the cutoff for special behavior (roughly 40MB for the count
    // array)
    if ((max_val - min_val) < 10000000) {
      max_bins     = max_val - min_val + 1;
      sort_in_bins = false;
    }
  }
  if (std::is_floating_point_v<typename ViewType::non_const_value_type>) {
    KOKKOS_ASSERT(std::isfinite(static_cast<double>(result.max_val) -
                                static_cast<double>(result.min_val)));
  }

  using CompType = BinOp1D<ViewType>;
  BinSort<ViewType, CompType> bin_sort(
      view, CompType(max_bins, result.min_val, result.max_val), sort_in_bins);
  bin_sort.create_permute_vector(exec);
  bin_sort.sort(exec, view);
}

#if defined(KOKKOS_ENABLE_CUDA)
template <class DataType, class... Properties, class... MaybeComparator>
void sort_cudathrust(const Cuda& space,
                     const Kokkos::View<DataType, Properties...>& view,
                     MaybeComparator&&... maybeComparator) {
  using ViewType = Kokkos::View<DataType, Properties...>;
  static_assert(ViewType::rank == 1,
                "Kokkos::sort: currently only supports rank-1 Views.");

  if (view.extent(0) <= 1) {
    return;
  }
  const auto exec = thrust::cuda::par.on(space.cuda_stream());
  auto first      = ::Kokkos::Experimental::begin(view);
  auto last       = ::Kokkos::Experimental::end(view);
  thrust::sort(exec, first, last,
               std::forward<MaybeComparator>(maybeComparator)...);
}
#endif

#if defined(KOKKOS_ENABLE_ROCTHRUST)
template <class DataType, class... Properties, class... MaybeComparator>
void sort_rocthrust(const HIP& space,
                    const Kokkos::View<DataType, Properties...>& view,
                    MaybeComparator&&... maybeComparator) {
  using ViewType = Kokkos::View<DataType, Properties...>;
  static_assert(ViewType::rank == 1,
                "Kokkos::sort: currently only supports rank-1 Views.");

  if (view.extent(0) <= 1) {
    return;
  }
  const auto exec = thrust::hip::par.on(space.hip_stream());
  auto first      = ::Kokkos::Experimental::begin(view);
  auto last       = ::Kokkos::Experimental::end(view);
  thrust::sort(exec, first, last,
               std::forward<MaybeComparator>(maybeComparator)...);
}
#endif

#if defined(KOKKOS_ENABLE_ONEDPL)
template <class DataType, class... Properties, class... MaybeComparator>
void sort_onedpl(const Kokkos::SYCL& space,
                 const Kokkos::View<DataType, Properties...>& view,
                 MaybeComparator&&... maybeComparator) {
  using ViewType = Kokkos::View<DataType, Properties...>;
  static_assert(SpaceAccessibility<Kokkos::SYCL,
                                   typename ViewType::memory_space>::accessible,
                "SYCL execution space is not able to access the memory space "
                "of the View argument!");

#if KOKKOS_IMPL_ONEDPL_VERSION_GREATER_EQUAL(2022, 7, 1)
  static_assert(ViewType::rank == 1,
                "Kokkos::sort currently only supports rank-1 Views.");
#else
  static_assert(
      (ViewType::rank == 1) &&
          (std::is_same_v<typename ViewType::array_layout, LayoutRight> ||
           std::is_same_v<typename ViewType::array_layout, LayoutLeft> ||
           std::is_same_v<typename ViewType::array_layout, LayoutStride>),
      "SYCL sort only supports contiguous rank-1 Views with LayoutLeft, "
      "LayoutRight or LayoutStride"
      "For the latter, this means the View must have stride(0) = 1, enforced "
      "at runtime.");

  if (view.stride(0) != 1) {
    Kokkos::abort("SYCL sort only supports rank-1 Views with stride(0) = 1.");
  }
#endif

  if (view.extent(0) <= 1) {
    return;
  }

  auto queue  = space.sycl_queue();
  auto policy = oneapi::dpl::execution::make_device_policy(queue);

#if KOKKOS_IMPL_ONEDPL_VERSION_GREATER_EQUAL(2022, 7, 1)
  oneapi::dpl::sort(policy, ::Kokkos::Experimental::begin(view),
                    ::Kokkos::Experimental::end(view),
                    std::forward<MaybeComparator>(maybeComparator)...);
#else
  // Can't use Experimental::begin/end here since the oneDPL then assumes that
  // the data is on the host.
  const int n = view.extent(0);
  oneapi::dpl::sort(policy, view.data(), view.data() + n,
                    std::forward<MaybeComparator>(maybeComparator)...);
#endif
}
#endif

template <class ExecutionSpace, class DataType, class... Properties,
          class... MaybeComparator>
void copy_to_host_run_stdsort_copy_back(
    const ExecutionSpace& exec,
    const Kokkos::View<DataType, Properties...>& view,
    MaybeComparator&&... maybeComparator) {
  namespace KE = ::Kokkos::Experimental;

  using ViewType = Kokkos::View<DataType, Properties...>;
  using layout   = typename ViewType::array_layout;
  if constexpr (std::is_same_v<LayoutStride, layout>) {
    // for strided views we cannot just deep_copy from device to host,
    // so we need to do a few more jumps
    using view_value_type      = typename ViewType::non_const_value_type;
    using view_exespace        = typename ViewType::execution_space;
    using view_deep_copyable_t = Kokkos::View<view_value_type*, view_exespace>;
    view_deep_copyable_t view_dc("view_dc", view.extent(0));
    KE::copy(exec, view, view_dc);

    // run sort on the mirror of view_dc
    auto mv_h  = create_mirror_view_and_copy(Kokkos::HostSpace(), view_dc);
    auto first = KE::begin(mv_h);
    auto last  = KE::end(mv_h);
    std::sort(first, last, std::forward<MaybeComparator>(maybeComparator)...);
    Kokkos::deep_copy(exec, view_dc, mv_h);

    // copy back to argument view
    KE::copy(exec, KE::cbegin(view_dc), KE::cend(view_dc), KE::begin(view));
  } else {
    auto view_h = create_mirror_view_and_copy(Kokkos::HostSpace(), view);
    auto first  = KE::begin(view_h);
    auto last   = KE::end(view_h);
    std::sort(first, last, std::forward<MaybeComparator>(maybeComparator)...);
    Kokkos::deep_copy(exec, view, view_h);
  }
}

// --------------------------------------------------
//
// specialize cases for sorting without comparator
//
// --------------------------------------------------

#if defined(KOKKOS_ENABLE_CUDA)
template <class DataType, class... Properties>
void sort_device_view_without_comparator(
    const Cuda& exec, const Kokkos::View<DataType, Properties...>& view) {
  sort_cudathrust(exec, view);
}
#endif

#if defined(KOKKOS_ENABLE_ROCTHRUST)
template <class DataType, class... Properties>
void sort_device_view_without_comparator(
    const HIP& exec, const Kokkos::View<DataType, Properties...>& view) {
  sort_rocthrust(exec, view);
}
#endif

#if defined(KOKKOS_ENABLE_ONEDPL)
template <class DataType, class... Properties>
void sort_device_view_without_comparator(
    const Kokkos::SYCL& exec,
    const Kokkos::View<DataType, Properties...>& view) {
  using ViewType = Kokkos::View<DataType, Properties...>;
  static_assert(
      (ViewType::rank == 1) &&
          (std::is_same_v<typename ViewType::array_layout, LayoutRight> ||
           std::is_same_v<typename ViewType::array_layout, LayoutLeft> ||
           std::is_same_v<typename ViewType::array_layout, LayoutStride>),
      "sort_device_view_without_comparator: supports rank-1 Views "
      "with LayoutLeft, LayoutRight or LayoutStride");

#if KOKKOS_IMPL_ONEDPL_VERSION_GREATER_EQUAL(2022, 7, 1)
  sort_onedpl(exec, view);
#else
  if (view.stride(0) == 1) {
    sort_onedpl(exec, view);
  } else {
    copy_to_host_run_stdsort_copy_back(exec, view);
  }
#endif
}
#endif

// fallback case
template <class ExecutionSpace, class DataType, class... Properties>
std::enable_if_t<Kokkos::is_execution_space<ExecutionSpace>::value>
sort_device_view_without_comparator(
    const ExecutionSpace& exec,
    const Kokkos::View<DataType, Properties...>& view) {
  sort_via_binsort(exec, view);
}

// --------------------------------------------------
//
// specialize cases for sorting with comparator
//
// --------------------------------------------------

#if defined(KOKKOS_ENABLE_CUDA)
template <class ComparatorType, class DataType, class... Properties>
void sort_device_view_with_comparator(
    const Cuda& exec, const Kokkos::View<DataType, Properties...>& view,
    const ComparatorType& comparator) {
  sort_cudathrust(exec, view, comparator);
}
#endif

#if defined(KOKKOS_ENABLE_ROCTHRUST)
template <class ComparatorType, class DataType, class... Properties>
void sort_device_view_with_comparator(
    const HIP& exec, const Kokkos::View<DataType, Properties...>& view,
    const ComparatorType& comparator) {
  sort_rocthrust(exec, view, comparator);
}
#endif

#if defined(KOKKOS_ENABLE_ONEDPL)
template <class ComparatorType, class DataType, class... Properties>
void sort_device_view_with_comparator(
    const Kokkos::SYCL& exec, const Kokkos::View<DataType, Properties...>& view,
    const ComparatorType& comparator) {
  using ViewType = Kokkos::View<DataType, Properties...>;
  static_assert(
      (ViewType::rank == 1) &&
          (std::is_same_v<typename ViewType::array_layout, LayoutRight> ||
           std::is_same_v<typename ViewType::array_layout, LayoutLeft> ||
           std::is_same_v<typename ViewType::array_layout, LayoutStride>),
      "sort_device_view_with_comparator: supports rank-1 Views "
      "with LayoutLeft, LayoutRight or LayoutStride");

#if KOKKOS_IMPL_ONEDPL_VERSION_GREATER_EQUAL(2022, 7, 1)
  sort_onedpl(exec, view, comparator);
#else
  if (view.stride(0) == 1) {
    sort_onedpl(exec, view, comparator);
  } else {
    copy_to_host_run_stdsort_copy_back(exec, view, comparator);
  }
#endif
}
#endif

template <class ExecutionSpace, class ComparatorType, class DataType,
          class... Properties>
std::enable_if_t<Kokkos::is_execution_space<ExecutionSpace>::value>
sort_device_view_with_comparator(
    const ExecutionSpace& exec,
    const Kokkos::View<DataType, Properties...>& view,
    const ComparatorType& comparator) {
  // This is a fallback case if a more specialized overload does not exist:
  // for now, this fallback copies data to host, runs std::sort
  // and then copies data back. Potentially, this can later be changed
  // with a better solution like our own quicksort on device or similar.

// Note with HIP unified memory this code path is still the right thing to do
// if we end up here when RocThrust is not enabled.
// The create_mirror_view_and_copy will do the right thing (no copy).
#ifndef KOKKOS_IMPL_HIP_UNIFIED_MEMORY
  using ViewType = Kokkos::View<DataType, Properties...>;
  using MemSpace = typename ViewType::memory_space;
  static_assert(!SpaceAccessibility<HostSpace, MemSpace>::accessible,
                "Impl::sort_device_view_with_comparator: should not be called "
                "on a view that is already accessible on the host");
#endif

  copy_to_host_run_stdsort_copy_back(exec, view, comparator);
}

}  // namespace Impl
}  // namespace Kokkos

#undef KOKKOS_IMPL_ONEDPL_VERSION
#undef KOKKOS_IMPL_ONEDPL_VERSION_GREATER_EQUAL
#endif<|MERGE_RESOLUTION|>--- conflicted
+++ resolved
@@ -77,16 +77,13 @@
 #pragma GCC diagnostic ignored "-Wunused-variable"
 #include <oneapi/dpl/execution>
 #include <oneapi/dpl/algorithm>
-<<<<<<< HEAD
 #pragma GCC diagnostic pop
-=======
 
 #define KOKKOS_IMPL_ONEDPL_VERSION                            \
   ONEDPL_VERSION_MAJOR * 10000 + ONEDPL_VERSION_MINOR * 100 + \
       ONEDPL_VERSION_PATCH
 #define KOKKOS_IMPL_ONEDPL_VERSION_GREATER_EQUAL(MAJOR, MINOR, PATCH) \
   (KOKKOS_IMPL_ONEDPL_VERSION >= ((MAJOR)*10000 + (MINOR)*100 + (PATCH)))
->>>>>>> ff153a73
 #endif
 
 namespace Kokkos {
