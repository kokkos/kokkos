//@HEADER
// ************************************************************************
//
//                        Kokkos v. 4.0
//       Copyright (2022) National Technology & Engineering
//               Solutions of Sandia, LLC (NTESS).
//
// Under the terms of Contract DE-NA0003525 with NTESS,
// the U.S. Government retains certain rights in this software.
//
// Part of Kokkos, under the Apache License v2.0 with LLVM Exceptions.
// See https://kokkos.org/LICENSE for license information.
// SPDX-License-Identifier: Apache-2.0 WITH LLVM-exception
//
//@HEADER

#ifndef KOKKOS_SORT_FREE_FUNCS_IMPL_HPP_
#define KOKKOS_SORT_FREE_FUNCS_IMPL_HPP_

#include "../Kokkos_BinOpsPublicAPI.hpp"
#include "../Kokkos_BinSortPublicAPI.hpp"
#include <std_algorithms/Kokkos_BeginEnd.hpp>
#include <std_algorithms/Kokkos_Copy.hpp>
#include <Kokkos_Core.hpp>

#if defined(KOKKOS_ENABLE_CUDA)

// Workaround for `Instruction 'shfl' without '.sync' is not supported on
// .target sm_70 and higher from PTX ISA version 6.4`.
// Also see https://github.com/NVIDIA/cub/pull/170.
#if !defined(CUB_USE_COOPERATIVE_GROUPS)
#define CUB_USE_COOPERATIVE_GROUPS
#endif

#pragma GCC diagnostic push
#pragma GCC diagnostic ignored "-Wshadow"
#pragma GCC diagnostic ignored "-Wsuggest-override"

#if defined(KOKKOS_COMPILER_CLANG)
// Some versions of Clang fail to compile Thrust, failing with errors like
// this:
//    <snip>/thrust/system/cuda/detail/core/agent_launcher.h:557:11:
//    error: use of undeclared identifier 'va_printf'
// The exact combination of versions for Clang and Thrust (or CUDA) for this
// failure was not investigated, however even very recent version combination
// (Clang 10.0.0 and Cuda 10.0) demonstrated failure.
//
// Defining _CubLog here locally allows us to avoid that code path, however
// disabling some debugging diagnostics
#pragma push_macro("_CubLog")
#ifdef _CubLog
#undef _CubLog
#endif
#define _CubLog
#include <thrust/device_ptr.h>
#include <thrust/sort.h>
#pragma pop_macro("_CubLog")
#else
#include <thrust/device_ptr.h>
#include <thrust/sort.h>
#endif

#pragma GCC diagnostic pop

#endif

#if defined(KOKKOS_ENABLE_ROCTHRUST)
#include <thrust/device_ptr.h>
#include <thrust/sort.h>
#endif

#if defined(KOKKOS_ENABLE_ONEDPL)
#include <oneapi/dpl/execution>
#include <oneapi/dpl/algorithm>

<<<<<<< HEAD
namespace Kokkos::Impl {
template <typename Comparator, typename ValueType>
struct ComparatorWrapper {
  Comparator comparator;
  KOKKOS_FUNCTION bool operator()(ValueType i, ValueType j) const {
    return comparator(i, j);
  }
};
}  // namespace Kokkos::Impl

template <typename Comparator, typename ValueType>
struct sycl::is_device_copyable<
    Kokkos::Impl::ComparatorWrapper<Comparator, ValueType>> : std::true_type {};
=======
#define KOKKOS_IMPL_ONEDPL_VERSION                            \
  ONEDPL_VERSION_MAJOR * 10000 + ONEDPL_VERSION_MINOR * 100 + \
      ONEDPL_VERSION_PATCH
#define KOKKOS_IMPL_ONEDPL_VERSION_GREATER_EQUAL(MAJOR, MINOR, PATCH) \
  (KOKKOS_IMPL_ONEDPL_VERSION >= ((MAJOR)*10000 + (MINOR)*100 + (PATCH)))
>>>>>>> ff153a73
#endif

namespace Kokkos {
namespace Impl {

template <class ExecutionSpace>
struct better_off_calling_std_sort : std::false_type {};

#if defined KOKKOS_ENABLE_SERIAL
template <>
struct better_off_calling_std_sort<Kokkos::Serial> : std::true_type {};
#endif

#if defined KOKKOS_ENABLE_OPENMP
template <>
struct better_off_calling_std_sort<Kokkos::OpenMP> : std::true_type {};
#endif

#if defined KOKKOS_ENABLE_THREADS
template <>
struct better_off_calling_std_sort<Kokkos::Threads> : std::true_type {};
#endif

#if defined KOKKOS_ENABLE_HPX
template <>
struct better_off_calling_std_sort<Kokkos::Experimental::HPX> : std::true_type {
};
#endif

template <class T>
inline constexpr bool better_off_calling_std_sort_v =
    better_off_calling_std_sort<T>::value;

template <class ViewType>
struct min_max_functor {
  using minmax_scalar =
      Kokkos::MinMaxScalar<typename ViewType::non_const_value_type>;

  ViewType view;
  min_max_functor(const ViewType& view_) : view(view_) {}

  KOKKOS_INLINE_FUNCTION
  void operator()(const size_t& i, minmax_scalar& minmax) const {
    if (view(i) < minmax.min_val) minmax.min_val = view(i);
    if (view(i) > minmax.max_val) minmax.max_val = view(i);
  }
};

template <class ExecutionSpace, class DataType, class... Properties>
void sort_via_binsort(const ExecutionSpace& exec,
                      const Kokkos::View<DataType, Properties...>& view) {
  // Although we are using BinSort below, which could work on rank-2 views,
  // for now view must be rank-1 because the min_max_functor
  // used below only works for rank-1 views
  using ViewType = Kokkos::View<DataType, Properties...>;
  static_assert(ViewType::rank == 1,
                "Kokkos::sort: currently only supports rank-1 Views.");

  if (view.extent(0) <= 1) {
    return;
  }

  Kokkos::MinMaxScalar<typename ViewType::non_const_value_type> result;
  Kokkos::MinMax<typename ViewType::non_const_value_type> reducer(result);
  parallel_reduce("Kokkos::Sort::FindExtent",
                  Kokkos::RangePolicy<typename ViewType::execution_space>(
                      exec, 0, view.extent(0)),
                  min_max_functor<ViewType>(view), reducer);
  if (result.min_val == result.max_val) return;
  // For integral types the number of bins may be larger than the range
  // in which case we can exactly have one unique value per bin
  // and then don't need to sort bins.
  bool sort_in_bins = true;
  // TODO: figure out better max_bins then this ...
  int64_t max_bins = view.extent(0) / 2;
  if (std::is_integral_v<typename ViewType::non_const_value_type>) {
    // Cast to double to avoid possible overflow when using integer
    auto const max_val = static_cast<double>(result.max_val);
    auto const min_val = static_cast<double>(result.min_val);
    // using 10M as the cutoff for special behavior (roughly 40MB for the count
    // array)
    if ((max_val - min_val) < 10000000) {
      max_bins     = max_val - min_val + 1;
      sort_in_bins = false;
    }
  }
  if (std::is_floating_point_v<typename ViewType::non_const_value_type>) {
    KOKKOS_ASSERT(std::isfinite(static_cast<double>(result.max_val) -
                                static_cast<double>(result.min_val)));
  }

  using CompType = BinOp1D<ViewType>;
  BinSort<ViewType, CompType> bin_sort(
      view, CompType(max_bins, result.min_val, result.max_val), sort_in_bins);
  bin_sort.create_permute_vector(exec);
  bin_sort.sort(exec, view);
}

#if defined(KOKKOS_ENABLE_CUDA)
template <class DataType, class... Properties, class... MaybeComparator>
void sort_cudathrust(const Cuda& space,
                     const Kokkos::View<DataType, Properties...>& view,
                     MaybeComparator&&... maybeComparator) {
  using ViewType = Kokkos::View<DataType, Properties...>;
  static_assert(ViewType::rank == 1,
                "Kokkos::sort: currently only supports rank-1 Views.");

  if (view.extent(0) <= 1) {
    return;
  }
  const auto exec = thrust::cuda::par.on(space.cuda_stream());
  auto first      = ::Kokkos::Experimental::begin(view);
  auto last       = ::Kokkos::Experimental::end(view);
  thrust::sort(exec, first, last,
               std::forward<MaybeComparator>(maybeComparator)...);
}
#endif

#if defined(KOKKOS_ENABLE_ROCTHRUST)
template <class DataType, class... Properties, class... MaybeComparator>
void sort_rocthrust(const HIP& space,
                    const Kokkos::View<DataType, Properties...>& view,
                    MaybeComparator&&... maybeComparator) {
  using ViewType = Kokkos::View<DataType, Properties...>;
  static_assert(ViewType::rank == 1,
                "Kokkos::sort: currently only supports rank-1 Views.");

  if (view.extent(0) <= 1) {
    return;
  }
  const auto exec = thrust::hip::par.on(space.hip_stream());
  auto first      = ::Kokkos::Experimental::begin(view);
  auto last       = ::Kokkos::Experimental::end(view);
  thrust::sort(exec, first, last,
               std::forward<MaybeComparator>(maybeComparator)...);
}
#endif

#if defined(KOKKOS_ENABLE_ONEDPL)
template <class DataType, class... Properties, class... MaybeComparator>
void sort_onedpl(const Kokkos::SYCL& space,
                 const Kokkos::View<DataType, Properties...>& view,
                 MaybeComparator&&... maybeComparator) {
  using ViewType = Kokkos::View<DataType, Properties...>;
  static_assert(SpaceAccessibility<Kokkos::SYCL,
                                   typename ViewType::memory_space>::accessible,
                "SYCL execution space is not able to access the memory space "
                "of the View argument!");

#if KOKKOS_IMPL_ONEDPL_VERSION_GREATER_EQUAL(2022, 7, 1)
  static_assert(ViewType::rank == 1,
                "Kokkos::sort currently only supports rank-1 Views.");
#else
  static_assert(
      (ViewType::rank == 1) &&
          (std::is_same_v<typename ViewType::array_layout, LayoutRight> ||
           std::is_same_v<typename ViewType::array_layout, LayoutLeft> ||
           std::is_same_v<typename ViewType::array_layout, LayoutStride>),
      "SYCL sort only supports contiguous rank-1 Views with LayoutLeft, "
      "LayoutRight or LayoutStride"
      "For the latter, this means the View must have stride(0) = 1, enforced "
      "at runtime.");

  if (view.stride(0) != 1) {
    Kokkos::abort("SYCL sort only supports rank-1 Views with stride(0) = 1.");
  }
#endif

  if (view.extent(0) <= 1) {
    return;
  }

  auto queue  = space.sycl_queue();
  auto policy = oneapi::dpl::execution::make_device_policy(queue);

#if KOKKOS_IMPL_ONEDPL_VERSION_GREATER_EQUAL(2022, 7, 1)
  oneapi::dpl::sort(policy, ::Kokkos::Experimental::begin(view),
                    ::Kokkos::Experimental::end(view),
                    std::forward<MaybeComparator>(maybeComparator)...);
#else
  // Can't use Experimental::begin/end here since the oneDPL then assumes that
  // the data is on the host.
  const int n = view.extent(0);
<<<<<<< HEAD
  if constexpr (sizeof...(MaybeComparator) == 0)
    oneapi::dpl::sort(policy, view.data(), view.data() + n);
  else {
    using value_type =
        typename Kokkos::View<DataType, Properties...>::value_type;
    auto comparator =
        std::get<0>(std::tuple<MaybeComparator...>(maybeComparator...));
    oneapi::dpl::sort(
        policy, view.data(), view.data() + n,
        ComparatorWrapper<decltype(comparator), value_type>{comparator});
  }
=======
  oneapi::dpl::sort(policy, view.data(), view.data() + n,
                    std::forward<MaybeComparator>(maybeComparator)...);
#endif
>>>>>>> ff153a73
}
#endif

template <class ExecutionSpace, class DataType, class... Properties,
          class... MaybeComparator>
void copy_to_host_run_stdsort_copy_back(
    const ExecutionSpace& exec,
    const Kokkos::View<DataType, Properties...>& view,
    MaybeComparator&&... maybeComparator) {
  namespace KE = ::Kokkos::Experimental;

  using ViewType = Kokkos::View<DataType, Properties...>;
  using layout   = typename ViewType::array_layout;
  if constexpr (std::is_same_v<LayoutStride, layout>) {
    // for strided views we cannot just deep_copy from device to host,
    // so we need to do a few more jumps
    using view_value_type      = typename ViewType::non_const_value_type;
    using view_exespace        = typename ViewType::execution_space;
    using view_deep_copyable_t = Kokkos::View<view_value_type*, view_exespace>;
    view_deep_copyable_t view_dc("view_dc", view.extent(0));
    KE::copy(exec, view, view_dc);

    // run sort on the mirror of view_dc
    auto mv_h  = create_mirror_view_and_copy(Kokkos::HostSpace(), view_dc);
    auto first = KE::begin(mv_h);
    auto last  = KE::end(mv_h);
    std::sort(first, last, std::forward<MaybeComparator>(maybeComparator)...);
    Kokkos::deep_copy(exec, view_dc, mv_h);

    // copy back to argument view
    KE::copy(exec, KE::cbegin(view_dc), KE::cend(view_dc), KE::begin(view));
  } else {
    auto view_h = create_mirror_view_and_copy(Kokkos::HostSpace(), view);
    auto first  = KE::begin(view_h);
    auto last   = KE::end(view_h);
    std::sort(first, last, std::forward<MaybeComparator>(maybeComparator)...);
    Kokkos::deep_copy(exec, view, view_h);
  }
}

// --------------------------------------------------
//
// specialize cases for sorting without comparator
//
// --------------------------------------------------

#if defined(KOKKOS_ENABLE_CUDA)
template <class DataType, class... Properties>
void sort_device_view_without_comparator(
    const Cuda& exec, const Kokkos::View<DataType, Properties...>& view) {
  sort_cudathrust(exec, view);
}
#endif

#if defined(KOKKOS_ENABLE_ROCTHRUST)
template <class DataType, class... Properties>
void sort_device_view_without_comparator(
    const HIP& exec, const Kokkos::View<DataType, Properties...>& view) {
  sort_rocthrust(exec, view);
}
#endif

#if defined(KOKKOS_ENABLE_ONEDPL)
template <class DataType, class... Properties>
void sort_device_view_without_comparator(
    const Kokkos::SYCL& exec,
    const Kokkos::View<DataType, Properties...>& view) {
  using ViewType = Kokkos::View<DataType, Properties...>;
  static_assert(
      (ViewType::rank == 1) &&
          (std::is_same_v<typename ViewType::array_layout, LayoutRight> ||
           std::is_same_v<typename ViewType::array_layout, LayoutLeft> ||
           std::is_same_v<typename ViewType::array_layout, LayoutStride>),
      "sort_device_view_without_comparator: supports rank-1 Views "
      "with LayoutLeft, LayoutRight or LayoutStride");

#if KOKKOS_IMPL_ONEDPL_VERSION_GREATER_EQUAL(2022, 7, 1)
  sort_onedpl(exec, view);
#else
  if (view.stride(0) == 1) {
    sort_onedpl(exec, view);
  } else {
    copy_to_host_run_stdsort_copy_back(exec, view);
  }
#endif
}
#endif

// fallback case
template <class ExecutionSpace, class DataType, class... Properties>
std::enable_if_t<Kokkos::is_execution_space<ExecutionSpace>::value>
sort_device_view_without_comparator(
    const ExecutionSpace& exec,
    const Kokkos::View<DataType, Properties...>& view) {
  sort_via_binsort(exec, view);
}

// --------------------------------------------------
//
// specialize cases for sorting with comparator
//
// --------------------------------------------------

#if defined(KOKKOS_ENABLE_CUDA)
template <class ComparatorType, class DataType, class... Properties>
void sort_device_view_with_comparator(
    const Cuda& exec, const Kokkos::View<DataType, Properties...>& view,
    const ComparatorType& comparator) {
  sort_cudathrust(exec, view, comparator);
}
#endif

#if defined(KOKKOS_ENABLE_ROCTHRUST)
template <class ComparatorType, class DataType, class... Properties>
void sort_device_view_with_comparator(
    const HIP& exec, const Kokkos::View<DataType, Properties...>& view,
    const ComparatorType& comparator) {
  sort_rocthrust(exec, view, comparator);
}
#endif

#if defined(KOKKOS_ENABLE_ONEDPL)
template <class ComparatorType, class DataType, class... Properties>
void sort_device_view_with_comparator(
    const Kokkos::SYCL& exec, const Kokkos::View<DataType, Properties...>& view,
    const ComparatorType& comparator) {
  using ViewType = Kokkos::View<DataType, Properties...>;
  static_assert(
      (ViewType::rank == 1) &&
          (std::is_same_v<typename ViewType::array_layout, LayoutRight> ||
           std::is_same_v<typename ViewType::array_layout, LayoutLeft> ||
           std::is_same_v<typename ViewType::array_layout, LayoutStride>),
      "sort_device_view_with_comparator: supports rank-1 Views "
      "with LayoutLeft, LayoutRight or LayoutStride");

#if KOKKOS_IMPL_ONEDPL_VERSION_GREATER_EQUAL(2022, 7, 1)
  sort_onedpl(exec, view, comparator);
#else
  if (view.stride(0) == 1) {
    sort_onedpl(exec, view, comparator);
  } else {
    copy_to_host_run_stdsort_copy_back(exec, view, comparator);
  }
#endif
}
#endif

template <class ExecutionSpace, class ComparatorType, class DataType,
          class... Properties>
std::enable_if_t<Kokkos::is_execution_space<ExecutionSpace>::value>
sort_device_view_with_comparator(
    const ExecutionSpace& exec,
    const Kokkos::View<DataType, Properties...>& view,
    const ComparatorType& comparator) {
  // This is a fallback case if a more specialized overload does not exist:
  // for now, this fallback copies data to host, runs std::sort
  // and then copies data back. Potentially, this can later be changed
  // with a better solution like our own quicksort on device or similar.

// Note with HIP unified memory this code path is still the right thing to do
// if we end up here when RocThrust is not enabled.
// The create_mirror_view_and_copy will do the right thing (no copy).
#ifndef KOKKOS_IMPL_HIP_UNIFIED_MEMORY
  using ViewType = Kokkos::View<DataType, Properties...>;
  using MemSpace = typename ViewType::memory_space;
  static_assert(!SpaceAccessibility<HostSpace, MemSpace>::accessible,
                "Impl::sort_device_view_with_comparator: should not be called "
                "on a view that is already accessible on the host");
#endif

  copy_to_host_run_stdsort_copy_back(exec, view, comparator);
}

}  // namespace Impl
}  // namespace Kokkos

#undef KOKKOS_IMPL_ONEDPL_VERSION
#undef KOKKOS_IMPL_ONEDPL_VERSION_GREATER_EQUAL
#endif<|MERGE_RESOLUTION|>--- conflicted
+++ resolved
@@ -73,7 +73,12 @@
 #include <oneapi/dpl/execution>
 #include <oneapi/dpl/algorithm>
 
-<<<<<<< HEAD
+#define KOKKOS_IMPL_ONEDPL_VERSION                            \
+  ONEDPL_VERSION_MAJOR * 10000 + ONEDPL_VERSION_MINOR * 100 + \
+      ONEDPL_VERSION_PATCH
+#define KOKKOS_IMPL_ONEDPL_VERSION_GREATER_EQUAL(MAJOR, MINOR, PATCH) \
+  (KOKKOS_IMPL_ONEDPL_VERSION >= ((MAJOR)*10000 + (MINOR)*100 + (PATCH)))
+
 namespace Kokkos::Impl {
 template <typename Comparator, typename ValueType>
 struct ComparatorWrapper {
@@ -87,13 +92,6 @@
 template <typename Comparator, typename ValueType>
 struct sycl::is_device_copyable<
     Kokkos::Impl::ComparatorWrapper<Comparator, ValueType>> : std::true_type {};
-=======
-#define KOKKOS_IMPL_ONEDPL_VERSION                            \
-  ONEDPL_VERSION_MAJOR * 10000 + ONEDPL_VERSION_MINOR * 100 + \
-      ONEDPL_VERSION_PATCH
-#define KOKKOS_IMPL_ONEDPL_VERSION_GREATER_EQUAL(MAJOR, MINOR, PATCH) \
-  (KOKKOS_IMPL_ONEDPL_VERSION >= ((MAJOR)*10000 + (MINOR)*100 + (PATCH)))
->>>>>>> ff153a73
 #endif
 
 namespace Kokkos {
@@ -270,30 +268,32 @@
   auto policy = oneapi::dpl::execution::make_device_policy(queue);
 
 #if KOKKOS_IMPL_ONEDPL_VERSION_GREATER_EQUAL(2022, 7, 1)
-  oneapi::dpl::sort(policy, ::Kokkos::Experimental::begin(view),
-                    ::Kokkos::Experimental::end(view),
-                    std::forward<MaybeComparator>(maybeComparator)...);
+  auto view_begin = ::Kokkos::Experimental::begin(view);
+  auto view_end = ::Kokkos::Experimental::end(view)
 #else
+  if (view.stride(0) != 1) {
+    Kokkos::abort(
+        "SYCL sort_by_key only supports rank-1 Views with stride(0) = 1.");
+  }
+
   // Can't use Experimental::begin/end here since the oneDPL then assumes that
   // the data is on the host.
   const int n = view.extent(0);
-<<<<<<< HEAD
+  auto view_begin = view.data();
+  auto view_end = view.data()+n;
+#endif
+
   if constexpr (sizeof...(MaybeComparator) == 0)
-    oneapi::dpl::sort(policy, view.data(), view.data() + n);
+    oneapi::dpl::sort(policy, view_begin, view_end);
   else {
     using value_type =
         typename Kokkos::View<DataType, Properties...>::value_type;
     auto comparator =
         std::get<0>(std::tuple<MaybeComparator...>(maybeComparator...));
     oneapi::dpl::sort(
-        policy, view.data(), view.data() + n,
+        policy, view_begin, view_end,
         ComparatorWrapper<decltype(comparator), value_type>{comparator});
   }
-=======
-  oneapi::dpl::sort(policy, view.data(), view.data() + n,
-                    std::forward<MaybeComparator>(maybeComparator)...);
-#endif
->>>>>>> ff153a73
 }
 #endif
 
