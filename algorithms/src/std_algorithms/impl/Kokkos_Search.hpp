//@HEADER
// ************************************************************************
//
//                        Kokkos v. 4.0
//       Copyright (2022) National Technology & Engineering
//               Solutions of Sandia, LLC (NTESS).
//
// Under the terms of Contract DE-NA0003525 with NTESS,
// the U.S. Government retains certain rights in this software.
//
// Part of Kokkos, under the Apache License v2.0 with LLVM Exceptions.
// See https://kokkos.org/LICENSE for license information.
// SPDX-License-Identifier: Apache-2.0 WITH LLVM-exception
//
//@HEADER

#ifndef KOKKOS_STD_ALGORITHMS_SEARCH_IMPL_HPP
#define KOKKOS_STD_ALGORITHMS_SEARCH_IMPL_HPP

#include <Kokkos_Core.hpp>
#include "Kokkos_Constraints.hpp"
#include "Kokkos_HelperPredicates.hpp"
#include <std_algorithms/Kokkos_Equal.hpp>
#include <std_algorithms/Kokkos_Distance.hpp>
#include <string>

namespace Kokkos {
namespace Experimental {
namespace Impl {

template <class IndexType, class IteratorType1, class IteratorType2,
          class ReducerType, class PredicateType>
struct StdSearchFunctor {
  using red_value_type = typename ReducerType::value_type;

  IteratorType1 m_first;
  IteratorType1 m_last;
  IteratorType2 m_s_first;
  IteratorType2 m_s_last;
  ReducerType m_reducer;
  PredicateType m_p;

  KOKKOS_FUNCTION
  void operator()(const IndexType i, red_value_type& red_value) const {
    namespace KE = ::Kokkos::Experimental;
    auto myit    = m_first + i;
    bool found   = true;

    const auto search_count = KE::distance(m_s_first, m_s_last);
    for (IndexType k = 0; k < search_count; ++k) {
      // note that we add this EXPECT to check if we are in a valid range
      // but I think we can remove this beceause the guarantee we don't go
      // out of bounds is taken care of at the calling site
      // where we launch the par-reduce.
      KOKKOS_EXPECTS((myit + k) < m_last);

      if (!m_p(myit[k], m_s_first[k])) {
        found = false;
        break;
      }
    }

<<<<<<< HEAD
=======
    // FIXME_NVHPC using a ternary operator causes problems
>>>>>>> e94b5dd3
    red_value_type rv = {::Kokkos::reduction_identity<IndexType>::min()};
    if (found) {
      rv = {i};
    }

    m_reducer.join(red_value, rv);
  }

  KOKKOS_FUNCTION
  StdSearchFunctor(IteratorType1 first, IteratorType1 last,
                   IteratorType2 s_first, IteratorType2 s_last,
                   ReducerType reducer, PredicateType p)
      : m_first(std::move(first)),
        m_last(std::move(last)),
        m_s_first(std::move(s_first)),
        m_s_last(std::move(s_last)),
        m_reducer(std::move(reducer)),
        m_p(std::move(p)) {}
};

//
// exespace impl
//
template <class ExecutionSpace, class IteratorType1, class IteratorType2,
          class BinaryPredicateType>
IteratorType1 search_exespace_impl(const std::string& label,
                                   const ExecutionSpace& ex,
                                   IteratorType1 first, IteratorType1 last,
                                   IteratorType2 s_first, IteratorType2 s_last,
                                   const BinaryPredicateType& pred) {
  // checks
  Impl::static_assert_random_access_and_accessible(ex, first, s_first);
  Impl::static_assert_iterators_have_matching_difference_type(first, s_first);
  Impl::expect_valid_range(first, last);
  Impl::expect_valid_range(s_first, s_last);

  // the target sequence should not be larger than the range [first, last)
  namespace KE            = ::Kokkos::Experimental;
  const auto num_elements = KE::distance(first, last);
  const auto s_count      = KE::distance(s_first, s_last);
  KOKKOS_EXPECTS(num_elements >= s_count);
  (void)s_count;  // needed when macro above is a no-op

  if (s_first == s_last) {
    return first;
  }

  if (first == last) {
    return last;
  }

  // special case where the two ranges have equal size
  if (num_elements == s_count) {
    const auto equal_result =
        equal_exespace_impl(label, ex, first, last, s_first, pred);
    return (equal_result) ? first : last;
  } else {
    using index_type           = typename IteratorType1::difference_type;
    using reducer_type         = FirstLoc<index_type>;
    using reduction_value_type = typename reducer_type::value_type;
    using func_t = StdSearchFunctor<index_type, IteratorType1, IteratorType2,
                                    reducer_type, BinaryPredicateType>;

    // run
    reduction_value_type red_result;
    reducer_type reducer(red_result);

    // decide the size of the range policy of the par_red:
    // note that the last feasible index to start looking is the index
    // whose distance from the "last" is equal to the sequence count.
    // the +1 is because we need to include that location too.
    const auto range_size = num_elements - s_count + 1;

    // run par reduce
    ::Kokkos::parallel_reduce(
        label, RangePolicy<ExecutionSpace>(ex, 0, range_size),
        func_t(first, last, s_first, s_last, reducer, pred), reducer);

    // fence not needed because reducing into scalar

    // decide and return
    if (red_result.min_loc_true ==
        ::Kokkos::reduction_identity<index_type>::min()) {
      // location has not been found
      return last;
    } else {
      // location has been found
      return first + red_result.min_loc_true;
    }
  }
}

template <class ExecutionSpace, class IteratorType1, class IteratorType2>
IteratorType1 search_exespace_impl(const std::string& label,
                                   const ExecutionSpace& ex,
                                   IteratorType1 first, IteratorType1 last,
                                   IteratorType2 s_first,
                                   IteratorType2 s_last) {
  using value_type1    = typename IteratorType1::value_type;
  using value_type2    = typename IteratorType2::value_type;
  using predicate_type = StdAlgoEqualBinaryPredicate<value_type1, value_type2>;
  return search_exespace_impl(label, ex, first, last, s_first, s_last,
                              predicate_type());
}

//
// team impl
//
template <class TeamHandleType, class IteratorType1, class IteratorType2,
          class BinaryPredicateType>
KOKKOS_FUNCTION IteratorType1
search_team_impl(const TeamHandleType& teamHandle, IteratorType1 first,
                 IteratorType1 last, IteratorType2 s_first,
                 IteratorType2 s_last, const BinaryPredicateType& pred) {
  // checks
  Impl::static_assert_random_access_and_accessible(teamHandle, first, s_first);
  Impl::static_assert_iterators_have_matching_difference_type(first, s_first);
  Impl::expect_valid_range(first, last);
  Impl::expect_valid_range(s_first, s_last);

  // the target sequence should not be larger than the range [first, last)
  namespace KE            = ::Kokkos::Experimental;
  const auto num_elements = KE::distance(first, last);
  const auto s_count      = KE::distance(s_first, s_last);
  KOKKOS_EXPECTS(num_elements >= s_count);
  (void)s_count;  // needed when macro above is a no-op

  if (s_first == s_last) {
    return first;
  }

  if (first == last) {
    return last;
  }

  // special case where the two ranges have equal size
  if (num_elements == s_count) {
    const auto equal_result =
        equal_team_impl(teamHandle, first, last, s_first, pred);
    return (equal_result) ? first : last;
  } else {
    using index_type           = typename IteratorType1::difference_type;
    using reducer_type         = FirstLoc<index_type>;
    using reduction_value_type = typename reducer_type::value_type;
    using func_t = StdSearchFunctor<index_type, IteratorType1, IteratorType2,
                                    reducer_type, BinaryPredicateType>;

    // run
    reduction_value_type red_result;
    reducer_type reducer(red_result);

    // decide the size of the range policy of the par_red:
    // note that the last feasible index to start looking is the index
    // whose distance from the "last" is equal to the sequence count.
    // the +1 is because we need to include that location too.
    const auto range_size = num_elements - s_count + 1;

    // run par reduce
    ::Kokkos::parallel_reduce(
        TeamThreadRange(teamHandle, 0, range_size),
        func_t(first, last, s_first, s_last, reducer, pred), reducer);

    teamHandle.team_barrier();

    // decide and return
    if (red_result.min_loc_true ==
        ::Kokkos::reduction_identity<index_type>::min()) {
      // location has not been found
      return last;
    } else {
      // location has been found
      return first + red_result.min_loc_true;
    }
  }
}

template <class TeamHandleType, class IteratorType1, class IteratorType2>
KOKKOS_FUNCTION IteratorType1 search_team_impl(const TeamHandleType& teamHandle,
                                               IteratorType1 first,
                                               IteratorType1 last,
                                               IteratorType2 s_first,
                                               IteratorType2 s_last) {
  using value_type1    = typename IteratorType1::value_type;
  using value_type2    = typename IteratorType2::value_type;
  using predicate_type = StdAlgoEqualBinaryPredicate<value_type1, value_type2>;
  return search_team_impl(teamHandle, first, last, s_first, s_last,
                          predicate_type());
}

}  // namespace Impl
}  // namespace Experimental
}  // namespace Kokkos

#endif<|MERGE_RESOLUTION|>--- conflicted
+++ resolved
@@ -60,10 +60,7 @@
       }
     }
 
-<<<<<<< HEAD
-=======
     // FIXME_NVHPC using a ternary operator causes problems
->>>>>>> e94b5dd3
     red_value_type rv = {::Kokkos::reduction_identity<IndexType>::min()};
     if (found) {
       rv = {i};
