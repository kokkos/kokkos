--- conflicted
+++ resolved
@@ -30,32 +30,19 @@
 
 template <class IteratorType, class ComparatorType, class ReducerType>
 struct StdIsSortedUntilFunctor {
-<<<<<<< HEAD
-  using index_type     = typename IteratorType::difference_type;
-  using red_value_type = typename ReducerType::value_type;
-=======
   using index_type = typename IteratorType::difference_type;
   using value_type = typename ReducerType::value_type;
->>>>>>> e94b5dd3
 
   IteratorType m_first;
   ComparatorType m_comparator;
   ReducerType m_reducer;
 
   KOKKOS_FUNCTION
-<<<<<<< HEAD
-  void operator()(const index_type i, red_value_type& red_value) const {
-    const auto& val_i   = m_first[i];
-    const auto& val_ip1 = m_first[i + 1];
-    if (m_comparator(val_ip1, val_i)) {
-      m_reducer.join(red_value, i);
-=======
   void operator()(const index_type i, value_type& reduction_result) const {
     const auto& val_i   = m_first[i];
     const auto& val_ip1 = m_first[i + 1];
     if (m_comparator(val_ip1, val_i)) {
       m_reducer.join(reduction_result, i);
->>>>>>> e94b5dd3
     }
   }
 
@@ -89,23 +76,12 @@
 
   /*
     Do a par_reduce computing the *min* index that breaks the sorting.
-<<<<<<< HEAD
-    If one such index is found, then the range is sorted until that element,
-    if no such index is found, then it means the range is sorted until the end.
-  */
-  using index_type = typename IteratorType::difference_type;
-  index_type red_result;
-  index_type red_result_init;
-  ::Kokkos::Min<index_type> reducer(red_result);
-  reducer.init(red_result_init);
-=======
     If such an index is found, then the range is sorted until that element.
     If no such index is found, then the range is sorted until the end.
   */
   using index_type = typename IteratorType::difference_type;
   index_type reduction_result;
   ::Kokkos::Min<index_type> reducer(reduction_result);
->>>>>>> e94b5dd3
   ::Kokkos::parallel_reduce(
       label,
       // use num_elements-1 because each index handles i and i+1
@@ -114,14 +90,15 @@
       StdIsSortedUntilFunctor(first, comp, reducer), reducer);
 
   /* If the reduction result is equal to the initial value,
-<<<<<<< HEAD
-     and it means the range is sorted until the end */
-  if (red_result == red_result_init) {
+     it means the range is sorted until the end */
+  index_type reduction_result_init;
+  reducer.init(reduction_result_init);
+  if (reduction_result == reduction_result_init) {
     return last;
   } else {
-    /* If  such index is found, then the range is sorted until there and
+    /* If such an index is found, then the range is sorted until there and
        we need to return an iterator past the element found so do +1 */
-    return first + (red_result + 1);
+    return first + (reduction_result + 1);
   }
 }
 
@@ -178,17 +155,6 @@
     /* If  such index is found, then the range is sorted until there and
        we need to return an iterator past the element found so do +1 */
     return first + (red_result + 1);
-=======
-     it means the range is sorted until the end */
-  index_type reduction_result_init;
-  reducer.init(reduction_result_init);
-  if (reduction_result == reduction_result_init) {
-    return last;
-  } else {
-    /* If such an index is found, then the range is sorted until there and
-       we need to return an iterator past the element found so do +1 */
-    return first + (reduction_result + 1);
->>>>>>> e94b5dd3
   }
 }
 
