//@HEADER
// ************************************************************************
//
//                        Kokkos v. 4.0
//       Copyright (2022) National Technology & Engineering
//               Solutions of Sandia, LLC (NTESS).
//
// Under the terms of Contract DE-NA0003525 with NTESS,
// the U.S. Government retains certain rights in this software.
//
// Part of Kokkos, under the Apache License v2.0 with LLVM Exceptions.
// See https://kokkos.org/LICENSE for license information.
// SPDX-License-Identifier: Apache-2.0 WITH LLVM-exception
//
//@HEADER

#ifndef KOKKOS_STD_ALGORITHMS_PARTITION_POINT_IMPL_HPP
#define KOKKOS_STD_ALGORITHMS_PARTITION_POINT_IMPL_HPP

#include <Kokkos_Core.hpp>
#include "Kokkos_Constraints.hpp"
#include "Kokkos_HelperPredicates.hpp"
#include <std_algorithms/Kokkos_Distance.hpp>
#include <string>

namespace Kokkos {
namespace Experimental {
namespace Impl {

template <class IteratorType, class ReducerType, class PredicateType>
struct StdPartitionPointFunctor {
  using red_value_type = typename ReducerType::value_type;
  using index_type     = typename IteratorType::difference_type;

  IteratorType m_first;
  ReducerType m_reducer;
  PredicateType m_p;

  KOKKOS_FUNCTION
  void operator()(const index_type i, red_value_type& redValue) const {
    const auto predicate_value = m_p(m_first[i]);
<<<<<<< HEAD
    red_value_type rv          = {i};
=======

    // FIXME_NVHPC using a ternary operator causes problems
    red_value_type rv = {i};
>>>>>>> e94b5dd3
    if (predicate_value) {
      rv = {::Kokkos::reduction_identity<index_type>::min()};
    }

    m_reducer.join(redValue, rv);
  }

  KOKKOS_FUNCTION
  StdPartitionPointFunctor(IteratorType first, ReducerType reducer,
                           PredicateType p)
      : m_first(std::move(first)),
        m_reducer(std::move(reducer)),
        m_p(std::move(p)) {}
};

template <class ExecutionSpace, class IteratorType, class PredicateType>
IteratorType partition_point_exespace_impl(const std::string& label,
                                           const ExecutionSpace& ex,
                                           IteratorType first,
                                           IteratorType last,
                                           PredicateType pred) {
  // locates the end of the first partition, that is, the first
  // element that does not satisfy p or last if all elements satisfy p.
  // Implementation below finds the first location where p is false.

  // checks
  Impl::static_assert_random_access_and_accessible(ex, first);
  Impl::expect_valid_range(first, last);

  if (first == last) {
    return first;
  }

  // aliases
  using index_type           = typename IteratorType::difference_type;
  using reducer_type         = StdPartitionPoint<index_type>;
  using reduction_value_type = typename reducer_type::value_type;
  using func_t =
      StdPartitionPointFunctor<IteratorType, reducer_type, PredicateType>;

  // run
  reduction_value_type red_result;
  reducer_type reducer(red_result);
  const auto num_elements = Kokkos::Experimental::distance(first, last);
  ::Kokkos::parallel_reduce(label,
                            RangePolicy<ExecutionSpace>(ex, 0, num_elements),
                            func_t(first, reducer, pred), reducer);

  // fence not needed because reducing into scalar

  // decide and return
  if (red_result.min_loc_false ==
      ::Kokkos::reduction_identity<index_type>::min()) {
    // if all elements are true, return last
    return last;
  } else {
    return first + red_result.min_loc_false;
  }
}

template <class TeamHandleType, class IteratorType, class PredicateType>
KOKKOS_FUNCTION IteratorType
partition_point_team_impl(const TeamHandleType& teamHandle, IteratorType first,
                          IteratorType last, PredicateType pred) {
  // checks
  Impl::static_assert_random_access_and_accessible(teamHandle, first);
  Impl::expect_valid_range(first, last);

  if (first == last) {
    return first;
  }

  // aliases
  using index_type           = typename IteratorType::difference_type;
  using reducer_type         = StdPartitionPoint<index_type>;
  using reduction_value_type = typename reducer_type::value_type;

  // run
  reduction_value_type red_result;
  reducer_type reducer(red_result);
  const auto num_elements = Kokkos::Experimental::distance(first, last);
  ::Kokkos::parallel_reduce(TeamThreadRange(teamHandle, 0, num_elements),
                            // use CTAD here
                            StdPartitionPointFunctor(first, reducer, pred),
                            reducer);

  // fence not needed because reducing into scalar

  // decide and return
  if (red_result.min_loc_false ==
      ::Kokkos::reduction_identity<index_type>::min()) {
    // if all elements are true, return last
    return last;
  } else {
    return first + red_result.min_loc_false;
  }
}

}  // namespace Impl
}  // namespace Experimental
}  // namespace Kokkos

#endif<|MERGE_RESOLUTION|>--- conflicted
+++ resolved
@@ -39,13 +39,9 @@
   KOKKOS_FUNCTION
   void operator()(const index_type i, red_value_type& redValue) const {
     const auto predicate_value = m_p(m_first[i]);
-<<<<<<< HEAD
-    red_value_type rv          = {i};
-=======
 
     // FIXME_NVHPC using a ternary operator causes problems
     red_value_type rv = {i};
->>>>>>> e94b5dd3
     if (predicate_value) {
       rv = {::Kokkos::reduction_identity<index_type>::min()};
     }
