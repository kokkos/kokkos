//@HEADER
// ************************************************************************
//
//                        Kokkos v. 4.0
//       Copyright (2022) National Technology & Engineering
//               Solutions of Sandia, LLC (NTESS).
//
// Under the terms of Contract DE-NA0003525 with NTESS,
// the U.S. Government retains certain rights in this software.
//
// Part of Kokkos, under the Apache License v2.0 with LLVM Exceptions.
// See https://kokkos.org/LICENSE for license information.
// SPDX-License-Identifier: Apache-2.0 WITH LLVM-exception
//
//@HEADER

#ifndef KOKKOS_STD_ALGORITHMS_FIND_END_IMPL_HPP
#define KOKKOS_STD_ALGORITHMS_FIND_END_IMPL_HPP

#include <Kokkos_Core.hpp>
#include "Kokkos_Constraints.hpp"
#include "Kokkos_HelperPredicates.hpp"
#include <std_algorithms/Kokkos_Distance.hpp>
#include <string>

namespace Kokkos {
namespace Experimental {
namespace Impl {

template <class IndexType, class IteratorType1, class IteratorType2,
          class ReducerType, class PredicateType>
struct StdFindEndFunctor {
  using red_value_type = typename ReducerType::value_type;

  IteratorType1 m_first;
  IteratorType1 m_last;
  IteratorType2 m_s_first;
  IteratorType2 m_s_last;
  ReducerType m_reducer;
  PredicateType m_p;

  KOKKOS_FUNCTION
  void operator()(const IndexType i, red_value_type& red_value) const {
    namespace KE = ::Kokkos::Experimental;
    auto myit    = m_first + i;
    bool found   = true;

    const auto search_count = KE::distance(m_s_first, m_s_last);
    for (IndexType k = 0; k < search_count; ++k) {
      // note that we add this EXPECT to check if we are in a valid range
      // but I think we can remvoe this beceause the guarantee we don't go
      // out of bounds is taken care of at the calling site
      // where we launch the par-reduce.
      KOKKOS_EXPECTS((myit + k) < m_last);

      if (!m_p(myit[k], m_s_first[k])) {
        found = false;
        break;
      }
    }

<<<<<<< HEAD
    red_value_type rv = {::Kokkos::reduction_identity<IndexType>::max()};
    if (found) {
      rv = {i};
=======
    // FIXME_NVHPC using a ternary operator causes problems
    red_value_type rv = {::Kokkos::reduction_identity<IndexType>::max()};
    if (found) {
      rv.max_loc_true = i;
>>>>>>> e94b5dd3
    }

    m_reducer.join(red_value, rv);
  }

  KOKKOS_FUNCTION
  StdFindEndFunctor(IteratorType1 first, IteratorType1 last,
                    IteratorType2 s_first, IteratorType2 s_last,
                    ReducerType reducer, PredicateType p)
      : m_first(std::move(first)),
        m_last(std::move(last)),
        m_s_first(std::move(s_first)),
        m_s_last(std::move(s_last)),
        m_reducer(std::move(reducer)),
        m_p(std::move(p)) {}
};

//
// exespace impl
//
template <class ExecutionSpace, class IteratorType1, class IteratorType2,
          class BinaryPredicateType>
IteratorType1 find_end_exespace_impl(const std::string& label,
                                     const ExecutionSpace& ex,
                                     IteratorType1 first, IteratorType1 last,
                                     IteratorType2 s_first,
                                     IteratorType2 s_last,
                                     const BinaryPredicateType& pred) {
  // checks
  Impl::static_assert_random_access_and_accessible(ex, first, s_first);
  Impl::static_assert_iterators_have_matching_difference_type(first, s_first);
  Impl::expect_valid_range(first, last);
  Impl::expect_valid_range(s_first, s_last);

  // the target sequence should not be larger than the range [first, last)
  namespace KE            = ::Kokkos::Experimental;
  const auto num_elements = KE::distance(first, last);
  const auto s_count      = KE::distance(s_first, s_last);
  KOKKOS_EXPECTS(num_elements >= s_count);
  (void)s_count;  // needed when macro above is a no-op

  if (s_first == s_last) {
    return last;
  }

  if (first == last) {
    return last;
  }

  // special case where the two ranges have equal size
  if (num_elements == s_count) {
    const auto equal_result =
        equal_exespace_impl(label, ex, first, last, s_first, pred);
    return (equal_result) ? first : last;
  } else {
    using index_type           = typename IteratorType1::difference_type;
    using reducer_type         = LastLoc<index_type>;
    using reduction_value_type = typename reducer_type::value_type;
    using func_t = StdFindEndFunctor<index_type, IteratorType1, IteratorType2,
                                     reducer_type, BinaryPredicateType>;

    // run
    reduction_value_type red_result;
    reducer_type reducer(red_result);

    // decide the size of the range policy of the par_red:
    // note that the last feasible index to start looking is the index
    // whose distance from the "last" is equal to the sequence count.
    // the +1 is because we need to include that location too.
    const auto range_size = num_elements - s_count + 1;

    // run par reduce
    ::Kokkos::parallel_reduce(
        label, RangePolicy<ExecutionSpace>(ex, 0, range_size),
        func_t(first, last, s_first, s_last, reducer, pred), reducer);

    // fence not needed because reducing into scalar

    // decide and return
    if (red_result.max_loc_true ==
        ::Kokkos::reduction_identity<index_type>::max()) {
      // if here, a subrange has not been found
      return last;
    } else {
      // a location has been found
      return first + red_result.max_loc_true;
    }
  }
}

template <class ExecutionSpace, class IteratorType1, class IteratorType2>
IteratorType1 find_end_exespace_impl(const std::string& label,
                                     const ExecutionSpace& ex,
                                     IteratorType1 first, IteratorType1 last,
                                     IteratorType2 s_first,
                                     IteratorType2 s_last) {
  using value_type1    = typename IteratorType1::value_type;
  using value_type2    = typename IteratorType2::value_type;
  using predicate_type = StdAlgoEqualBinaryPredicate<value_type1, value_type2>;
  return find_end_exespace_impl(label, ex, first, last, s_first, s_last,
                                predicate_type());
}

//
// team impl
//
template <class TeamHandleType, class IteratorType1, class IteratorType2,
          class BinaryPredicateType>
KOKKOS_FUNCTION IteratorType1
find_end_team_impl(const TeamHandleType& teamHandle, IteratorType1 first,
                   IteratorType1 last, IteratorType2 s_first,
                   IteratorType2 s_last, const BinaryPredicateType& pred) {
  // checks
  Impl::static_assert_random_access_and_accessible(teamHandle, first, s_first);
  Impl::static_assert_iterators_have_matching_difference_type(first, s_first);
  Impl::expect_valid_range(first, last);
  Impl::expect_valid_range(s_first, s_last);

  // the target sequence should not be larger than the range [first, last)
  namespace KE            = ::Kokkos::Experimental;
  const auto num_elements = KE::distance(first, last);
  const auto s_count      = KE::distance(s_first, s_last);
  KOKKOS_EXPECTS(num_elements >= s_count);
  (void)s_count;  // needed when macro above is a no-op

  if (s_first == s_last) {
    return last;
  }

  if (first == last) {
    return last;
  }

  // special case where the two ranges have equal size
  if (num_elements == s_count) {
    const auto equal_result =
        equal_team_impl(teamHandle, first, last, s_first, pred);
    return (equal_result) ? first : last;
  } else {
    using index_type           = typename IteratorType1::difference_type;
    using reducer_type         = LastLoc<index_type>;
    using reduction_value_type = typename reducer_type::value_type;
    using func_t = StdFindEndFunctor<index_type, IteratorType1, IteratorType2,
                                     reducer_type, BinaryPredicateType>;

    // run
    reduction_value_type red_result;
    reducer_type reducer(red_result);

    // decide the size of the range policy of the par_red:
    // note that the last feasible index to start looking is the index
    // whose distance from the "last" is equal to the sequence count.
    // the +1 is because we need to include that location too.
    const auto range_size = num_elements - s_count + 1;

    // run par reduce
    ::Kokkos::parallel_reduce(
        TeamThreadRange(teamHandle, 0, range_size),
        func_t(first, last, s_first, s_last, reducer, pred), reducer);

    teamHandle.team_barrier();

    // decide and return
    if (red_result.max_loc_true ==
        ::Kokkos::reduction_identity<index_type>::max()) {
      // if here, a subrange has not been found
      return last;
    } else {
      // a location has been found
      return first + red_result.max_loc_true;
    }
  }
}

template <class TeamHandleType, class IteratorType1, class IteratorType2>
KOKKOS_FUNCTION IteratorType1 find_end_team_impl(
    const TeamHandleType& teamHandle, IteratorType1 first, IteratorType1 last,
    IteratorType2 s_first, IteratorType2 s_last) {
  using value_type1    = typename IteratorType1::value_type;
  using value_type2    = typename IteratorType2::value_type;
  using predicate_type = StdAlgoEqualBinaryPredicate<value_type1, value_type2>;
  return find_end_team_impl(teamHandle, first, last, s_first, s_last,
                            predicate_type());
}

}  // namespace Impl
}  // namespace Experimental
}  // namespace Kokkos

#endif<|MERGE_RESOLUTION|>--- conflicted
+++ resolved
@@ -59,16 +59,10 @@
       }
     }
 
-<<<<<<< HEAD
-    red_value_type rv = {::Kokkos::reduction_identity<IndexType>::max()};
-    if (found) {
-      rv = {i};
-=======
     // FIXME_NVHPC using a ternary operator causes problems
     red_value_type rv = {::Kokkos::reduction_identity<IndexType>::max()};
     if (found) {
       rv.max_loc_true = i;
->>>>>>> e94b5dd3
     }
 
     m_reducer.join(red_value, rv);
