--- conflicted
+++ resolved
@@ -43,16 +43,10 @@
     const auto& my_value1 = m_first1[i];
     const auto& my_value2 = m_first2[i];
 
-<<<<<<< HEAD
-    red_value_type rv = {i};
-    if (m_predicate(my_value1, my_value2)) {
-      rv = {::Kokkos::reduction_identity<index_type>::min()};
-=======
     // FIXME_NVHPC using a ternary operator causes problems
     red_value_type rv = {i};
     if (m_predicate(my_value1, my_value2)) {
       rv = {::Kokkos::reduction_identity<IndexType>::min()};
->>>>>>> e94b5dd3
     }
 
     m_reducer.join(red_value, rv);
