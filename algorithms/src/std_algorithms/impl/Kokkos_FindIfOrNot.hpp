--- conflicted
+++ resolved
@@ -44,16 +44,10 @@
     // if doing find_if_not, look for when predicate is false
     const bool found_condition = is_find_if ? m_p(my_value) : !m_p(my_value);
 
-<<<<<<< HEAD
-    red_value_type rv = {::Kokkos::reduction_identity<IndexType>::min()};
-    if (found_condition) {
-      rv = {i};
-=======
     // FIXME_NVHPC using a ternary operator causes problems
     red_value_type rv = {::Kokkos::reduction_identity<IndexType>::min()};
     if (found_condition) {
       rv.min_loc_true = i;
->>>>>>> e94b5dd3
     }
 
     m_reducer.join(red_value, rv);
