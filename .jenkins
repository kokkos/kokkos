--- conflicted
+++ resolved
@@ -440,8 +440,50 @@
                         }
                     }
                 }
-<<<<<<< HEAD
-=======
+                stage('CUDA-11.6-NVCC-DEBUG') {
+                    agent {
+                        dockerfile {
+                            filename 'Dockerfile.nvcc'
+                            dir 'scripts/docker'
+                            additionalBuildArgs '--build-arg BASE=nvcr.io/nvidia/cuda:11.6.2-devel-ubuntu20.04@sha256:d95d54bc231f8aea7fda79f60da620324584b20ed31a8ebdb0686cffd34dd405'
+                            label 'nvidia-docker && (volta || ampere)'
+                            args '-v /tmp/ccache.kokkos:/tmp/ccache --env NVIDIA_VISIBLE_DEVICES=$NVIDIA_VISIBLE_DEVICES'
+                        }
+                    }
+                    steps {
+                        sh 'ccache --zero-stats'
+                        sh '''rm -rf build && mkdir -p build && cd build && \
+                              cmake \
+                                -DBUILD_SHARED_LIBS=ON \
+                                -DCMAKE_BUILD_TYPE=Debug \
+                                -DCMAKE_CXX_COMPILER_LAUNCHER=ccache \
+                                -DCMAKE_CXX_COMPILER=$WORKSPACE/bin/nvcc_wrapper \
+                                -DCMAKE_CXX_FLAGS="-Werror -Werror all-warnings -Xcudafe --diag_suppress=20208" \
+                                -DCMAKE_CXX_STANDARD=17 \
+                                -DKokkos_ARCH_NATIVE=ON \
+                                -DKokkos_ENABLE_COMPILER_WARNINGS=ON \
+                                -DKokkos_ENABLE_DEBUG=ON \
+                                -DKokkos_ENABLE_DEBUG_BOUNDS_CHECK=ON \
+                                -DKokkos_ENABLE_DEPRECATED_CODE_4=OFF \
+                                -DKokkos_ENABLE_TESTS=ON \
+                                -DKokkos_ENABLE_BENCHMARKS=ON \
+                                -DKokkos_ENABLE_CUDA=ON \
+                                -DKokkos_ENABLE_LIBDL=OFF \
+                                -DKokkos_ENABLE_OPENMP=ON \
+                                -DKokkos_ENABLE_IMPL_MDSPAN=OFF \
+                                -DKokkos_ENABLE_IMPL_CUDA_MALLOC_ASYNC=ON \
+                              .. && \
+                              make -j8 && ctest --verbose && \
+                              cd ../example/build_cmake_in_tree && \
+                              rm -rf build && mkdir -p build && cd build && \
+                              cmake -DCMAKE_CXX_STANDARD=17 .. && make -j8 && ctest --verbose'''
+                    }
+                    post {
+                        always {
+                            sh 'ccache --show-stats'
+                        }
+                    }
+                }
                 stage('CUDA-11.7-NVCC') {
                     agent {
                         dockerfile {
@@ -471,150 +513,6 @@
                         }
                     }
                 }
-                stage('CUDA-11.0-NVCC-RDC') {
-                    agent {
-                        dockerfile {
-                            filename 'Dockerfile.nvcc'
-                            dir 'scripts/docker'
-                            additionalBuildArgs '--build-arg BASE=nvcr.io/nvidia/cuda:11.0.3-devel-ubuntu20.04@sha256:10ab0f09fcdc796b4a2325ef1bce8f766f4a3500eab5a83780f80475ae26c7a6 --build-arg ADDITIONAL_PACKAGES="g++-8 gfortran clang" --build-arg CMAKE_VERSION=3.17.3'
-                            label 'nvidia-docker && (volta || ampere)'
-                            args '-v /tmp/ccache.kokkos:/tmp/ccache --env NVIDIA_VISIBLE_DEVICES=$NVIDIA_VISIBLE_DEVICES'
-                        }
-                    }
-                    environment {
-                        OMP_NUM_THREADS = 8
-                        // Nested OpenMP does not work for this configuration,
-                        // so disabling it
-                        OMP_MAX_ACTIVE_LEVELS = 1
-                        OMP_PLACES = 'threads'
-                        OMP_PROC_BIND = 'spread'
-                        NVCC_WRAPPER_DEFAULT_COMPILER = 'g++-8'
-                    }
-                    steps {
-                        sh 'ccache --zero-stats'
-                        sh '''rm -rf install && mkdir -p install && \
-                              rm -rf build && mkdir -p build && cd build && \
-                              cmake \
-                                -DCMAKE_BUILD_TYPE=Release \
-                                -DCMAKE_CXX_COMPILER=g++-8 \
-                                -DCMAKE_CXX_FLAGS=-Werror \
-                                -DCMAKE_CXX_STANDARD=17 \
-                                -DKokkos_ARCH_NATIVE=ON \
-                                -DKokkos_ENABLE_COMPILER_WARNINGS=ON \
-                                -DKokkos_ENABLE_OPENMP=OFF \
-                                -DKokkos_ENABLE_CUDA=ON \
-                                -DKokkos_ENABLE_CUDA_UVM=ON \
-                                -DKokkos_ENABLE_CUDA_RELOCATABLE_DEVICE_CODE=ON \
-                                -DKokkos_ENABLE_DEPRECATED_CODE_4=ON \
-                                -DKokkos_ENABLE_DEPRECATION_WARNINGS=OFF \
-                                -DCMAKE_INSTALL_PREFIX=${PWD}/../install \
-                              .. && \
-                              make -j8 install && \
-                              cd .. && \
-                              rm -rf build-tests && mkdir -p build-tests && cd build-tests && \
-                              export CMAKE_PREFIX_PATH=${PWD}/../install && \
-                              cmake \
-                                -DCMAKE_BUILD_TYPE=Release \
-                                -DCMAKE_CXX_COMPILER_LAUNCHER=ccache \
-                                -DCMAKE_CXX_COMPILER=$WORKSPACE/bin/nvcc_wrapper \
-                                -DCMAKE_CXX_FLAGS=-Werror --Werror=all-warnings -Xcudafe --diag_suppress=3159 \
-                                -DCMAKE_CXX_STANDARD=17 \
-                                -DKokkos_INSTALL_TESTING=ON \
-                              .. && \
-                              make -j8 && ctest --verbose && \
-                              cd ../example/build_cmake_installed && \
-                              rm -rf build && mkdir -p build && cd build && \
-                              cmake \
-                                -DCMAKE_CXX_COMPILER=g++-8 \
-                                -DCMAKE_CXX_FLAGS=-Werror \
-                                -DCMAKE_CXX_STANDARD=17 \
-                              .. && \
-                              make -j8 && ctest --verbose && \
-                              cd ../.. && \
-                              cmake -B build_cmake_installed_different_compiler/build -DCMAKE_CXX_COMPILER=clang++ -DCMAKE_CXX_FLAGS=-Werror -DCMAKE_CXX_STANDARD=17 build_cmake_installed_different_compiler && \
-                              cmake --build build_cmake_installed_different_compiler/build --target all && \
-                              cmake --build build_cmake_installed_different_compiler/build --target test'''
-                    }
-                    post {
-                        always {
-                            sh 'ccache --show-stats'
-                        }
-                    }
-                }
->>>>>>> f90a1e1a
-                stage('CUDA-11.6-NVCC-DEBUG') {
-                    agent {
-                        dockerfile {
-                            filename 'Dockerfile.nvcc'
-                            dir 'scripts/docker'
-                            additionalBuildArgs '--build-arg BASE=nvcr.io/nvidia/cuda:11.6.2-devel-ubuntu20.04@sha256:d95d54bc231f8aea7fda79f60da620324584b20ed31a8ebdb0686cffd34dd405'
-                            label 'nvidia-docker && (volta || ampere)'
-                            args '-v /tmp/ccache.kokkos:/tmp/ccache --env NVIDIA_VISIBLE_DEVICES=$NVIDIA_VISIBLE_DEVICES'
-                        }
-                    }
-                    steps {
-                        sh 'ccache --zero-stats'
-                        sh '''rm -rf build && mkdir -p build && cd build && \
-                              cmake \
-                                -DBUILD_SHARED_LIBS=ON \
-                                -DCMAKE_BUILD_TYPE=Debug \
-                                -DCMAKE_CXX_COMPILER_LAUNCHER=ccache \
-                                -DCMAKE_CXX_COMPILER=$WORKSPACE/bin/nvcc_wrapper \
-                                -DCMAKE_CXX_FLAGS="-Werror -Werror all-warnings -Xcudafe --diag_suppress=20208" \
-                                -DCMAKE_CXX_STANDARD=17 \
-                                -DKokkos_ARCH_NATIVE=ON \
-                                -DKokkos_ENABLE_COMPILER_WARNINGS=ON \
-                                -DKokkos_ENABLE_DEBUG=ON \
-                                -DKokkos_ENABLE_DEBUG_BOUNDS_CHECK=ON \
-                                -DKokkos_ENABLE_DEPRECATED_CODE_4=OFF \
-                                -DKokkos_ENABLE_TESTS=ON \
-                                -DKokkos_ENABLE_BENCHMARKS=ON \
-                                -DKokkos_ENABLE_CUDA=ON \
-                                -DKokkos_ENABLE_LIBDL=OFF \
-                                -DKokkos_ENABLE_OPENMP=ON \
-                                -DKokkos_ENABLE_IMPL_MDSPAN=OFF \
-                                -DKokkos_ENABLE_IMPL_CUDA_MALLOC_ASYNC=ON \
-                              .. && \
-                              make -j8 && ctest --verbose && \
-                              cd ../example/build_cmake_in_tree && \
-                              rm -rf build && mkdir -p build && cd build && \
-                              cmake -DCMAKE_CXX_STANDARD=17 .. && make -j8 && ctest --verbose'''
-                    }
-                    post {
-                        always {
-                            sh 'ccache --show-stats'
-                        }
-                    }
-                }
-                stage('CUDA-11.7-NVCC') {
-                    agent {
-                        dockerfile {
-                            filename 'Dockerfile.nvcc'
-                            dir 'scripts/docker'
-                            additionalBuildArgs '--build-arg BASE=nvcr.io/nvidia/cuda:11.7.1-devel-ubuntu20.04@sha256:fc997521e612899a01dce92820f5f5a201dd943ebfdc3e49ba0706d491a39d2d'
-                            label 'nvidia-docker && volta'
-                            args '-v /tmp/ccache.kokkos:/tmp/ccache --env NVIDIA_VISIBLE_DEVICES=$NVIDIA_VISIBLE_DEVICES'
-                        }
-                    }
-                    steps {
-                        sh 'ccache --zero-stats'
-                        sh '''rm -rf build && mkdir -p build && cd build && \
-                              ../gnu_generate_makefile.bash \
-                                --with-options=compiler_warnings \
-                                --cxxflags="-Werror -Werror all-warnings -Xcudafe --diag_suppress=20208" \
-                                --cxxstandard=c++17 \
-                                --with-cuda \
-                                --with-cuda-options=enable_lambda \
-                                --arch=Volta70 \
-                              && \
-                              make test -j8'''
-                    }
-                    post {
-                        always {
-                            sh 'ccache --show-stats'
-                        }
-                    }
-                }
             }
         }
     }
