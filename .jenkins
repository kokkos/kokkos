--- conflicted
+++ resolved
@@ -24,7 +24,6 @@
 
         stage('Build') {
             parallel {
-<<<<<<< HEAD
                 stage('SYCL-OneAPI') {
                     agent {
                         dockerfile {
@@ -33,7 +32,28 @@
                             additionalBuildArgs '--pull --build-arg BASE=intel/oneapi-basekit:devel-ubuntu18.04'
                             label 'docker'
                             args '-v /tmp/ccache.kokkos:/tmp/ccache'
-=======
+                        }
+                    }
+                    steps {
+                        sh 'ccache --zero-stats'
+                        sh '''rm -rf build && mkdir -p build && cd build && \
+                              cmake \
+                                -DCMAKE_BUILD_TYPE=Debug \
+                                -DCMAKE_CXX_COMPILER_LAUNCHER=ccache \
+                                -DCMAKE_CXX_COMPILER=clang++ \
+                                -DKokkos_ENABLE_COMPILER_WARNINGS=OFF \
+                                -DKokkos_ENABLE_TESTS=ON \
+                                -DKokkos_ENABLE_SYCL=ON \
+                                -DCMAKE_CXX_STANDARD=17 \
+                              .. && \
+                              make -j8 && ctest --output-on-failure'''
+                    }
+                    post {
+                        always {
+                            sh 'ccache --show-stats'
+                        }
+                    }
+                }
                 stage('HIP-ROCm-3.7') {
                     agent {
                         dockerfile {
@@ -42,22 +62,12 @@
                             additionalBuildArgs '--pull --build-arg BASE=rocm/dev-ubuntu-20.04:3.7'
                             label 'rocm-docker && vega'
                             args '-v /tmp/ccache.kokkos:/tmp/ccache --device=/dev/kfd --device=/dev/dri --security-opt seccomp=unconfined --group-add video --env HIP_VISIBLE_DEVICES=$HIP_VISIBLE_DEVICES'
->>>>>>> 526bb236
-                        }
-                    }
-                    steps {
-                        sh 'ccache --zero-stats'
-                        sh '''rm -rf build && mkdir -p build && cd build && \
-                              cmake \
-<<<<<<< HEAD
-                                -DCMAKE_BUILD_TYPE=Debug \
-                                -DCMAKE_CXX_COMPILER_LAUNCHER=ccache \
-                                -DCMAKE_CXX_COMPILER=clang++ \
-                                -DKokkos_ENABLE_COMPILER_WARNINGS=OFF \
-                                -DKokkos_ENABLE_TESTS=ON \
-                                -DKokkos_ENABLE_SYCL=ON \
-                                -DCMAKE_CXX_STANDARD=17 \
-=======
+                        }
+                    }
+                    steps {
+                        sh 'ccache --zero-stats'
+                        sh '''rm -rf build && mkdir -p build && cd build && \
+                              cmake \
                                 -DCMAKE_BUILD_TYPE=RelWithDebInfo \
                                 -DCMAKE_CXX_COMPILER=hipcc \
                                 -DCMAKE_CXX_FLAGS="-Werror -Wno-unused-command-line-argument" \
@@ -66,21 +76,16 @@
                                 -DKokkos_ENABLE_TESTS=ON \
                                 -DKokkos_ENABLE_HIP=ON \
                                 -DKokkos_ARCH_VEGA906=ON \
->>>>>>> 526bb236
-                              .. && \
-                              make -j8 && ctest --output-on-failure'''
-                    }
-                    post {
-                        always {
-                            sh 'ccache --show-stats'
-                        }
-                    }
-                }
-<<<<<<< HEAD
-                stage('HIP-3.5-HCC') {
-=======
+                              .. && \
+                              make -j8 && ctest --output-on-failure'''
+                    }
+                    post {
+                        always {
+                            sh 'ccache --show-stats'
+                        }
+                    }
+                }
                 stage('HIP-ROCm-3.5') {
->>>>>>> 526bb236
                     agent {
                         dockerfile {
                             filename 'Dockerfile.hipcc'
