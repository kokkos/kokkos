/*
//@HEADER
// ************************************************************************
//
//                        Kokkos v. 3.0
//       Copyright (2020) National Technology & Engineering
//               Solutions of Sandia, LLC (NTESS).
//
// Under the terms of Contract DE-NA0003525 with NTESS,
// the U.S. Government retains certain rights in this software.
//
// Redistribution and use in source and binary forms, with or without
// modification, are permitted provided that the following conditions are
// met:
//
// 1. Redistributions of source code must retain the above copyright
// notice, this list of conditions and the following disclaimer.
//
// 2. Redistributions in binary form must reproduce the above copyright
// notice, this list of conditions and the following disclaimer in the
// documentation and/or other materials provided with the distribution.
//
// 3. Neither the name of the Corporation nor the names of the
// contributors may be used to endorse or promote products derived from
// this software without specific prior written permission.
//
// THIS SOFTWARE IS PROVIDED BY NTESS "AS IS" AND ANY
// EXPRESS OR IMPLIED WARRANTIES, INCLUDING, BUT NOT LIMITED TO, THE
// IMPLIED WARRANTIES OF MERCHANTABILITY AND FITNESS FOR A PARTICULAR
// PURPOSE ARE DISCLAIMED. IN NO EVENT SHALL NTESS OR THE
// CONTRIBUTORS BE LIABLE FOR ANY DIRECT, INDIRECT, INCIDENTAL, SPECIAL,
// EXEMPLARY, OR CONSEQUENTIAL DAMAGES (INCLUDING, BUT NOT LIMITED TO,
// PROCUREMENT OF SUBSTITUTE GOODS OR SERVICES; LOSS OF USE, DATA, OR
// PROFITS; OR BUSINESS INTERRUPTION) HOWEVER CAUSED AND ON ANY THEORY OF
// LIABILITY, WHETHER IN CONTRACT, STRICT LIABILITY, OR TORT (INCLUDING
// NEGLIGENCE OR OTHERWISE) ARISING IN ANY WAY OUT OF THE USE OF THIS
// SOFTWARE, EVEN IF ADVISED OF THE POSSIBILITY OF SUCH DAMAGE.
//
// Questions? Contact Christian R. Trott (crtrott@sandia.gov)
//
// ************************************************************************
//@HEADER
*/

#ifndef KOKKOS_CUDA_PARALLEL_TEAM_HPP
#define KOKKOS_CUDA_PARALLEL_TEAM_HPP

#include <Kokkos_Macros.hpp>
#if defined(KOKKOS_ENABLE_CUDA)

#include <algorithm>
#include <string>
#include <cstdio>
#include <cstdint>

#include <utility>
#include <Kokkos_Parallel.hpp>

#include <Cuda/Kokkos_Cuda_KernelLaunch.hpp>
#include <Cuda/Kokkos_Cuda_ReduceScan.hpp>
#include <Cuda/Kokkos_Cuda_BlockSize_Deduction.hpp>
#include <Cuda/Kokkos_Cuda_Locks.hpp>
#include <Cuda/Kokkos_Cuda_Team.hpp>
#include <Kokkos_MinMaxClamp.hpp>
#include <Kokkos_Vectorization.hpp>

#include <impl/Kokkos_Tools.hpp>
#include <typeinfo>

#include <impl/KokkosExp_IterateTileGPU.hpp>

namespace Kokkos {

extern bool show_warnings() noexcept;

namespace Impl {

template <class... Properties>
class TeamPolicyInternal<Kokkos::Cuda, Properties...>
    : public PolicyTraits<Properties...> {
 public:
  //! Tag this class as a kokkos execution policy
  using execution_policy = TeamPolicyInternal;

  using traits = PolicyTraits<Properties...>;

  template <class ExecSpace, class... OtherProperties>
  friend class TeamPolicyInternal;

 private:
  static constexpr int MAX_WARP = 8;

  typename traits::execution_space m_space;
  int m_league_size;
  int m_team_size;
  int m_vector_length;
  size_t m_team_scratch_size[2];
  size_t m_thread_scratch_size[2];
  int m_chunk_size;
  bool m_tune_team;
  bool m_tune_vector;

 public:
  //! Execution space of this execution policy
  using execution_space = Kokkos::Cuda;

  template <class... OtherProperties>
  TeamPolicyInternal(const TeamPolicyInternal<OtherProperties...>& p) {
    m_league_size            = p.m_league_size;
    m_team_size              = p.m_team_size;
    m_vector_length          = p.m_vector_length;
    m_team_scratch_size[0]   = p.m_team_scratch_size[0];
    m_team_scratch_size[1]   = p.m_team_scratch_size[1];
    m_thread_scratch_size[0] = p.m_thread_scratch_size[0];
    m_thread_scratch_size[1] = p.m_thread_scratch_size[1];
    m_chunk_size             = p.m_chunk_size;
    m_space                  = p.m_space;
    m_tune_team              = p.m_tune_team;
    m_tune_vector            = p.m_tune_vector;
  }

  //----------------------------------------

  template <class FunctorType>
  int team_size_max(const FunctorType& f, const ParallelForTag&) const {
    using closure_type =
        Impl::ParallelFor<FunctorType, TeamPolicy<Properties...>>;
    cudaFuncAttributes attr =
        CudaParallelLaunch<closure_type, typename traits::launch_bounds>::
            get_cuda_func_attributes();
    int block_size =
        Kokkos::Impl::cuda_get_max_block_size<FunctorType,
                                              typename traits::launch_bounds>(
            space().impl_internal_space_instance(), attr, f,
            (size_t)impl_vector_length(),
            (size_t)team_scratch_size(0) + 2 * sizeof(double),
            (size_t)thread_scratch_size(0) + sizeof(double));
    return block_size / impl_vector_length();
  }

  template <class FunctorType>
  inline int team_size_max(const FunctorType& f,
                           const ParallelReduceTag&) const {
    using functor_analysis_type =
        Impl::FunctorAnalysis<Impl::FunctorPatternInterface::REDUCE,
                              TeamPolicyInternal, FunctorType>;
    using closure_type =
        Impl::ParallelReduce<FunctorType, TeamPolicy<Properties...>,
                             typename functor_analysis_type::Reducer, Kokkos::Cuda>;
    return internal_team_size_max<closure_type>(f);
  }

  template <class FunctorType, class ReducerType>
  inline int team_size_max(const FunctorType& f, const ReducerType& /*r*/,
                           const ParallelReduceTag&) const {
    using closure_type =
        Impl::ParallelReduce<FunctorType, TeamPolicy<Properties...>,
                             ReducerType, Kokkos::Cuda>;
    return internal_team_size_max<closure_type>(f);
  }

  template <class FunctorType>
  int team_size_recommended(const FunctorType& f, const ParallelForTag&) const {
    using closure_type =
        Impl::ParallelFor<FunctorType, TeamPolicy<Properties...>>;
    cudaFuncAttributes attr =
        CudaParallelLaunch<closure_type, typename traits::launch_bounds>::
            get_cuda_func_attributes();
    const int block_size =
        Kokkos::Impl::cuda_get_opt_block_size<FunctorType,
                                              typename traits::launch_bounds>(
            space().impl_internal_space_instance(), attr, f,
            (size_t)impl_vector_length(),
            (size_t)team_scratch_size(0) + 2 * sizeof(double),
            (size_t)thread_scratch_size(0) + sizeof(double));
    return block_size / impl_vector_length();
  }

  template <class FunctorType>
  inline int team_size_recommended(const FunctorType& f,
                                   const ParallelReduceTag&) const {
    using functor_analysis_type =
        Impl::FunctorAnalysis<Impl::FunctorPatternInterface::REDUCE,
                              TeamPolicyInternal, FunctorType>;
    using closure_type =
        Impl::ParallelReduce<FunctorType, TeamPolicy<Properties...>,
                             typename functor_analysis_type::Reducer, Kokkos::Cuda>;
    return internal_team_size_recommended<closure_type>(f);
  }

  template <class FunctorType, class ReducerType>
  int team_size_recommended(const FunctorType& f, const ReducerType&,
                            const ParallelReduceTag&) const {
    using closure_type =
        Impl::ParallelReduce<FunctorType, TeamPolicy<Properties...>,
                             ReducerType, Kokkos::Cuda>;
    return internal_team_size_recommended<closure_type>(f);
  }

  inline static int vector_length_max() { return Impl::CudaTraits::WarpSize; }

  inline static int verify_requested_vector_length(
      int requested_vector_length) {
    int test_vector_length =
        std::min(requested_vector_length, vector_length_max());

    // Allow only power-of-two vector_length
    if (!(is_integral_power_of_two(test_vector_length))) {
      int test_pow2 = 1;
      for (int i = 0; i < 5; i++) {
        test_pow2 = test_pow2 << 1;
        if (test_pow2 > test_vector_length) {
          break;
        }
      }
      test_vector_length = test_pow2 >> 1;
    }

    return test_vector_length;
  }

  inline static int scratch_size_max(int level) {
    return (
        level == 0 ? 1024 * 40 :  // 48kB is the max for CUDA, but we need some
                                  // for team_member.reduce etc.
            20 * 1024 *
                1024);  // arbitrarily setting this to 20MB, for a Volta V100
                        // that would give us about 3.2GB for 2 teams per SM
  }

  //----------------------------------------

  inline int impl_vector_length() const { return m_vector_length; }
  inline int team_size() const { return m_team_size; }
  inline int league_size() const { return m_league_size; }
  inline bool impl_auto_team_size() const { return m_tune_team; }
  inline bool impl_auto_vector_length() const { return m_tune_vector; }
  inline void impl_set_team_size(size_t team_size) { m_team_size = team_size; }
  inline void impl_set_vector_length(size_t vector_length) {
    m_vector_length = vector_length;
  }
  size_t scratch_size(int level, int team_size_ = -1) const {
    if (team_size_ < 0) team_size_ = m_team_size;
    return m_team_scratch_size[level] +
           team_size_ * m_thread_scratch_size[level];
  }
  size_t team_scratch_size(int level) const {
    return m_team_scratch_size[level];
  }
  size_t thread_scratch_size(int level) const {
    return m_thread_scratch_size[level];
  }

  const typename traits::execution_space& space() const { return m_space; }

  TeamPolicyInternal()
      : m_space(typename traits::execution_space()),
        m_league_size(0),
        m_team_size(-1),
        m_vector_length(0),
        m_team_scratch_size{0, 0},
        m_thread_scratch_size{0, 0},
        m_chunk_size(Impl::CudaTraits::WarpSize),
        m_tune_team(false),
        m_tune_vector(false) {}

  /** \brief  Specify league size, specify team size, specify vector length */
  TeamPolicyInternal(const execution_space space_, int league_size_,
                     int team_size_request, int vector_length_request = 1)
      : m_space(space_),
        m_league_size(league_size_),
        m_team_size(team_size_request),
        m_vector_length(
            (vector_length_request > 0)
                ? verify_requested_vector_length(vector_length_request)
                : verify_requested_vector_length(1)),
        m_team_scratch_size{0, 0},
        m_thread_scratch_size{0, 0},
        m_chunk_size(Impl::CudaTraits::WarpSize),
        m_tune_team(bool(team_size_request <= 0)),
        m_tune_vector(bool(vector_length_request <= 0)) {
    // Make sure league size is permissible
    if (league_size_ >= int(Impl::cuda_internal_maximum_grid_count()[0]))
      Impl::throw_runtime_exception(
          "Requested too large league_size for TeamPolicy on Cuda execution "
          "space.");

    // Make sure total block size is permissible
    if (m_team_size * m_vector_length >
        int(Impl::CudaTraits::MaxHierarchicalParallelism)) {
      Impl::throw_runtime_exception(
          std::string("Kokkos::TeamPolicy< Cuda > the team size is too large. "
                      "Team size x vector length must be smaller than 1024."));
    }
  }

  /** \brief  Specify league size, request team size, specify vector length */
  TeamPolicyInternal(const execution_space space_, int league_size_,
                     const Kokkos::AUTO_t& /* team_size_request */
                     ,
                     int vector_length_request = 1)
      : TeamPolicyInternal(space_, league_size_, -1, vector_length_request) {}

  /** \brief  Specify league size, request team size and vector length */
  TeamPolicyInternal(const execution_space space_, int league_size_,
                     const Kokkos::AUTO_t& /* team_size_request */,
                     const Kokkos::AUTO_t& /* vector_length_request */
                     )
      : TeamPolicyInternal(space_, league_size_, -1, -1) {}

  /** \brief  Specify league size, specify team size, request vector length */
  TeamPolicyInternal(const execution_space space_, int league_size_,
                     int team_size_request, const Kokkos::AUTO_t&)
      : TeamPolicyInternal(space_, league_size_, team_size_request, -1) {}

  TeamPolicyInternal(int league_size_, int team_size_request,
                     int vector_length_request = 1)
      : TeamPolicyInternal(typename traits::execution_space(), league_size_,
                           team_size_request, vector_length_request) {}

  TeamPolicyInternal(int league_size_, const Kokkos::AUTO_t& team_size_request,
                     int vector_length_request = 1)
      : TeamPolicyInternal(typename traits::execution_space(), league_size_,
                           team_size_request, vector_length_request)

  {}

  /** \brief  Specify league size, request team size */
  TeamPolicyInternal(int league_size_, const Kokkos::AUTO_t& team_size_request,
                     const Kokkos::AUTO_t& vector_length_request)
      : TeamPolicyInternal(typename traits::execution_space(), league_size_,
                           team_size_request, vector_length_request) {}

  /** \brief  Specify league size, request team size */
  TeamPolicyInternal(int league_size_, int team_size_request,
                     const Kokkos::AUTO_t& vector_length_request)
      : TeamPolicyInternal(typename traits::execution_space(), league_size_,
                           team_size_request, vector_length_request) {}

  inline int chunk_size() const { return m_chunk_size; }

  /** \brief set chunk_size to a discrete value*/
  inline TeamPolicyInternal& set_chunk_size(
      typename traits::index_type chunk_size_) {
    m_chunk_size = chunk_size_;
    return *this;
  }

  /** \brief set per team scratch size for a specific level of the scratch
   * hierarchy */
  inline TeamPolicyInternal& set_scratch_size(const int& level,
                                              const PerTeamValue& per_team) {
    m_team_scratch_size[level] = per_team.value;
    return *this;
  }

  /** \brief set per thread scratch size for a specific level of the scratch
   * hierarchy */
  inline TeamPolicyInternal& set_scratch_size(
      const int& level, const PerThreadValue& per_thread) {
    m_thread_scratch_size[level] = per_thread.value;
    return *this;
  }

  /** \brief set per thread and per team scratch size for a specific level of
   * the scratch hierarchy */
  inline TeamPolicyInternal& set_scratch_size(
      const int& level, const PerTeamValue& per_team,
      const PerThreadValue& per_thread) {
    m_team_scratch_size[level]   = per_team.value;
    m_thread_scratch_size[level] = per_thread.value;
    return *this;
  }

  using member_type = Kokkos::Impl::CudaTeamMember;

 protected:
  template <class ClosureType, class FunctorType, class BlockSizeCallable>
  int internal_team_size_common(const FunctorType& f,
                                BlockSizeCallable&& block_size_callable) const {
    using closure_type = ClosureType;
    using Interface =
        typename Impl::DeduceFunctorPatternInterface<ClosureType>::type;
    using Analysis =
        Impl::FunctorAnalysis<Interface, typename ClosureType::Policy,
                              FunctorType>;

    cudaFuncAttributes attr =
        CudaParallelLaunch<closure_type, typename traits::launch_bounds>::
            get_cuda_func_attributes();
    const int block_size = std::forward<BlockSizeCallable>(block_size_callable)(
        space().impl_internal_space_instance(), attr, f,
        (size_t)impl_vector_length(),
        (size_t)team_scratch_size(0) + 2 * sizeof(double),
        (size_t)thread_scratch_size(0) + sizeof(double) +
            ((Analysis::StaticValueSize != 0) ? 0 : Analysis::value_size(f)));
    KOKKOS_ASSERT(block_size > 0);

    // Currently we require Power-of-2 team size for reductions.
    int p2 = 1;
    while (p2 <= block_size) p2 *= 2;
    p2 /= 2;
    return p2 / impl_vector_length();
  }

  template <class ClosureType, class FunctorType>
  int internal_team_size_max(const FunctorType& f) const {
    return internal_team_size_common<ClosureType>(
        f,
        Kokkos::Impl::cuda_get_max_block_size<FunctorType,
                                              typename traits::launch_bounds>);
  }

  template <class ClosureType, class FunctorType>
  int internal_team_size_recommended(const FunctorType& f) const {
    return internal_team_size_common<ClosureType>(
        f,
        Kokkos::Impl::cuda_get_opt_block_size<FunctorType,
                                              typename traits::launch_bounds>);
  }
};

__device__ inline int64_t cuda_get_scratch_index(Cuda::size_type league_size,
                                                 int32_t* scratch_locks) {
  int64_t threadid = 0;
  __shared__ int64_t base_thread_id;
  if (threadIdx.x == 0 && threadIdx.y == 0) {
    int64_t const wraparound_len = Kokkos::max(
        int64_t(1), Kokkos::min(int64_t(league_size),
                                (int64_t(g_device_cuda_lock_arrays.n)) /
                                    (blockDim.x * blockDim.y)));
    threadid = (blockIdx.x * blockDim.z + threadIdx.z) % wraparound_len;
    threadid *= blockDim.x * blockDim.y;
    int done = 0;
    while (!done) {
      done = (0 == atomicCAS(&scratch_locks[threadid], 0, 1));
      if (!done) {
        threadid += blockDim.x * blockDim.y;
        if (int64_t(threadid + blockDim.x * blockDim.y) >=
            wraparound_len * blockDim.x * blockDim.y)
          threadid = 0;
      }
    }
    base_thread_id = threadid;
  }
  __syncthreads();
  threadid = base_thread_id;
  return threadid;
}

__device__ inline void cuda_release_scratch_index(int32_t* scratch_locks,
                                                  int64_t threadid) {
  __syncthreads();
  if (threadIdx.x == 0 && threadIdx.y == 0) {
    scratch_locks[threadid] = 0;
  }
}

template <class FunctorType, class... Properties>
class ParallelFor<FunctorType, Kokkos::TeamPolicy<Properties...>,
                  Kokkos::Cuda> {
 public:
  using Policy = TeamPolicy<Properties...>;

 private:
  using Member       = typename Policy::member_type;
  using WorkTag      = typename Policy::work_tag;
  using LaunchBounds = typename Policy::launch_bounds;

 public:
  using functor_type = FunctorType;
  using size_type    = Cuda::size_type;

 private:
  // Algorithmic constraints: blockDim.y is a power of two AND blockDim.y ==
  // blockDim.z == 1 shared memory utilization:
  //
  //  [ team   reduce space ]
  //  [ team   shared space ]
  //

  const FunctorType m_functor;
  const Policy m_policy;
  const size_type m_league_size;
  int m_team_size;
  const size_type m_vector_size;
  int m_shmem_begin;
  int m_shmem_size;
  void* m_scratch_ptr[2];
  size_t m_scratch_size[2];
  int m_scratch_pool_id = -1;
  int32_t* m_scratch_locks;

  template <class TagType>
  __device__ inline std::enable_if_t<std::is_void<TagType>::value> exec_team(
      const Member& member) const {
    m_functor(member);
  }

  template <class TagType>
  __device__ inline std::enable_if_t<!std::is_void<TagType>::value> exec_team(
      const Member& member) const {
    m_functor(TagType(), member);
  }

 public:
  Policy const& get_policy() const { return m_policy; }

  __device__ inline void operator()() const {
    // Iterate this block through the league
    int64_t threadid = 0;
    if (m_scratch_size[1] > 0) {
      threadid = cuda_get_scratch_index(m_league_size, m_scratch_locks);
    }

    const int int_league_size = (int)m_league_size;
    for (int league_rank = blockIdx.x; league_rank < int_league_size;
         league_rank += gridDim.x) {
      this->template exec_team<WorkTag>(typename Policy::member_type(
          kokkos_impl_cuda_shared_memory<void>(), m_shmem_begin, m_shmem_size,
          (void*)(((char*)m_scratch_ptr[1]) +
                  ptrdiff_t(threadid / (blockDim.x * blockDim.y)) *
                      m_scratch_size[1]),
          m_scratch_size[1], league_rank, m_league_size));
    }
    if (m_scratch_size[1] > 0) {
      cuda_release_scratch_index(m_scratch_locks, threadid);
    }
  }

  inline void execute() const {
    const int64_t shmem_size_total = m_shmem_begin + m_shmem_size;
    dim3 grid(int(m_league_size), 1, 1);
    const dim3 block(int(m_vector_size), int(m_team_size), 1);

#ifdef KOKKOS_IMPL_DEBUG_CUDA_SERIAL_EXECUTION
    if (Kokkos::Impl::CudaInternal::cuda_use_serial_execution()) {
      grid = dim3(1, 1, 1);
    }
#endif

    CudaParallelLaunch<ParallelFor, LaunchBounds>(
        *this, grid, block, shmem_size_total,
        m_policy.space().impl_internal_space_instance(),
        true);  // copy to device and execute
  }

  ParallelFor(const FunctorType& arg_functor, const Policy& arg_policy)
      : m_functor(arg_functor),
        m_policy(arg_policy),
        m_league_size(arg_policy.league_size()),
        m_team_size(arg_policy.team_size()),
        m_vector_size(arg_policy.impl_vector_length()) {
    cudaFuncAttributes attr =
        CudaParallelLaunch<ParallelFor,
                           LaunchBounds>::get_cuda_func_attributes();
    m_team_size =
        m_team_size >= 0
            ? m_team_size
            : Kokkos::Impl::cuda_get_opt_block_size<FunctorType, LaunchBounds>(
                  m_policy.space().impl_internal_space_instance(), attr,
                  m_functor, m_vector_size, m_policy.team_scratch_size(0),
                  m_policy.thread_scratch_size(0)) /
                  m_vector_size;

    m_shmem_begin = (sizeof(double) * (m_team_size + 2));
    m_shmem_size =
        (m_policy.scratch_size(0, m_team_size) +
         FunctorTeamShmemSize<FunctorType>::value(m_functor, m_team_size));
    m_scratch_size[0] = m_policy.scratch_size(0, m_team_size);
    m_scratch_size[1] = m_policy.scratch_size(1, m_team_size);
    m_scratch_locks =
        m_policy.space().impl_internal_space_instance()->m_scratch_locks;

    // Functor's reduce memory, team scan memory, and team shared memory depend
    // upon team size.
    m_scratch_ptr[0] = nullptr;
    if (m_team_size <= 0) {
      m_scratch_ptr[1] = nullptr;
    } else {
      auto scratch_ptr_id =
          m_policy.space()
              .impl_internal_space_instance()
              ->resize_team_scratch_space(
                  static_cast<std::int64_t>(m_scratch_size[1]) *
                  (std::min(
                      static_cast<std::int64_t>(Cuda::concurrency() /
                                                (m_team_size * m_vector_size)),
                      static_cast<std::int64_t>(m_league_size))));
      m_scratch_ptr[1]  = scratch_ptr_id.first;
      m_scratch_pool_id = scratch_ptr_id.second;
    }

    const int shmem_size_total = m_shmem_begin + m_shmem_size;
    if (m_policy.space().impl_internal_space_instance()->m_maxShmemPerBlock <
        shmem_size_total) {
      printf(
          "%i %i\n",
          m_policy.space().impl_internal_space_instance()->m_maxShmemPerBlock,
          shmem_size_total);
      Kokkos::Impl::throw_runtime_exception(std::string(
          "Kokkos::Impl::ParallelFor< Cuda > insufficient shared memory"));
    }

    if (int(m_team_size) >
        int(Kokkos::Impl::cuda_get_max_block_size<FunctorType, LaunchBounds>(
                m_policy.space().impl_internal_space_instance(), attr,
                arg_functor, arg_policy.impl_vector_length(),
                arg_policy.team_scratch_size(0),
                arg_policy.thread_scratch_size(0)) /
            arg_policy.impl_vector_length())) {
      Kokkos::Impl::throw_runtime_exception(std::string(
          "Kokkos::Impl::ParallelFor< Cuda > requested too large team size."));
    }
  }

  ~ParallelFor() {
    if (m_scratch_pool_id >= 0) {
      m_policy.space()
          .impl_internal_space_instance()
          ->m_team_scratch_pool[m_scratch_pool_id] = 0;
    }
  }
};

template <class FunctorType, class ReducerType, class... Properties>
class ParallelReduce<FunctorType, Kokkos::TeamPolicy<Properties...>,
                     ReducerType, Kokkos::Cuda> {
 public:
  using Policy = TeamPolicy<Properties...>;

 private:
  using Member       = typename Policy::member_type;
  using WorkTag      = typename Policy::work_tag;
  using LaunchBounds = typename Policy::launch_bounds;

  using pointer_type   = typename ReducerType::pointer_type;
  using reference_type = typename ReducerType::reference_type;
  using value_type     = typename ReducerType::value_type;

 public:
  using functor_type = FunctorType;
  using size_type    = Cuda::size_type;
  using reducer_type = ReducerType;

  static constexpr bool UseShflReduction =
      (true && (ReducerType::static_value_size()!=0));

 private:
  struct ShflReductionTag {};
  struct SHMEMReductionTag {};

  // Algorithmic constraints: blockDim.y is a power of two AND blockDim.y ==
  // blockDim.z == 1 shared memory utilization:
  //
  //  [ global reduce space ]
  //  [ team   reduce space ]
  //  [ team   shared space ]
  //

  const FunctorType m_functor;
  const Policy m_policy;
  const ReducerType m_reducer;
  const pointer_type m_result_ptr;
  const bool m_result_ptr_device_accessible;
  const bool m_result_ptr_host_accessible;
  size_type* m_scratch_space;
  size_type* m_scratch_flags;
  size_type* m_unified_space;
  size_type m_team_begin;
  size_type m_shmem_begin;
  size_type m_shmem_size;
  void* m_scratch_ptr[2];
  size_t m_scratch_size[2];
  int m_scratch_pool_id = -1;
  int32_t* m_scratch_locks;
  const size_type m_league_size;
  int m_team_size;
  const size_type m_vector_size;

  template <class TagType>
  __device__ inline std::enable_if_t<std::is_void<TagType>::value> exec_team(
      const Member& member, reference_type update) const {
    m_functor(member, update);
  }

  template <class TagType>
  __device__ inline std::enable_if_t<!std::is_void<TagType>::value> exec_team(
      const Member& member, reference_type update) const {
    m_functor(TagType(), member, update);
  }

 public:
  Policy const& get_policy() const { return m_policy; }

  __device__ inline void operator()() const {
    int64_t threadid = 0;
    if (m_scratch_size[1] > 0) {
      threadid = cuda_get_scratch_index(m_league_size, m_scratch_locks);
    }

    using ReductionTag = std::conditional_t<UseShflReduction, ShflReductionTag,
                                            SHMEMReductionTag>;
    run(ReductionTag{}, threadid);
    if (m_scratch_size[1] > 0) {
      cuda_release_scratch_index(m_scratch_locks, threadid);
    }
  }

  __device__ inline void run(SHMEMReductionTag&, const int& threadid) const {
    const integral_nonzero_constant<size_type, ReducerType::static_value_size() /
                                                   sizeof(size_type)>
        word_count(m_reducer.value_size() /
                   sizeof(size_type));

    reference_type value =
        m_reducer.init(kokkos_impl_cuda_shared_memory<size_type>() +
                           threadIdx.y * word_count.value);

    // Iterate this block through the league
    const int int_league_size = (int)m_league_size;
    for (int league_rank = blockIdx.x; league_rank < int_league_size;
         league_rank += gridDim.x) {
      this->template exec_team<WorkTag>(
          Member(kokkos_impl_cuda_shared_memory<char>() + m_team_begin,
                 m_shmem_begin, m_shmem_size,
                 (void*)(((char*)m_scratch_ptr[1]) +
                         ptrdiff_t(threadid / (blockDim.x * blockDim.y)) *
                             m_scratch_size[1]),
                 m_scratch_size[1], league_rank, m_league_size),
          value);
    }

    // Reduce with final value at blockDim.y - 1 location.
    bool zero_length        = m_league_size == 0;
    bool do_final_reduction = true;
    if (!zero_length)
      do_final_reduction = cuda_single_inter_block_reduce_scan<false>(
          final_reducer, blockIdx.x, gridDim.x,
          kokkos_impl_cuda_shared_memory<size_type>(), m_scratch_space,
          m_scratch_flags);

    if (do_final_reduction) {
      // This is the final block with the final result at the final threads'
      // location

      size_type* const shared = kokkos_impl_cuda_shared_memory<size_type>() +
                                (blockDim.y - 1) * word_count.value;
      size_type* const global =
          m_result_ptr_device_accessible
              ? reinterpret_cast<size_type*>(m_result_ptr)
              : (m_unified_space ? m_unified_space : m_scratch_space);

      if (threadIdx.y == 0) {
        m_reducer.final(reinterpret_cast<value_type*>(shared));
      }

      if (CudaTraits::WarpSize < word_count.value) {
        __syncthreads();
      }

      for (unsigned i = threadIdx.y; i < word_count.value; i += blockDim.y) {
        global[i] = shared[i];
      }
    }
<<<<<<< HEAD

    if (m_league_size != 0) {
      if (cuda_single_inter_block_reduce_scan<false>(
              m_reducer, blockIdx.x, gridDim.x,
              kokkos_impl_cuda_shared_memory<size_type>(), m_scratch_space,
              m_scratch_flags)) {
        // This is the final block with the final result at the final threads'
        // location

        size_type* const shared = kokkos_impl_cuda_shared_memory<size_type>() +
                                  (blockDim.y - 1) * word_count.value;
        size_type* const global =
            m_result_ptr_device_accessible
                ? reinterpret_cast<size_type*>(m_result_ptr)
                : (m_unified_space ? m_unified_space : m_scratch_space);

        if (threadIdx.y == 0) {
          m_reducer.final(reinterpret_cast<value_type*>(shared));
        }

        if (CudaTraits::WarpSize < word_count.value) {
          __syncthreads();
        }

        for (unsigned i = threadIdx.y; i < word_count.value; i += blockDim.y) {
          global[i] = shared[i];
        }
      }
    }
=======
>>>>>>> 4f3ebbe2
  }

  __device__ inline void run(ShflReductionTag, const int& threadid) const {
    value_type value;
    m_reducer.init(&value);

    // Iterate this block through the league
    const int int_league_size = (int)m_league_size;
    for (int league_rank = blockIdx.x; league_rank < int_league_size;
         league_rank += gridDim.x) {
      this->template exec_team<WorkTag>(
          Member(kokkos_impl_cuda_shared_memory<char>() + m_team_begin,
                 m_shmem_begin, m_shmem_size,
                 (void*)(((char*)m_scratch_ptr[1]) +
                         ptrdiff_t(threadid / (blockDim.x * blockDim.y)) *
                             m_scratch_size[1]),
                 m_scratch_size[1], league_rank, m_league_size),
          value);
    }

    pointer_type const result =
        m_result_ptr_device_accessible
            ? m_result_ptr
            : (pointer_type)(m_unified_space ? m_unified_space
                                             : m_scratch_space);

    value_type init;
    m_reducer.init(&init);

    if (int_league_size == 0) {
      m_reducer.final(&value);
      *result = value;
    } else if (Impl::cuda_inter_block_reduction(value, init, m_reducer,
                                                m_scratch_space, result,
                                                m_scratch_flags, blockDim.y)) {
      const unsigned id = threadIdx.y * blockDim.x + threadIdx.x;
      if (id == 0) {
        m_reducer.final(&value);
        *result = value;
      }
    }
  }

  inline void execute() {
    const bool is_empty_range  = m_league_size == 0 || m_team_size == 0;
    const bool need_device_set = ReducerType::has_init_member_function ||
                                 ReducerType::has_final_member_function ||
                                 !m_result_ptr_host_accessible ||
#ifdef KOKKOS_CUDA_ENABLE_GRAPHS
                                 Policy::is_graph_kernel::value ||
#endif
                                 !std::is_same<typename ReducerType::functor_type, FunctorType>::value;
    if (!is_empty_range || need_device_set) {
      const int block_count = std::max(
          1u, UseShflReduction ? std::min(m_league_size, size_type(1024 * 32))
                               : std::min(int(m_league_size), m_team_size));

      m_scratch_space = cuda_internal_scratch_space(
          m_policy.space(), m_reducer.value_size() *
                                block_count);
      m_scratch_flags =
          cuda_internal_scratch_flags(m_policy.space(), sizeof(size_type));
      m_unified_space = cuda_internal_scratch_unified(
          m_policy.space(), m_reducer.value_size());

      dim3 block(m_vector_size, m_team_size, 1);
      dim3 grid(block_count, 1, 1);
      const int shmem_size_total = m_team_begin + m_shmem_begin + m_shmem_size;

      if (is_empty_range
#ifdef KOKKOS_IMPL_DEBUG_CUDA_SERIAL_EXECUTION
          || Kokkos::Impl::CudaInternal::cuda_use_serial_execution()
#endif
      ) {
        block = dim3(1, 1, 1);
        grid  = dim3(1, 1, 1);
      }

      CudaParallelLaunch<ParallelReduce, LaunchBounds>(
          *this, grid, block, shmem_size_total,
          m_policy.space().impl_internal_space_instance(),
          true);  // copy to device and execute

      if (!m_result_ptr_device_accessible) {
        m_policy.space().fence(
            "Kokkos::Impl::ParallelReduce<Cuda, TeamPolicy>::execute: Result "
            "Not Device Accessible");

        if (m_result_ptr) {
          if (m_unified_space) {
            const int count = m_reducer.value_count();
            for (int i = 0; i < count; ++i) {
              m_result_ptr[i] = pointer_type(m_unified_space)[i];
            }
          } else {
            const int size = m_reducer.value_size();
            DeepCopy<HostSpace, CudaSpace>(m_result_ptr, m_scratch_space, size);
          }
        }
      }
    } else {
      if (m_result_ptr) {
        // TODO @graph We need to effectively insert this in to the graph
        m_reducer.init(m_result_ptr);
      }
    }
  }

  template <class ViewType>
  inline ParallelReduce(const FunctorType& arg_functor,
                        const Policy& arg_policy,
                        const ReducerType& arg_reducer,
                        const ViewType& arg_result_view)
      : m_functor(arg_functor),
        m_policy(arg_policy),
        m_reducer(arg_reducer),
        m_result_ptr(arg_result_view.data()),
        m_result_ptr_device_accessible(
            MemorySpaceAccess<Kokkos::CudaSpace,
                              typename ViewType::memory_space>::accessible),
        m_result_ptr_host_accessible(
            MemorySpaceAccess<Kokkos::HostSpace,
                              typename ViewType::memory_space>::accessible),
        m_scratch_space(nullptr),
        m_scratch_flags(nullptr),
        m_unified_space(nullptr),
        m_team_begin(0),
        m_shmem_begin(0),
        m_shmem_size(0),
        m_scratch_ptr{nullptr, nullptr},
        m_league_size(arg_policy.league_size()),
        m_team_size(arg_policy.team_size()),
        m_vector_size(arg_policy.impl_vector_length()) {
    cudaFuncAttributes attr =
        CudaParallelLaunch<ParallelReduce,
                           LaunchBounds>::get_cuda_func_attributes();
    m_team_size =
        m_team_size >= 0
            ? m_team_size
            : Kokkos::Impl::cuda_get_opt_block_size<FunctorType, LaunchBounds>(
                  m_policy.space().impl_internal_space_instance(), attr,
                  m_functor, m_vector_size, m_policy.team_scratch_size(0),
                  m_policy.thread_scratch_size(0)) /
                  m_vector_size;

    m_team_begin =
        UseShflReduction
            ? 0
            : cuda_single_inter_block_reduce_scan_shmem<false, FunctorType,
                                                        WorkTag, value_type>(
                  arg_functor, m_team_size);
    m_shmem_begin = sizeof(double) * (m_team_size + 2);
    m_shmem_size =
        m_policy.scratch_size(0, m_team_size) +
        FunctorTeamShmemSize<FunctorType>::value(arg_functor, m_team_size);
    m_scratch_size[0] = m_shmem_size;
    m_scratch_size[1] = m_policy.scratch_size(1, m_team_size);
    m_scratch_locks =
        m_policy.space().impl_internal_space_instance()->m_scratch_locks;
    if (m_team_size <= 0) {
      m_scratch_ptr[1] = nullptr;
    } else {
      auto scratch_ptr_id =
          m_policy.space()
              .impl_internal_space_instance()
              ->resize_team_scratch_space(
                  static_cast<std::int64_t>(m_scratch_size[1]) *
                  (std::min(
                      static_cast<std::int64_t>(Cuda::concurrency() /
                                                (m_team_size * m_vector_size)),
                      static_cast<std::int64_t>(m_league_size))));
      m_scratch_ptr[1]  = scratch_ptr_id.first;
      m_scratch_pool_id = scratch_ptr_id.second;
    }

    // The global parallel_reduce does not support vector_length other than 1 at
    // the moment
    if ((arg_policy.impl_vector_length() > 1) && !UseShflReduction)
      Impl::throw_runtime_exception(
          "Kokkos::parallel_reduce with a TeamPolicy using a vector length of "
          "greater than 1 is not currently supported for CUDA for dynamic "
          "sized reduction types.");

    if ((m_team_size < 32) && !UseShflReduction)
      Impl::throw_runtime_exception(
          "Kokkos::parallel_reduce with a TeamPolicy using a team_size smaller "
          "than 32 is not currently supported with CUDA for dynamic sized "
          "reduction types.");

    // Functor's reduce memory, team scan memory, and team shared memory depend
    // upon team size.

    const int shmem_size_total = m_team_begin + m_shmem_begin + m_shmem_size;

    if (!Kokkos::Impl::is_integral_power_of_two(m_team_size) &&
        !UseShflReduction) {
      Kokkos::Impl::throw_runtime_exception(
          std::string("Kokkos::Impl::ParallelReduce< Cuda > bad team size"));
    }

    if (m_policy.space().impl_internal_space_instance()->m_maxShmemPerBlock <
        shmem_size_total) {
      Kokkos::Impl::throw_runtime_exception(
          std::string("Kokkos::Impl::ParallelReduce< Cuda > requested too much "
                      "L0 scratch memory"));
    }

    if (int(m_team_size) >
        arg_policy.team_size_max(m_functor, m_reducer, ParallelReduceTag())) {
      Kokkos::Impl::throw_runtime_exception(
          std::string("Kokkos::Impl::ParallelReduce< Cuda > requested too "
                      "large team size."));
    }
  }

  ~ParallelReduce() {
    if (m_scratch_pool_id >= 0) {
      m_policy.space()
          .impl_internal_space_instance()
          ->m_team_scratch_pool[m_scratch_pool_id] = 0;
    }
  }
};

}  // namespace Impl
}  // namespace Kokkos
#endif /* defined(KOKKOS_ENABLE_CUDA) */
#endif /* #ifndef KOKKOS_CUDA_PARALLEL_HPP */<|MERGE_RESOLUTION|>--- conflicted
+++ resolved
@@ -763,38 +763,6 @@
         global[i] = shared[i];
       }
     }
-<<<<<<< HEAD
-
-    if (m_league_size != 0) {
-      if (cuda_single_inter_block_reduce_scan<false>(
-              m_reducer, blockIdx.x, gridDim.x,
-              kokkos_impl_cuda_shared_memory<size_type>(), m_scratch_space,
-              m_scratch_flags)) {
-        // This is the final block with the final result at the final threads'
-        // location
-
-        size_type* const shared = kokkos_impl_cuda_shared_memory<size_type>() +
-                                  (blockDim.y - 1) * word_count.value;
-        size_type* const global =
-            m_result_ptr_device_accessible
-                ? reinterpret_cast<size_type*>(m_result_ptr)
-                : (m_unified_space ? m_unified_space : m_scratch_space);
-
-        if (threadIdx.y == 0) {
-          m_reducer.final(reinterpret_cast<value_type*>(shared));
-        }
-
-        if (CudaTraits::WarpSize < word_count.value) {
-          __syncthreads();
-        }
-
-        for (unsigned i = threadIdx.y; i < word_count.value; i += blockDim.y) {
-          global[i] = shared[i];
-        }
-      }
-    }
-=======
->>>>>>> 4f3ebbe2
   }
 
   __device__ inline void run(ShflReductionTag, const int& threadid) const {
