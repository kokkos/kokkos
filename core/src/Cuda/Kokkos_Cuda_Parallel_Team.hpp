--- conflicted
+++ resolved
@@ -807,27 +807,12 @@
   }
 
   inline void execute() {
-<<<<<<< HEAD
     const bool is_empty_range = m_league_size == 0 || m_team_size == 0;
     const bool need_device_set =
         ReducerType::has_init_member_function() ||
         ReducerType::has_final_member_function() ||
-        !m_result_ptr_host_accessible ||
-#ifdef KOKKOS_CUDA_ENABLE_GRAPHS
-        Policy::is_graph_kernel::value ||
-#endif
+        !m_result_ptr_host_accessible || Policy::is_graph_kernel::value ||
         !std::is_same<typename ReducerType::functor_type, FunctorType>::value;
-=======
-    typename Analysis::Reducer final_reducer(
-        &ReducerConditional::select(m_functor, m_reducer));
-
-    const bool is_empty_range  = m_league_size == 0 || m_team_size == 0;
-    const bool need_device_set = Analysis::has_init_member_function ||
-                                 Analysis::has_final_member_function ||
-                                 !m_result_ptr_host_accessible ||
-                                 Policy::is_graph_kernel::value ||
-                                 !std::is_same<ReducerType, InvalidType>::value;
->>>>>>> aef15d2e
     if (!is_empty_range || need_device_set) {
       const int block_count = std::max(
           1u, UseShflReduction ? std::min(m_league_size, size_type(1024 * 32))
