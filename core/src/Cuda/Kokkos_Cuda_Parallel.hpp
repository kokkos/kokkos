--- conflicted
+++ resolved
@@ -1276,20 +1276,15 @@
           grid  = dim3(1, 1, 1);
         }
 
-<<<<<<< HEAD
         CudaParallelLaunch<ParallelReduce, LaunchBounds>(
             *this, grid, block, shmem,
             m_policy.space().impl_internal_space_instance(),
             false);  // copy to device and execute
-=======
-      if (!m_result_ptr_device_accessible) {
-        m_policy.space().fence(
-            "Kokkos::Impl::ParallelReduce<Cuda, RangePolicy>::execute: Result "
-            "Not Device Accessible");
->>>>>>> 0b61c81a
 
         if (!m_result_ptr_device_accessible) {
-          m_policy.space().fence();
+          m_policy.space().fence(
+              "Kokkos::Impl::ParallelReduce<Cuda, RangePolicy>::execute: Result "
+              "Not Device Accessible");
 
           if (m_result_ptr) {
             if (m_unified_space) {
