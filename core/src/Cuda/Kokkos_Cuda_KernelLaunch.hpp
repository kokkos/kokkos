--- conflicted
+++ resolved
@@ -158,12 +158,9 @@
   }
 }
 
-<<<<<<< HEAD
-=======
 // This function needs to be template on DriverType and LaunchBounds
 // so that the static bool is unique for each type combo
 // KernelFuncPtr does not necessarily contain that type information.
->>>>>>> ffc35a82
 template <class DriverType, class LaunchBounds, class KernelFuncPtr>
 inline void configure_shmem_preference(KernelFuncPtr const& func,
                                        bool prefer_shmem) {
@@ -361,12 +358,7 @@
 
     if (!Impl::is_empty_launch(grid, block)) {
       Impl::check_shmem_request(cuda_instance, shmem);
-<<<<<<< HEAD
-      Impl::configure_shmem_preference<DriverType, LaunchBounds,
-                                       decltype(base_t::get_kernel_func())>(
-=======
       Impl::configure_shmem_preference<DriverType, LaunchBounds>(
->>>>>>> ffc35a82
           base_t::get_kernel_func(), prefer_shmem);
 
       void const* args[] = {&driver};
@@ -459,12 +451,7 @@
 
     if (!Impl::is_empty_launch(grid, block)) {
       Impl::check_shmem_request(cuda_instance, shmem);
-<<<<<<< HEAD
-      Impl::configure_shmem_preference<DriverType, LaunchBounds,
-                                       decltype(base_t::get_kernel_func())>(
-=======
       Impl::configure_shmem_preference<DriverType, LaunchBounds>(
->>>>>>> ffc35a82
           base_t::get_kernel_func(), prefer_shmem);
 
       auto* driver_ptr = Impl::allocate_driver_storage_for_kernel(driver);
@@ -641,14 +628,8 @@
           get_cuda_func_attributes(), block, shmem, prefer_shmem);
 
       Impl::configure_shmem_preference<
-<<<<<<< HEAD
-          DriverType, Kokkos::LaunchBounds<MaxThreadsPerBlock, MinBlocksPerSM>,
-          decltype(base_t::get_kernel_func())>(base_t::get_kernel_func(),
-                                               prefer_shmem);
-=======
           DriverType, Kokkos::LaunchBounds<MaxThreadsPerBlock, MinBlocksPerSM>>(
           base_t::get_kernel_func(), prefer_shmem);
->>>>>>> ffc35a82
 
       KOKKOS_ENSURE_CUDA_LOCK_ARRAYS_ON_DEVICE();
 
