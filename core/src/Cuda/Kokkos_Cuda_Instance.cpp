/*
//@HEADER
// ************************************************************************
//
//                        Kokkos v. 3.0
//       Copyright (2020) National Technology & Engineering
//               Solutions of Sandia, LLC (NTESS).
//
// Under the terms of Contract DE-NA0003525 with NTESS,
// the U.S. Government retains certain rights in this software.
//
// Redistribution and use in source and binary forms, with or without
// modification, are permitted provided that the following conditions are
// met:
//
// 1. Redistributions of source code must retain the above copyright
// notice, this list of conditions and the following disclaimer.
//
// 2. Redistributions in binary form must reproduce the above copyright
// notice, this list of conditions and the following disclaimer in the
// documentation and/or other materials provided with the distribution.
//
// 3. Neither the name of the Corporation nor the names of the
// contributors may be used to endorse or promote products derived from
// this software without specific prior written permission.
//
// THIS SOFTWARE IS PROVIDED BY NTESS "AS IS" AND ANY
// EXPRESS OR IMPLIED WARRANTIES, INCLUDING, BUT NOT LIMITED TO, THE
// IMPLIED WARRANTIES OF MERCHANTABILITY AND FITNESS FOR A PARTICULAR
// PURPOSE ARE DISCLAIMED. IN NO EVENT SHALL NTESS OR THE
// CONTRIBUTORS BE LIABLE FOR ANY DIRECT, INDIRECT, INCIDENTAL, SPECIAL,
// EXEMPLARY, OR CONSEQUENTIAL DAMAGES (INCLUDING, BUT NOT LIMITED TO,
// PROCUREMENT OF SUBSTITUTE GOODS OR SERVICES; LOSS OF USE, DATA, OR
// PROFITS; OR BUSINESS INTERRUPTION) HOWEVER CAUSED AND ON ANY THEORY OF
// LIABILITY, WHETHER IN CONTRACT, STRICT LIABILITY, OR TORT (INCLUDING
// NEGLIGENCE OR OTHERWISE) ARISING IN ANY WAY OUT OF THE USE OF THIS
// SOFTWARE, EVEN IF ADVISED OF THE POSSIBILITY OF SUCH DAMAGE.
//
// Questions? Contact Christian R. Trott (crtrott@sandia.gov)
//
// ************************************************************************
//@HEADER
*/

/*--------------------------------------------------------------------------*/
/* Kokkos interfaces */

#include <Kokkos_Macros.hpp>
#ifdef KOKKOS_ENABLE_CUDA

#include <Kokkos_Core.hpp>

#include <Cuda/Kokkos_Cuda_Error.hpp>
#include <Cuda/Kokkos_Cuda_BlockSize_Deduction.hpp>
#include <Cuda/Kokkos_Cuda_Instance.hpp>
#include <Cuda/Kokkos_Cuda_Locks.hpp>
#include <Cuda/Kokkos_Cuda_UniqueToken.hpp>
#include <impl/Kokkos_Error.hpp>
#include <impl/Kokkos_Tools.hpp>

/*--------------------------------------------------------------------------*/
/* Standard 'C' libraries */
#include <cstdlib>

/* Standard 'C++' libraries */
#include <vector>
#include <iostream>
#include <sstream>
#include <string>

#ifdef KOKKOS_IMPL_DEBUG_CUDA_SERIAL_EXECUTION
namespace Kokkos {
namespace Impl {

bool CudaInternal::kokkos_impl_cuda_use_serial_execution_v = false;

void CudaInternal::cuda_set_serial_execution(bool val) {
  CudaInternal::kokkos_impl_cuda_use_serial_execution_v = val;
}
bool CudaInternal::cuda_use_serial_execution() {
  return CudaInternal::kokkos_impl_cuda_use_serial_execution_v;
}

}  // namespace Impl
}  // namespace Kokkos

void kokkos_impl_cuda_set_serial_execution(bool val) {
  Kokkos::Impl::CudaInternal::cuda_set_serial_execution(val);
}
bool kokkos_impl_cuda_use_serial_execution() {
  return Kokkos::Impl::CudaInternal::cuda_use_serial_execution();
}
#endif

#ifdef KOKKOS_ENABLE_CUDA_RELOCATABLE_DEVICE_CODE

__device__ __constant__ unsigned long kokkos_impl_cuda_constant_memory_buffer
    [Kokkos::Impl::CudaTraits::ConstantMemoryUsage / sizeof(unsigned long)];

#endif

/*--------------------------------------------------------------------------*/

namespace Kokkos {
namespace Impl {

namespace {

__global__ void query_cuda_kernel_arch(int *d_arch) {
#if defined(__CUDA_ARCH__)
  *d_arch = __CUDA_ARCH__;
#else
  *d_arch = 0;
#endif
}

/** Query what compute capability is actually launched to the device: */
int cuda_kernel_arch() {
  int arch    = 0;
  int *d_arch = nullptr;

  cudaMalloc((void **)&d_arch, sizeof(int));
  cudaMemcpy(d_arch, &arch, sizeof(int), cudaMemcpyDefault);

  query_cuda_kernel_arch<<<1, 1>>>(d_arch);

  cudaMemcpy(&arch, d_arch, sizeof(int), cudaMemcpyDefault);
  cudaFree(d_arch);
  return arch;
}

#ifdef KOKKOS_ENABLE_CUDA_UVM
bool cuda_launch_blocking() {
  const char *env = getenv("CUDA_LAUNCH_BLOCKING");

  if (env == nullptr) return false;

  return std::stoi(env);
}
#endif

}  // namespace

void cuda_device_synchronize(const std::string &name) {
  Kokkos::Tools::Experimental::Impl::profile_fence_event<Kokkos::Cuda>(
      name,
      Kokkos::Tools::Experimental::SpecialSynchronizationCases::
          GlobalDeviceSynchronization,
      []() {  // TODO: correct device ID
        CUDA_SAFE_CALL(cudaDeviceSynchronize());
      });
}

<<<<<<< HEAD
// Kokkos::Tools::Experimental::Impl::DirectFenceIDHandle idForInstance(const
// uintptr_t instance){
//  static std::map<uintptr_t, uint32_t> map;
//  static uint32_t value;
//  constexpr const uint32_t offset =
//  Kokkos::Tools::Experimental::NumReservedDeviceIDs; auto find =
//  map.find(instance); if(find == map.end()){
//    find->second = (offset + value++);
//  }
//  return Kokkos::Tools::Experimental::Impl::DirectFenceIDHandle{find->second};
//}
void cuda_stream_synchronize(const cudaStream_t stream, const uintptr_t ptr,
                             const std::string &name) {
  Kokkos::Tools::Experimental::Impl::profile_fence_event<Kokkos::Cuda>(
      name, Kokkos::Tools::Experimental::Impl::idForInstance<Kokkos::Cuda>(ptr),
      [&]() {  // TODO: correct device ID
=======

Kokkos::Tools::Experimental::Impl::DirectFenceIDHandle idForInstance(const uintptr_t instance_ptr){
  static std::map<uintptr_t, uint32_t> map;
  static uint32_t value;
  constexpr const uint32_t offset = Kokkos::Tools::Experimental::NumReservedDeviceIDs;
  auto find = map.find(instance_ptr);
  if(find == map.end()){
    find->second = (offset + value++);
  }
  return Kokkos::Tools::Experimental::Impl::DirectFenceIDHandle{find->second};
}
void cuda_stream_synchronize(const cudaStream_t stream, const uintptr_t ptr,
                             const std::string &name) {
  Kokkos::Tools::Experimental::Impl::profile_fence_event(
      name, idForStream(ptr), [&]() {  // TODO: correct device ID
>>>>>>> 76b28d17
        CUDA_SAFE_CALL(cudaStreamSynchronize(stream));
      });
}

void cuda_stream_synchronize(
    const cudaStream_t stream,
    Kokkos::Tools::Experimental::SpecialSynchronizationCases reason,
    const std::string &name) {
  Kokkos::Tools::Experimental::Impl::profile_fence_event<Kokkos::Cuda>(
      name, reason, [&]() {  // TODO: correct device ID
        CUDA_SAFE_CALL(cudaStreamSynchronize(stream));
      });
}

void cuda_internal_error_throw(cudaError e, const char *name, const char *file,
                               const int line) {
  std::ostringstream out;
  out << name << " error( " << cudaGetErrorName(e)
      << "): " << cudaGetErrorString(e);
  if (file) {
    out << " " << file << ":" << line;
  }
  throw_runtime_exception(out.str());
}

//----------------------------------------------------------------------------
// Some significant cuda device properties:
//
// cudaDeviceProp::name                : Text label for device
// cudaDeviceProp::major               : Device major number
// cudaDeviceProp::minor               : Device minor number
// cudaDeviceProp::warpSize            : number of threads per warp
// cudaDeviceProp::multiProcessorCount : number of multiprocessors
// cudaDeviceProp::sharedMemPerBlock   : capacity of shared memory per block
// cudaDeviceProp::totalConstMem       : capacity of constant memory
// cudaDeviceProp::totalGlobalMem      : capacity of global memory
// cudaDeviceProp::maxGridSize[3]      : maximum grid size

//
//  Section 4.4.2.4 of the CUDA Toolkit Reference Manual
//
// struct cudaDeviceProp {
//   char name[256];
//   size_t totalGlobalMem;
//   size_t sharedMemPerBlock;
//   int regsPerBlock;
//   int warpSize;
//   size_t memPitch;
//   int maxThreadsPerBlock;
//   int maxThreadsDim[3];
//   int maxGridSize[3];
//   size_t totalConstMem;
//   int major;
//   int minor;
//   int clockRate;
//   size_t textureAlignment;
//   int deviceOverlap;
//   int multiProcessorCount;
//   int kernelExecTimeoutEnabled;
//   int integrated;
//   int canMapHostMemory;
//   int computeMode;
//   int concurrentKernels;
//   int ECCEnabled;
//   int pciBusID;
//   int pciDeviceID;
//   int tccDriver;
//   int asyncEngineCount;
//   int unifiedAddressing;
//   int memoryClockRate;
//   int memoryBusWidth;
//   int l2CacheSize;
//   int maxThreadsPerMultiProcessor;
// };

namespace {

class CudaInternalDevices {
 public:
  enum { MAXIMUM_DEVICE_COUNT = 64 };
  struct cudaDeviceProp m_cudaProp[MAXIMUM_DEVICE_COUNT];
  int m_cudaDevCount;

  CudaInternalDevices();

  static const CudaInternalDevices &singleton();
};

CudaInternalDevices::CudaInternalDevices() {
  // See 'cudaSetDeviceFlags' for host-device thread interaction
  // Section 4.4.2.6 of the CUDA Toolkit Reference Manual

  CUDA_SAFE_CALL(cudaGetDeviceCount(&m_cudaDevCount));

  if (m_cudaDevCount > MAXIMUM_DEVICE_COUNT) {
    Kokkos::abort(
        "Sorry, you have more GPUs per node than we thought anybody would ever "
        "have. Please report this to github.com/kokkos/kokkos.");
  }
  for (int i = 0; i < m_cudaDevCount; ++i) {
    CUDA_SAFE_CALL(cudaGetDeviceProperties(m_cudaProp + i, i));
  }
}

const CudaInternalDevices &CudaInternalDevices::singleton() {
  static CudaInternalDevices self;
  return self;
}

}  // namespace

unsigned long *CudaInternal::constantMemHostStaging = nullptr;
cudaEvent_t CudaInternal::constantMemReusable       = nullptr;

//----------------------------------------------------------------------------

void CudaInternal::print_configuration(std::ostream &s) const {
  const CudaInternalDevices &dev_info = CudaInternalDevices::singleton();

#if defined(KOKKOS_ENABLE_CUDA)
  s << "macro  KOKKOS_ENABLE_CUDA      : defined\n";
#endif
#if defined(CUDA_VERSION)
  s << "macro  CUDA_VERSION          = " << CUDA_VERSION << " = version "
    << CUDA_VERSION / 1000 << "." << (CUDA_VERSION % 1000) / 10 << '\n';
#endif

  for (int i = 0; i < dev_info.m_cudaDevCount; ++i) {
    s << "Kokkos::Cuda[ " << i << " ] " << dev_info.m_cudaProp[i].name
      << " capability " << dev_info.m_cudaProp[i].major << "."
      << dev_info.m_cudaProp[i].minor << ", Total Global Memory: "
      << human_memory_size(dev_info.m_cudaProp[i].totalGlobalMem)
      << ", Shared Memory per Block: "
      << human_memory_size(dev_info.m_cudaProp[i].sharedMemPerBlock);
    if (m_cudaDev == i) s << " : Selected";
    s << std::endl;
  }
}

//----------------------------------------------------------------------------

CudaInternal::~CudaInternal() {
  if (m_stream || m_scratchSpace || m_scratchFlags || m_scratchUnified ||
      m_scratchConcurrentBitset) {
    std::cerr << "Kokkos::Cuda ERROR: Failed to call Kokkos::Cuda::finalize()"
              << std::endl;
  }

  m_cudaDev                   = -1;
  m_cudaArch                  = -1;
  m_multiProcCount            = 0;
  m_maxWarpCount              = 0;
  m_maxBlock                  = 0;
  m_maxSharedWords            = 0;
  m_maxConcurrency            = 0;
  m_scratchSpaceCount         = 0;
  m_scratchFlagsCount         = 0;
  m_scratchUnifiedCount       = 0;
  m_scratchUnifiedSupported   = 0;
  m_streamCount               = 0;
  m_scratchSpace              = nullptr;
  m_scratchFlags              = nullptr;
  m_scratchUnified            = nullptr;
  m_scratchConcurrentBitset   = nullptr;
  m_stream                    = nullptr;
  m_team_scratch_current_size = 0;
  m_team_scratch_ptr          = nullptr;
}

int CudaInternal::verify_is_initialized(const char *const label) const {
  if (m_cudaDev < 0) {
    std::cerr << "Kokkos::Cuda::" << label << " : ERROR device not initialized"
              << std::endl;
  }
  return 0 <= m_cudaDev;
}

CudaInternal &CudaInternal::singleton() {
  static CudaInternal self;
  return self;
}
void CudaInternal::fence(const std::string &name) const {
<<<<<<< HEAD
  Impl::cuda_stream_synchronize(m_stream, reinterpret_cast<uintptr_t>(this),
                                name);
=======
  Impl::cuda_stream_synchronize(m_stream, static_cast<const uintptr_t>(this), name);
>>>>>>> 76b28d17
}
void CudaInternal::fence() const {
  fence("Kokkos::CudaInternal::fence(): Unnamed Instance Fence");
}

void CudaInternal::initialize(int cuda_device_id, cudaStream_t stream) {
  if (was_finalized)
    Kokkos::abort("Calling Cuda::initialize after Cuda::finalize is illegal\n");
  was_initialized = true;
  if (is_initialized()) return;

  enum { WordSize = sizeof(size_type) };

#ifndef KOKKOS_IMPL_TURN_OFF_CUDA_HOST_INIT_CHECK
  if (!HostSpace::execution_space::impl_is_initialized()) {
    const std::string msg(
        "Cuda::initialize ERROR : HostSpace::execution_space is not "
        "initialized");
    throw_runtime_exception(msg);
  }
#endif

  const CudaInternalDevices &dev_info = CudaInternalDevices::singleton();

  const bool ok_init = nullptr == m_scratchSpace || nullptr == m_scratchFlags;

  const bool ok_id =
      0 <= cuda_device_id && cuda_device_id < dev_info.m_cudaDevCount;

  // Need device capability 3.0 or better

  const bool ok_dev =
      ok_id && (3 <= dev_info.m_cudaProp[cuda_device_id].major &&
                0 <= dev_info.m_cudaProp[cuda_device_id].minor);

  if (ok_init && ok_dev) {
    const struct cudaDeviceProp &cudaProp = dev_info.m_cudaProp[cuda_device_id];

    m_cudaDev    = cuda_device_id;
    m_deviceProp = cudaProp;

    CUDA_SAFE_CALL(cudaSetDevice(m_cudaDev));
    Kokkos::Impl::cuda_device_synchronize(
        "Kokkos::CudaInternal::initialize: Fence on space initialization");

    // Query what compute capability architecture a kernel executes:
    m_cudaArch = cuda_kernel_arch();

    if (m_cudaArch == 0) {
      std::stringstream ss;
      ss << "Kokkos::Cuda::initialize ERROR: likely mismatch of architecture\n";
      std::string msg = ss.str();
      Kokkos::abort(msg.c_str());
    }

    int compiled_major = m_cudaArch / 100;
    int compiled_minor = (m_cudaArch % 100) / 10;

    if (compiled_major != cudaProp.major || compiled_minor > cudaProp.minor) {
      std::stringstream ss;
      ss << "Kokkos::Cuda::initialize ERROR: running kernels compiled for "
            "compute capability "
         << compiled_major << "." << compiled_minor
         << " on device with compute capability " << cudaProp.major << "."
         << cudaProp.minor << " is not supported by CUDA!\n";
      std::string msg = ss.str();
      Kokkos::abort(msg.c_str());
    }
    if (Kokkos::show_warnings() && (compiled_major != cudaProp.major ||
                                    compiled_minor != cudaProp.minor)) {
      std::cerr << "Kokkos::Cuda::initialize WARNING: running kernels compiled "
                   "for compute capability "
                << compiled_major << "." << compiled_minor
                << " on device with compute capability " << cudaProp.major
                << "." << cudaProp.minor
                << " , this will likely reduce potential performance."
                << std::endl;
    }

    // number of multiprocessors

    m_multiProcCount = cudaProp.multiProcessorCount;

    //----------------------------------
    // Maximum number of warps,
    // at most one warp per thread in a warp for reduction.

    m_maxWarpCount = cudaProp.maxThreadsPerBlock / Impl::CudaTraits::WarpSize;

    if (Impl::CudaTraits::WarpSize < m_maxWarpCount) {
      m_maxWarpCount = Impl::CudaTraits::WarpSize;
    }

    m_maxSharedWords = cudaProp.sharedMemPerBlock / WordSize;

    //----------------------------------
    // Maximum number of blocks:

    m_maxBlock = cudaProp.maxGridSize[0];

    m_shmemPerSM       = cudaProp.sharedMemPerMultiprocessor;
    m_maxShmemPerBlock = cudaProp.sharedMemPerBlock;
    m_regsPerSM        = cudaProp.regsPerMultiprocessor;
    m_maxBlocksPerSM =
        m_cudaArch < 500
            ? 16
            : (m_cudaArch < 750 ? 32 : (m_cudaArch == 750 ? 16 : 32));
    m_maxThreadsPerSM    = cudaProp.maxThreadsPerMultiProcessor;
    m_maxThreadsPerBlock = cudaProp.maxThreadsPerBlock;

    //----------------------------------

    m_scratchUnifiedSupported = cudaProp.unifiedAddressing;

    if (Kokkos::show_warnings() && !m_scratchUnifiedSupported) {
      std::cerr << "Kokkos::Cuda device " << cudaProp.name << " capability "
                << cudaProp.major << "." << cudaProp.minor
                << " does not support unified virtual address space"
                << std::endl;
    }

    //----------------------------------
    // Multiblock reduction uses scratch flags for counters
    // and scratch space for partial reduction values.
    // Allocate some initial space.  This will grow as needed.

    {
      const unsigned reduce_block_count =
          m_maxWarpCount * Impl::CudaTraits::WarpSize;

      (void)scratch_unified(16 * sizeof(size_type));
      (void)scratch_flags(reduce_block_count * 2 * sizeof(size_type));
      (void)scratch_space(reduce_block_count * 16 * sizeof(size_type));
    }
    //----------------------------------
    // Concurrent bitset for obtaining unique tokens from within
    // an executing kernel.
    {
      m_maxConcurrency = m_maxThreadsPerSM * cudaProp.multiProcessorCount;

      const int32_t buffer_bound =
          Kokkos::Impl::concurrent_bitset::buffer_bound(m_maxConcurrency);

      // Allocate and initialize uint32_t[ buffer_bound ]

      using Record =
          Kokkos::Impl::SharedAllocationRecord<Kokkos::CudaSpace, void>;

      Record *const r =
          Record::allocate(Kokkos::CudaSpace(), "Kokkos::InternalScratchBitset",
                           sizeof(uint32_t) * buffer_bound);

      Record::increment(r);

      m_scratchConcurrentBitset = reinterpret_cast<uint32_t *>(r->data());

      CUDA_SAFE_CALL(cudaMemset(m_scratchConcurrentBitset, 0,
                                sizeof(uint32_t) * buffer_bound));
    }
    //----------------------------------

  } else {
    std::ostringstream msg;
    msg << "Kokkos::Cuda::initialize(" << cuda_device_id << ") FAILED";

    if (!ok_init) {
      msg << " : Already initialized";
    }
    if (!ok_id) {
      msg << " : Device identifier out of range "
          << "[0.." << dev_info.m_cudaDevCount << "]";
    } else if (!ok_dev) {
      msg << " : Device ";
      msg << dev_info.m_cudaProp[cuda_device_id].major;
      msg << ".";
      msg << dev_info.m_cudaProp[cuda_device_id].minor;
      msg << " has insufficient capability, required 3.0 or better";
    }
    Kokkos::Impl::throw_runtime_exception(msg.str());
  }

#ifdef KOKKOS_ENABLE_CUDA_UVM
  if (Kokkos::show_warnings() && !cuda_launch_blocking()) {
    std::cerr << R"warning(
Kokkos::Cuda::initialize WARNING: Cuda is allocating into UVMSpace by default
                                  without setting CUDA_LAUNCH_BLOCKING=1.
                                  The code must call Cuda().fence() after each kernel
                                  or will likely crash when accessing data on the host.)warning"
              << std::endl;
  }

  const char *env_force_device_alloc =
      getenv("CUDA_MANAGED_FORCE_DEVICE_ALLOC");
  bool force_device_alloc;
  if (env_force_device_alloc == nullptr)
    force_device_alloc = false;
  else
    force_device_alloc = std::stoi(env_force_device_alloc) != 0;

  const char *env_visible_devices = getenv("CUDA_VISIBLE_DEVICES");
  bool visible_devices_one        = true;
  if (env_visible_devices == nullptr) visible_devices_one = false;

  if (Kokkos::show_warnings() &&
      (!visible_devices_one && !force_device_alloc)) {
    std::cerr << R"warning(
Kokkos::Cuda::initialize WARNING: Cuda is allocating into UVMSpace by default
                                  without setting CUDA_MANAGED_FORCE_DEVICE_ALLOC=1 or
                                  setting CUDA_VISIBLE_DEVICES.
                                  This could on multi GPU systems lead to severe performance"
                                  penalties.)warning"
              << std::endl;
  }
#endif

#ifdef KOKKOS_ENABLE_PRE_CUDA_10_DEPRECATION_API
  cudaThreadSetCacheConfig(cudaFuncCachePreferShared);
#else
  cudaDeviceSetCacheConfig(cudaFuncCachePreferShared);
#endif

  // Init the array for used for arbitrarily sized atomics
  if (stream == nullptr) Impl::initialize_host_cuda_lock_arrays();

  // Allocate a staging buffer for constant mem in pinned host memory
  // and an event to avoid overwriting driver for previous kernel launches
  if (stream == nullptr) {
    CUDA_SAFE_CALL(cudaMallocHost((void **)&constantMemHostStaging,
                                  CudaTraits::ConstantMemoryUsage));

    CUDA_SAFE_CALL(cudaEventCreate(&constantMemReusable));
  }

  m_stream                    = stream;
  m_team_scratch_current_size = 0;
  m_team_scratch_ptr          = nullptr;
}

//----------------------------------------------------------------------------

using ScratchGrain = Cuda::size_type[Impl::CudaTraits::WarpSize];
enum { sizeScratchGrain = sizeof(ScratchGrain) };

Cuda::size_type *CudaInternal::scratch_flags(const Cuda::size_type size) const {
  if (verify_is_initialized("scratch_flags") &&
      m_scratchFlagsCount * sizeScratchGrain < size) {
    m_scratchFlagsCount = (size + sizeScratchGrain - 1) / sizeScratchGrain;

    using Record =
        Kokkos::Impl::SharedAllocationRecord<Kokkos::CudaSpace, void>;

    if (m_scratchFlags) Record::decrement(Record::get_record(m_scratchFlags));

    Record *const r =
        Record::allocate(Kokkos::CudaSpace(), "Kokkos::InternalScratchFlags",
                         (sizeof(ScratchGrain) * m_scratchFlagsCount));

    Record::increment(r);

    m_scratchFlags = reinterpret_cast<size_type *>(r->data());

    CUDA_SAFE_CALL(
        cudaMemset(m_scratchFlags, 0, m_scratchFlagsCount * sizeScratchGrain));
  }

  return m_scratchFlags;
}

Cuda::size_type *CudaInternal::scratch_space(const Cuda::size_type size) const {
  if (verify_is_initialized("scratch_space") &&
      m_scratchSpaceCount * sizeScratchGrain < size) {
    m_scratchSpaceCount = (size + sizeScratchGrain - 1) / sizeScratchGrain;

    using Record =
        Kokkos::Impl::SharedAllocationRecord<Kokkos::CudaSpace, void>;

    if (m_scratchSpace) Record::decrement(Record::get_record(m_scratchSpace));

    Record *const r =
        Record::allocate(Kokkos::CudaSpace(), "Kokkos::InternalScratchSpace",
                         (sizeof(ScratchGrain) * m_scratchSpaceCount));

    Record::increment(r);

    m_scratchSpace = reinterpret_cast<size_type *>(r->data());
  }

  return m_scratchSpace;
}

Cuda::size_type *CudaInternal::scratch_unified(
    const Cuda::size_type size) const {
  if (verify_is_initialized("scratch_unified") && m_scratchUnifiedSupported &&
      m_scratchUnifiedCount * sizeScratchGrain < size) {
    m_scratchUnifiedCount = (size + sizeScratchGrain - 1) / sizeScratchGrain;

    using Record =
        Kokkos::Impl::SharedAllocationRecord<Kokkos::CudaHostPinnedSpace, void>;

    if (m_scratchUnified)
      Record::decrement(Record::get_record(m_scratchUnified));

    Record *const r = Record::allocate(
        Kokkos::CudaHostPinnedSpace(), "Kokkos::InternalScratchUnified",
        (sizeof(ScratchGrain) * m_scratchUnifiedCount));

    Record::increment(r);

    m_scratchUnified = reinterpret_cast<size_type *>(r->data());
  }

  return m_scratchUnified;
}

Cuda::size_type *CudaInternal::scratch_functor(
    const Cuda::size_type size) const {
  if (verify_is_initialized("scratch_functor") && m_scratchFunctorSize < size) {
    m_scratchFunctorSize = size;

    using Record =
        Kokkos::Impl::SharedAllocationRecord<Kokkos::CudaSpace, void>;

    if (m_scratchFunctor)
      Record::decrement(Record::get_record(m_scratchFunctor));

    Record *const r =
        Record::allocate(Kokkos::CudaSpace(), "Kokkos::InternalScratchFunctor",
                         m_scratchFunctorSize);

    Record::increment(r);

    m_scratchFunctor = reinterpret_cast<size_type *>(r->data());
  }

  return m_scratchFunctor;
}

void *CudaInternal::resize_team_scratch_space(std::int64_t bytes,
                                              bool force_shrink) {
  if (m_team_scratch_current_size == 0) {
    m_team_scratch_current_size = bytes;
    m_team_scratch_ptr          = Kokkos::kokkos_malloc<Kokkos::CudaSpace>(
        "Kokkos::CudaSpace::TeamScratchMemory", m_team_scratch_current_size);
  }
  if ((bytes > m_team_scratch_current_size) ||
      ((bytes < m_team_scratch_current_size) && (force_shrink))) {
    m_team_scratch_current_size = bytes;
    m_team_scratch_ptr          = Kokkos::kokkos_realloc<Kokkos::CudaSpace>(
        m_team_scratch_ptr, m_team_scratch_current_size);
  }
  return m_team_scratch_ptr;
}

//----------------------------------------------------------------------------

void CudaInternal::finalize() {
  // skip if finalize() has already been called
  if (was_finalized) return;

  was_finalized = true;
  if (nullptr != m_scratchSpace || nullptr != m_scratchFlags) {
    // Only finalize this if we're the singleton
    if (this == &singleton()) {
      Impl::finalize_host_cuda_lock_arrays();
    }

    using RecordCuda = Kokkos::Impl::SharedAllocationRecord<CudaSpace>;
    using RecordHost =
        Kokkos::Impl::SharedAllocationRecord<CudaHostPinnedSpace>;

    RecordCuda::decrement(RecordCuda::get_record(m_scratchFlags));
    RecordCuda::decrement(RecordCuda::get_record(m_scratchSpace));
    RecordHost::decrement(RecordHost::get_record(m_scratchUnified));
    RecordCuda::decrement(RecordCuda::get_record(m_scratchConcurrentBitset));
    if (m_scratchFunctorSize > 0)
      RecordCuda::decrement(RecordCuda::get_record(m_scratchFunctor));

    if (m_team_scratch_current_size > 0)
      Kokkos::kokkos_free<Kokkos::CudaSpace>(m_team_scratch_ptr);

    m_cudaDev                   = -1;
    m_multiProcCount            = 0;
    m_maxWarpCount              = 0;
    m_maxBlock                  = 0;
    m_maxSharedWords            = 0;
    m_scratchSpaceCount         = 0;
    m_scratchFlagsCount         = 0;
    m_scratchUnifiedCount       = 0;
    m_streamCount               = 0;
    m_scratchSpace              = nullptr;
    m_scratchFlags              = nullptr;
    m_scratchUnified            = nullptr;
    m_scratchConcurrentBitset   = nullptr;
    m_stream                    = nullptr;
    m_team_scratch_current_size = 0;
    m_team_scratch_ptr          = nullptr;
  }

  // only destroy these if we're finalizing the singleton
  if (this == &singleton()) {
    cudaFreeHost(constantMemHostStaging);
    cudaEventDestroy(constantMemReusable);
    auto &deep_copy_space =
        Kokkos::Impl::cuda_get_deep_copy_space(/*initialize*/ false);
    if (deep_copy_space)
      deep_copy_space->impl_internal_space_instance()->finalize();
    cudaStreamDestroy(cuda_get_deep_copy_stream());
  }
}

//----------------------------------------------------------------------------

Cuda::size_type cuda_internal_multiprocessor_count() {
  return CudaInternal::singleton().m_multiProcCount;
}

CudaSpace::size_type cuda_internal_maximum_concurrent_block_count() {
#if defined(KOKKOS_ARCH_KEPLER)
  // Compute capability 3.0 through 3.7
  enum : int { max_resident_blocks_per_multiprocessor = 16 };
#else
  // Compute capability 5.0 through 6.2
  enum : int { max_resident_blocks_per_multiprocessor = 32 };
#endif
  return CudaInternal::singleton().m_multiProcCount *
         max_resident_blocks_per_multiprocessor;
};

Cuda::size_type cuda_internal_maximum_warp_count() {
  return CudaInternal::singleton().m_maxWarpCount;
}

Cuda::size_type cuda_internal_maximum_grid_count() {
  return CudaInternal::singleton().m_maxBlock;
}

Cuda::size_type cuda_internal_maximum_shared_words() {
  return CudaInternal::singleton().m_maxSharedWords;
}

Cuda::size_type *cuda_internal_scratch_space(const Cuda &instance,
                                             const Cuda::size_type size) {
  return instance.impl_internal_space_instance()->scratch_space(size);
}

Cuda::size_type *cuda_internal_scratch_flags(const Cuda &instance,
                                             const Cuda::size_type size) {
  return instance.impl_internal_space_instance()->scratch_flags(size);
}

Cuda::size_type *cuda_internal_scratch_unified(const Cuda &instance,
                                               const Cuda::size_type size) {
  return instance.impl_internal_space_instance()->scratch_unified(size);
}

}  // namespace Impl
}  // namespace Kokkos

//----------------------------------------------------------------------------

namespace Kokkos {

Cuda::size_type Cuda::detect_device_count() {
  return Impl::CudaInternalDevices::singleton().m_cudaDevCount;
}

int Cuda::concurrency() {
  return Impl::CudaInternal::singleton().m_maxConcurrency;
}

int Cuda::impl_is_initialized() {
  return Impl::CudaInternal::singleton().is_initialized();
}

void Cuda::impl_initialize(const Cuda::SelectDevice config,
                           size_t /*num_instances*/) {
  Impl::CudaInternal::singleton().initialize(config.cuda_device_id, nullptr);
}

std::vector<unsigned> Cuda::detect_device_arch() {
  const Impl::CudaInternalDevices &s = Impl::CudaInternalDevices::singleton();

  std::vector<unsigned> output(s.m_cudaDevCount);

  for (int i = 0; i < s.m_cudaDevCount; ++i) {
    output[i] = s.m_cudaProp[i].major * 100 + s.m_cudaProp[i].minor;
  }

  return output;
}

Cuda::size_type Cuda::device_arch() {
  const int dev_id = Impl::CudaInternal::singleton().m_cudaDev;

  int dev_arch = 0;

  if (0 <= dev_id) {
    const struct cudaDeviceProp &cudaProp =
        Impl::CudaInternalDevices::singleton().m_cudaProp[dev_id];

    dev_arch = cudaProp.major * 100 + cudaProp.minor;
  }

  return dev_arch;
}

void Cuda::impl_finalize() { Impl::CudaInternal::singleton().finalize(); }

Cuda::Cuda()
    : m_space_instance(&Impl::CudaInternal::singleton(),
                       [](Impl::CudaInternal *) {}) {
  Impl::CudaInternal::singleton().verify_is_initialized(
      "Cuda instance constructor");
}

Cuda::Cuda(cudaStream_t stream)
    : m_space_instance(new Impl::CudaInternal, [](Impl::CudaInternal *ptr) {
        ptr->finalize();
        delete ptr;
      }) {
  Impl::CudaInternal::singleton().verify_is_initialized(
      "Cuda instance constructor");
  m_space_instance->initialize(Impl::CudaInternal::singleton().m_cudaDev,
                               stream);
}

void Cuda::print_configuration(std::ostream &s, const bool) {
  Impl::CudaInternal::singleton().print_configuration(s);
}

void Cuda::impl_static_fence(const std::string &name) {
  Kokkos::Impl::cuda_device_synchronize(name);
}
void Cuda::impl_static_fence() {
  impl_static_fence("Kokkos::Cuda::impl_static_fence(): Unnamed Static Fence");
}

void Cuda::fence() const {
  fence("Kokkos::Cuda::fence(): Unnamed Instance Fence");
}
void Cuda::fence(const std::string &name) const {
  m_space_instance->fence(name);
}

const char *Cuda::name() { return "Cuda"; }

cudaStream_t Cuda::cuda_stream() const { return m_space_instance->m_stream; }
int Cuda::cuda_device() const { return m_space_instance->m_cudaDev; }
const cudaDeviceProp &Cuda::cuda_device_prop() const {
  return m_space_instance->m_deviceProp;
}

namespace Impl {

int get_gpu(const InitArguments &args);

int g_cuda_space_factory_initialized =
    initialize_space_factory<CudaSpaceInitializer>("150_Cuda");

void CudaSpaceInitializer::initialize(const InitArguments &args) {
  int use_gpu = get_gpu(args);
  if (std::is_same<Kokkos::Cuda, Kokkos::DefaultExecutionSpace>::value ||
      0 < use_gpu) {
    if (use_gpu > -1) {
      Kokkos::Cuda::impl_initialize(Kokkos::Cuda::SelectDevice(use_gpu));
    } else {
      Kokkos::Cuda::impl_initialize();
    }
  }
}

void CudaSpaceInitializer::finalize(bool all_spaces) {
  if ((std::is_same<Kokkos::Cuda, Kokkos::DefaultExecutionSpace>::value ||
       all_spaces) &&
      Kokkos::Cuda::impl_is_initialized()) {
    Kokkos::Cuda::impl_finalize();
  }
}

void CudaSpaceInitializer::fence() {
  Kokkos::Cuda::impl_static_fence(
      "Kokkos::CudaSpaceInitializer::fence: Initializer Fence");
}
void CudaSpaceInitializer::fence(const std::string &name) {
  // Kokkos::Cuda::impl_static_fence("Kokkos::CudaSpaceInitializer::fence:
  // "+name); //TODO: or this
  Kokkos::Cuda::impl_static_fence(name);
}

void CudaSpaceInitializer::print_configuration(std::ostream &msg,
                                               const bool detail) {
  msg << "Device Execution Space:\n";
  msg << "  KOKKOS_ENABLE_CUDA: yes\n";

  msg << "Cuda Atomics:\n";
  msg << "  KOKKOS_ENABLE_CUDA_ATOMICS: ";
#ifdef KOKKOS_ENABLE_CUDA_ATOMICS
  msg << "yes\n";
#else
  msg << "no\n";
#endif

  msg << "Cuda Options:\n";
  msg << "  KOKKOS_ENABLE_CUDA_LAMBDA: ";
#ifdef KOKKOS_ENABLE_CUDA_LAMBDA
  msg << "yes\n";
#else
  msg << "no\n";
#endif
  msg << "  KOKKOS_ENABLE_CUDA_LDG_INTRINSIC: ";
#ifdef KOKKOS_ENABLE_CUDA_LDG_INTRINSIC
  msg << "yes\n";
#else
  msg << "no\n";
#endif
  msg << "  KOKKOS_ENABLE_CUDA_RELOCATABLE_DEVICE_CODE: ";
#ifdef KOKKOS_ENABLE_CUDA_RELOCATABLE_DEVICE_CODE
  msg << "yes\n";
#else
  msg << "no\n";
#endif
  msg << "  KOKKOS_ENABLE_CUDA_UVM: ";
#ifdef KOKKOS_ENABLE_CUDA_UVM
  msg << "yes\n";
#else
  msg << "no\n";
#endif
  msg << "  KOKKOS_ENABLE_CUSPARSE: ";
#ifdef KOKKOS_ENABLE_CUSPARSE
  msg << "yes\n";
#else
  msg << "no\n";
#endif
  msg << "  KOKKOS_ENABLE_CXX11_DISPATCH_LAMBDA: ";
#ifdef KOKKOS_ENABLE_CXX11_DISPATCH_LAMBDA
  msg << "yes\n";
#else
  msg << "no\n";
#endif

  msg << "\nCuda Runtime Configuration:" << std::endl;
  Cuda::print_configuration(msg, detail);
}
}  // namespace Impl

}  // namespace Kokkos

namespace Kokkos {
namespace Experimental {

UniqueToken<Kokkos::Cuda, Kokkos::Experimental::UniqueTokenScope::Global>::
    UniqueToken(Kokkos::Cuda const &)
    : m_buffer(
          Kokkos::Impl::CudaInternal::singleton().m_scratchConcurrentBitset),
      m_count(Kokkos::Impl::CudaInternal::singleton().m_maxConcurrency) {}

}  // namespace Experimental
}  // namespace Kokkos

#else

void KOKKOS_CORE_SRC_CUDA_IMPL_PREVENT_LINK_ERROR() {}

#endif  // KOKKOS_ENABLE_CUDA<|MERGE_RESOLUTION|>--- conflicted
+++ resolved
@@ -151,40 +151,11 @@
       });
 }
 
-<<<<<<< HEAD
-// Kokkos::Tools::Experimental::Impl::DirectFenceIDHandle idForInstance(const
-// uintptr_t instance){
-//  static std::map<uintptr_t, uint32_t> map;
-//  static uint32_t value;
-//  constexpr const uint32_t offset =
-//  Kokkos::Tools::Experimental::NumReservedDeviceIDs; auto find =
-//  map.find(instance); if(find == map.end()){
-//    find->second = (offset + value++);
-//  }
-//  return Kokkos::Tools::Experimental::Impl::DirectFenceIDHandle{find->second};
-//}
 void cuda_stream_synchronize(const cudaStream_t stream, const uintptr_t ptr,
                              const std::string &name) {
   Kokkos::Tools::Experimental::Impl::profile_fence_event<Kokkos::Cuda>(
       name, Kokkos::Tools::Experimental::Impl::idForInstance<Kokkos::Cuda>(ptr),
       [&]() {  // TODO: correct device ID
-=======
-
-Kokkos::Tools::Experimental::Impl::DirectFenceIDHandle idForInstance(const uintptr_t instance_ptr){
-  static std::map<uintptr_t, uint32_t> map;
-  static uint32_t value;
-  constexpr const uint32_t offset = Kokkos::Tools::Experimental::NumReservedDeviceIDs;
-  auto find = map.find(instance_ptr);
-  if(find == map.end()){
-    find->second = (offset + value++);
-  }
-  return Kokkos::Tools::Experimental::Impl::DirectFenceIDHandle{find->second};
-}
-void cuda_stream_synchronize(const cudaStream_t stream, const uintptr_t ptr,
-                             const std::string &name) {
-  Kokkos::Tools::Experimental::Impl::profile_fence_event(
-      name, idForStream(ptr), [&]() {  // TODO: correct device ID
->>>>>>> 76b28d17
         CUDA_SAFE_CALL(cudaStreamSynchronize(stream));
       });
 }
@@ -367,12 +338,8 @@
   return self;
 }
 void CudaInternal::fence(const std::string &name) const {
-<<<<<<< HEAD
   Impl::cuda_stream_synchronize(m_stream, reinterpret_cast<uintptr_t>(this),
                                 name);
-=======
-  Impl::cuda_stream_synchronize(m_stream, static_cast<const uintptr_t>(this), name);
->>>>>>> 76b28d17
 }
 void CudaInternal::fence() const {
   fence("Kokkos::CudaInternal::fence(): Unnamed Instance Fence");
