--- conflicted
+++ resolved
@@ -467,61 +467,6 @@
     SharedAllocationRecord<Kokkos::CudaHostPinnedSpace, void>::s_root_record;
 #endif
 
-<<<<<<< HEAD
-::cudaTextureObject_t
-SharedAllocationRecord<Kokkos::CudaSpace, void>::attach_texture_object(
-    const unsigned sizeof_alias, void *const alloc_ptr,
-    size_t const alloc_size) {
-  enum { TEXTURE_BOUND_1D = 1u << 27 };
-
-  if ((alloc_ptr == nullptr) ||
-      (sizeof_alias * TEXTURE_BOUND_1D <= alloc_size)) {
-    std::ostringstream msg;
-    msg << "Kokkos::CudaSpace ERROR: Cannot attach texture object to"
-        << " alloc_ptr(" << alloc_ptr << ")"
-        << " alloc_size(" << alloc_size << ")"
-        << " max_size(" << (sizeof_alias * TEXTURE_BOUND_1D) << ")";
-    std::cerr << msg.str() << std::endl;
-    std::cerr.flush();
-    Kokkos::Impl::throw_runtime_exception(msg.str());
-  }
-
-  ::cudaTextureObject_t tex_obj;
-
-  struct cudaResourceDesc resDesc;
-  struct cudaTextureDesc texDesc;
-
-  memset(&resDesc, 0, sizeof(resDesc));
-  memset(&texDesc, 0, sizeof(texDesc));
-
-  resDesc.resType = cudaResourceTypeLinear;
-  resDesc.res.linear.desc =
-      (sizeof_alias == 4
-           ? CudaInternal::singleton()
-                 .cuda_api_interface_return<cudaChannelFormatDesc>(
-                     &cudaCreateChannelDesc<int>)
-           : (sizeof_alias == 8
-                  ? CudaInternal::singleton()
-                        .cuda_api_interface_return<cudaChannelFormatDesc>(
-                            &cudaCreateChannelDesc<::int2>)
-                  : /* sizeof_alias == 16 */
-                  CudaInternal::singleton()
-                      .cuda_api_interface_return<cudaChannelFormatDesc>(
-                          &cudaCreateChannelDesc<::int4>)));
-  resDesc.res.linear.sizeInBytes = alloc_size;
-  resDesc.res.linear.devPtr      = alloc_ptr;
-
-  CudaInternal::singleton()
-      .cuda_api_interface_safe_call<
-          false, cudaTextureObject_t *, const cudaResourceDesc *,
-          const cudaTextureDesc *, const cudaResourceViewDesc *>(
-          &cudaCreateTextureObject, &tex_obj, &resDesc, &texDesc, nullptr);
-
-  return tex_obj;
-}
-
-=======
->>>>>>> 3f602b6f
 //==============================================================================
 // <editor-fold desc="SharedAllocationRecord destructors"> {{{1
 
