//@HEADER
// ************************************************************************
//
//                        Kokkos v. 4.0
//       Copyright (2022) National Technology & Engineering
//               Solutions of Sandia, LLC (NTESS).
//
// Under the terms of Contract DE-NA0003525 with NTESS,
// the U.S. Government retains certain rights in this software.
//
// Part of Kokkos, under the Apache License v2.0 with LLVM Exceptions.
// See https://kokkos.org/LICENSE for license information.
// SPDX-License-Identifier: Apache-2.0 WITH LLVM-exception
//
//@HEADER

#ifndef KOKKOS_IMPL_PUBLIC_INCLUDE
#define KOKKOS_IMPL_PUBLIC_INCLUDE
#endif

#include <Kokkos_Macros.hpp>
#ifdef KOKKOS_ENABLE_CUDA

#include <Kokkos_Core.hpp>
#include <Cuda/Kokkos_Cuda.hpp>
#include <Cuda/Kokkos_CudaSpace.hpp>

#include <cstdlib>
#include <iostream>
#include <sstream>
#include <algorithm>
#include <atomic>

//#include <Cuda/Kokkos_Cuda_BlockSize_Deduction.hpp>
#include <impl/Kokkos_Error.hpp>

#include <impl/Kokkos_Tools.hpp>

/*--------------------------------------------------------------------------*/
/*--------------------------------------------------------------------------*/

cudaStream_t Kokkos::Impl::cuda_get_deep_copy_stream() {
  static cudaStream_t s = nullptr;
  if (s == nullptr) {
    KOKKOS_IMPL_CUDA_SAFE_CALL(
        (CudaInternal::singleton().cuda_stream_create_wrapper(&s)));
  }
  return s;
}

const std::unique_ptr<Kokkos::Cuda> &Kokkos::Impl::cuda_get_deep_copy_space(
    bool initialize) {
  static std::unique_ptr<Cuda> space = nullptr;
  if (!space && initialize)
    space = std::make_unique<Cuda>(Kokkos::Impl::cuda_get_deep_copy_stream());
  return space;
}

namespace Kokkos {
namespace Impl {

namespace {

static std::atomic<int> num_uvm_allocations(0);

}  // namespace

void DeepCopyCuda(void *dst, const void *src, size_t n) {
  KOKKOS_IMPL_CUDA_SAFE_CALL((CudaInternal::singleton().cuda_memcpy_wrapper(
      dst, src, n, cudaMemcpyDefault)));
}

void DeepCopyAsyncCuda(const Cuda &instance, void *dst, const void *src,
                       size_t n) {
  KOKKOS_IMPL_CUDA_SAFE_CALL(
      (instance.impl_internal_space_instance()->cuda_memcpy_async_wrapper(
          dst, src, n, cudaMemcpyDefault)));
}

void DeepCopyAsyncCuda(void *dst, const void *src, size_t n) {
  cudaStream_t s = cuda_get_deep_copy_stream();
  KOKKOS_IMPL_CUDA_SAFE_CALL(
      (CudaInternal::singleton().cuda_memcpy_async_wrapper(
          dst, src, n, cudaMemcpyDefault, s)));
<<<<<<< HEAD

=======
>>>>>>> af806fb5
  Kokkos::Tools::Experimental::Impl::profile_fence_event<Kokkos::Cuda>(
      "Kokkos::Impl::DeepCopyAsyncCuda: Deep Copy Stream Sync",
      Kokkos::Tools::Experimental::SpecialSynchronizationCases::
          DeepCopyResourceSynchronization,
      [&]() { KOKKOS_IMPL_CUDA_SAFE_CALL(cudaStreamSynchronize(s)); });
}

}  // namespace Impl
}  // namespace Kokkos

/*--------------------------------------------------------------------------*/
/*--------------------------------------------------------------------------*/

namespace Kokkos {

#ifdef KOKKOS_ENABLE_DEPRECATED_CODE_4
bool CudaUVMSpace::available() { return true; }
#endif

/*--------------------------------------------------------------------------*/

#ifdef KOKKOS_IMPL_DEBUG_CUDA_PIN_UVM_TO_HOST
// The purpose of the following variable is to allow a state-based choice
// for pinning UVM allocations to the CPU. For now this is considered
// an experimental debugging capability - with the potential to work around
// some CUDA issues.
bool CudaUVMSpace::kokkos_impl_cuda_pin_uvm_to_host_v = false;

bool CudaUVMSpace::cuda_pin_uvm_to_host() {
  return CudaUVMSpace::kokkos_impl_cuda_pin_uvm_to_host_v;
}
void CudaUVMSpace::cuda_set_pin_uvm_to_host(bool val) {
  CudaUVMSpace::kokkos_impl_cuda_pin_uvm_to_host_v = val;
}
#endif
}  // namespace Kokkos

#ifdef KOKKOS_IMPL_DEBUG_CUDA_PIN_UVM_TO_HOST
bool kokkos_impl_cuda_pin_uvm_to_host() {
  return Kokkos::CudaUVMSpace::cuda_pin_uvm_to_host();
}

void kokkos_impl_cuda_set_pin_uvm_to_host(bool val) {
  Kokkos::CudaUVMSpace::cuda_set_pin_uvm_to_host(val);
}
#endif

/*--------------------------------------------------------------------------*/
/*--------------------------------------------------------------------------*/

namespace Kokkos {

CudaSpace::CudaSpace()
    : m_device(Kokkos::Cuda().cuda_device()),
      m_stream(Kokkos::Cuda().cuda_stream()) {}
CudaSpace::CudaSpace(int device_id, cudaStream_t stream)
    : m_device(device_id), m_stream(stream) {}

CudaUVMSpace::CudaUVMSpace()
    : m_device(Kokkos::Cuda().cuda_device()),
      m_stream(Kokkos::Cuda().cuda_stream()) {}
CudaUVMSpace::CudaUVMSpace(int device_id, cudaStream_t stream)
    : m_device(device_id), m_stream(stream) {}

CudaHostPinnedSpace::CudaHostPinnedSpace()
    : m_device(Kokkos::Cuda().cuda_device()),
      m_stream(Kokkos::Cuda().cuda_stream()) {}
CudaHostPinnedSpace::CudaHostPinnedSpace(int device_id, cudaStream_t stream)
    : m_device(device_id), m_stream(stream) {}

size_t memory_threshold_g = 40000;  // 40 kB

//==============================================================================
// <editor-fold desc="allocate()"> {{{1

void *CudaSpace::allocate(const size_t arg_alloc_size) const {
  return allocate("[unlabeled]", arg_alloc_size);
}

void *CudaSpace::allocate(const Cuda &exec_space, const char *arg_label,
                          const size_t arg_alloc_size,
                          const size_t arg_logical_size) const {
  return impl_allocate(exec_space, arg_label, arg_alloc_size, arg_logical_size);
}
void *CudaSpace::allocate(const char *arg_label, const size_t arg_alloc_size,
                          const size_t arg_logical_size) const {
  return impl_allocate(arg_label, arg_alloc_size, arg_logical_size);
}

namespace {
void *impl_allocate_common(const int device_id,
                           [[maybe_unused]] const cudaStream_t stream,
                           const char *arg_label, const size_t arg_alloc_size,
                           const size_t arg_logical_size,
                           const Kokkos::Tools::SpaceHandle arg_handle,
                           [[maybe_unused]] bool stream_sync_only) {
  void *ptr = nullptr;
  KOKKOS_IMPL_CUDA_SAFE_CALL(cudaSetDevice(device_id));

  cudaError_t error_code = cudaSuccess;
#ifndef CUDART_VERSION
#error CUDART_VERSION undefined!
#elif (defined(KOKKOS_ENABLE_IMPL_CUDA_MALLOC_ASYNC) && CUDART_VERSION >= 11020)
  if (arg_alloc_size >= memory_threshold_g) {
    error_code = cudaMallocAsync(&ptr, arg_alloc_size, stream);

    if (error_code == cudaSuccess) {
      if (stream_sync_only) {
        KOKKOS_IMPL_CUDA_SAFE_CALL(cudaStreamSynchronize(stream));
      } else {
        Impl::cuda_device_synchronize(
            "Kokkos::Cuda: backend fence after async malloc");
      }
    }
  } else
#endif
  { error_code = cudaMalloc(&ptr, arg_alloc_size); }
  if (error_code != cudaSuccess) {  // TODO tag as unlikely branch
    // This is the only way to clear the last error, which
    // we should do here since we're turning it into an
    // exception here
    cudaGetLastError();
    throw Experimental::CudaRawMemoryAllocationFailure(
        arg_alloc_size, error_code,
        Experimental::RawMemoryAllocationFailure::AllocationMechanism::
            CudaMalloc);
  }

  if (Kokkos::Profiling::profileLibraryLoaded()) {
    const size_t reported_size =
        (arg_logical_size > 0) ? arg_logical_size : arg_alloc_size;
    Kokkos::Profiling::allocateData(arg_handle, arg_label, ptr, reported_size);
  }
  return ptr;
}
}  // namespace

void *CudaSpace::impl_allocate(
    const char *arg_label, const size_t arg_alloc_size,
    const size_t arg_logical_size,
    const Kokkos::Tools::SpaceHandle arg_handle) const {
  return impl_allocate_common(m_device, m_stream, arg_label, arg_alloc_size,
                              arg_logical_size, arg_handle, false);
}

void *CudaSpace::impl_allocate(
    const Cuda &exec_space, const char *arg_label, const size_t arg_alloc_size,
    const size_t arg_logical_size,
    const Kokkos::Tools::SpaceHandle arg_handle) const {
  return impl_allocate_common(
      exec_space.cuda_device(), exec_space.cuda_stream(), arg_label,
      arg_alloc_size, arg_logical_size, arg_handle, true);
}

void *CudaUVMSpace::allocate(const size_t arg_alloc_size) const {
  return allocate("[unlabeled]", arg_alloc_size);
}
void *CudaUVMSpace::allocate(const char *arg_label, const size_t arg_alloc_size,
                             const size_t arg_logical_size) const {
  return impl_allocate(arg_label, arg_alloc_size, arg_logical_size);
}
void *CudaUVMSpace::impl_allocate(
    const char *arg_label, const size_t arg_alloc_size,
    const size_t arg_logical_size,
    const Kokkos::Tools::SpaceHandle arg_handle) const {
  void *ptr = nullptr;

  Cuda::impl_static_fence(
      "Kokkos::CudaUVMSpace::impl_allocate: Pre UVM Allocation");
  if (arg_alloc_size > 0) {
    Kokkos::Impl::num_uvm_allocations++;

    KOKKOS_IMPL_CUDA_SAFE_CALL(cudaSetDevice(m_device));
    cudaError_t error_code =
        cudaMallocManaged(&ptr, arg_alloc_size, cudaMemAttachGlobal);

    if (error_code != cudaSuccess) {  // TODO tag as unlikely branch
      // This is the only way to clear the last error, which
      // we should do here since we're turning it into an
      // exception here
      cudaGetLastError();
      throw Experimental::CudaRawMemoryAllocationFailure(
          arg_alloc_size, error_code,
          Experimental::RawMemoryAllocationFailure::AllocationMechanism::
              CudaMallocManaged);
    }

#ifdef KOKKOS_IMPL_DEBUG_CUDA_PIN_UVM_TO_HOST
    if (Kokkos::CudaUVMSpace::cuda_pin_uvm_to_host())
      KOKKOS_IMPL_CUDA_SAFE_CALL(
          cudaMemAdvise(ptr, arg_alloc_size, cudaMemAdviseSetPreferredLocation,
                        cudaCpuDeviceId));
#endif
  }
  Cuda::impl_static_fence(
      "Kokkos::CudaUVMSpace::impl_allocate: Post UVM Allocation");
  if (Kokkos::Profiling::profileLibraryLoaded()) {
    const size_t reported_size =
        (arg_logical_size > 0) ? arg_logical_size : arg_alloc_size;
    Kokkos::Profiling::allocateData(arg_handle, arg_label, ptr, reported_size);
  }
  return ptr;
}
void *CudaHostPinnedSpace::allocate(const size_t arg_alloc_size) const {
  return allocate("[unlabeled]", arg_alloc_size);
}
void *CudaHostPinnedSpace::allocate(const char *arg_label,
                                    const size_t arg_alloc_size,
                                    const size_t arg_logical_size) const {
  return impl_allocate(arg_label, arg_alloc_size, arg_logical_size);
}
void *CudaHostPinnedSpace::impl_allocate(
    const char *arg_label, const size_t arg_alloc_size,
    const size_t arg_logical_size,
    const Kokkos::Tools::SpaceHandle arg_handle) const {
  void *ptr = nullptr;

  KOKKOS_IMPL_CUDA_SAFE_CALL(cudaSetDevice(m_device));
  cudaError_t error_code =
      cudaHostAlloc(&ptr, arg_alloc_size, cudaHostAllocDefault);
  if (error_code != cudaSuccess) {  // TODO tag as unlikely branch
    // This is the only way to clear the last error, which
    // we should do here since we're turning it into an
    // exception here
    cudaGetLastError();
    throw Experimental::CudaRawMemoryAllocationFailure(
        arg_alloc_size, error_code,
        Experimental::RawMemoryAllocationFailure::AllocationMechanism::
            CudaHostAlloc);
  }
  if (Kokkos::Profiling::profileLibraryLoaded()) {
    const size_t reported_size =
        (arg_logical_size > 0) ? arg_logical_size : arg_alloc_size;
    Kokkos::Profiling::allocateData(arg_handle, arg_label, ptr, reported_size);
  }
  return ptr;
}

// </editor-fold> end allocate() }}}1
//==============================================================================
void CudaSpace::deallocate(void *const arg_alloc_ptr,
                           const size_t arg_alloc_size) const {
  deallocate("[unlabeled]", arg_alloc_ptr, arg_alloc_size);
}
void CudaSpace::deallocate(const char *arg_label, void *const arg_alloc_ptr,
                           const size_t arg_alloc_size,
                           const size_t arg_logical_size) const {
  impl_deallocate(arg_label, arg_alloc_ptr, arg_alloc_size, arg_logical_size);
}
void CudaSpace::impl_deallocate(
    const char *arg_label, void *const arg_alloc_ptr,
    const size_t arg_alloc_size, const size_t arg_logical_size,
    const Kokkos::Tools::SpaceHandle arg_handle) const {
  if (Kokkos::Profiling::profileLibraryLoaded()) {
    const size_t reported_size =
        (arg_logical_size > 0) ? arg_logical_size : arg_alloc_size;
    Kokkos::Profiling::deallocateData(arg_handle, arg_label, arg_alloc_ptr,
                                      reported_size);
  }
  try {
#ifndef CUDART_VERSION
#error CUDART_VERSION undefined!
#elif (defined(KOKKOS_ENABLE_IMPL_CUDA_MALLOC_ASYNC) && CUDART_VERSION >= 11020)
    if (arg_alloc_size >= memory_threshold_g) {
      Impl::cuda_device_synchronize(
          "Kokkos::Cuda: backend fence before async free");
      KOKKOS_IMPL_CUDA_SAFE_CALL(cudaSetDevice(m_device));
      KOKKOS_IMPL_CUDA_SAFE_CALL(cudaFreeAsync(arg_alloc_ptr, m_stream));
      Impl::cuda_device_synchronize(
          "Kokkos::Cuda: backend fence after async free");
    } else {
      KOKKOS_IMPL_CUDA_SAFE_CALL(cudaSetDevice(m_device));
      KOKKOS_IMPL_CUDA_SAFE_CALL(cudaFree(arg_alloc_ptr));
    }
#else
    KOKKOS_IMPL_CUDA_SAFE_CALL(cudaSetDevice(m_device));
    KOKKOS_IMPL_CUDA_SAFE_CALL(cudaFree(arg_alloc_ptr));
#endif
  } catch (...) {
  }
}
void CudaUVMSpace::deallocate(void *const arg_alloc_ptr,
                              const size_t arg_alloc_size) const {
  deallocate("[unlabeled]", arg_alloc_ptr, arg_alloc_size);
}

void CudaUVMSpace::deallocate(const char *arg_label, void *const arg_alloc_ptr,
                              const size_t arg_alloc_size

                              ,
                              const size_t arg_logical_size) const {
  impl_deallocate(arg_label, arg_alloc_ptr, arg_alloc_size, arg_logical_size);
}
void CudaUVMSpace::impl_deallocate(
    const char *arg_label, void *const arg_alloc_ptr,
    const size_t arg_alloc_size, const size_t arg_logical_size,
    const Kokkos::Tools::SpaceHandle arg_handle) const {
  Cuda::impl_static_fence(
      "Kokkos::CudaUVMSpace::impl_deallocate: Pre UVM Deallocation");
  if (Kokkos::Profiling::profileLibraryLoaded()) {
    const size_t reported_size =
        (arg_logical_size > 0) ? arg_logical_size : arg_alloc_size;
    Kokkos::Profiling::deallocateData(arg_handle, arg_label, arg_alloc_ptr,
                                      reported_size);
  }
  try {
    if (arg_alloc_ptr != nullptr) {
      Kokkos::Impl::num_uvm_allocations--;
      KOKKOS_IMPL_CUDA_SAFE_CALL(cudaSetDevice(m_device));
      KOKKOS_IMPL_CUDA_SAFE_CALL(cudaFree(arg_alloc_ptr));
    }
  } catch (...) {
  }
  Cuda::impl_static_fence(
      "Kokkos::CudaUVMSpace::impl_deallocate: Post UVM Deallocation");
}

void CudaHostPinnedSpace::deallocate(void *const arg_alloc_ptr,
                                     const size_t arg_alloc_size) const {
  deallocate("[unlabeled]", arg_alloc_ptr, arg_alloc_size);
}
void CudaHostPinnedSpace::deallocate(const char *arg_label,
                                     void *const arg_alloc_ptr,
                                     const size_t arg_alloc_size,
                                     const size_t arg_logical_size) const {
  impl_deallocate(arg_label, arg_alloc_ptr, arg_alloc_size, arg_logical_size);
}

void CudaHostPinnedSpace::impl_deallocate(
    const char *arg_label, void *const arg_alloc_ptr,
    const size_t arg_alloc_size, const size_t arg_logical_size,
    const Kokkos::Tools::SpaceHandle arg_handle) const {
  if (Kokkos::Profiling::profileLibraryLoaded()) {
    const size_t reported_size =
        (arg_logical_size > 0) ? arg_logical_size : arg_alloc_size;
    Kokkos::Profiling::deallocateData(arg_handle, arg_label, arg_alloc_ptr,
                                      reported_size);
  }
  try {
    KOKKOS_IMPL_CUDA_SAFE_CALL(cudaSetDevice(m_device));
    KOKKOS_IMPL_CUDA_SAFE_CALL(cudaFreeHost(arg_alloc_ptr));
  } catch (...) {
  }
}

}  // namespace Kokkos

//----------------------------------------------------------------------------
//----------------------------------------------------------------------------

namespace Kokkos {
namespace Impl {

void cuda_prefetch_pointer(const Cuda &space, const void *ptr, size_t bytes,
                           bool to_device) {
  if ((ptr == nullptr) || (bytes == 0)) return;
  cudaPointerAttributes attr;
  KOKKOS_IMPL_CUDA_SAFE_CALL((
      space.impl_internal_space_instance()->cuda_pointer_get_attributes_wrapper(
          &attr, ptr)));
  // I measured this and it turns out prefetching towards the host slows
  // DualView syncs down. Probably because the latency is not too bad in the
  // first place for the pull down. If we want to change that provde
  // cudaCpuDeviceId as the device if to_device is false
  bool is_managed = attr.type == cudaMemoryTypeManaged;
  if (to_device && is_managed &&
      space.cuda_device_prop().concurrentManagedAccess) {
    KOKKOS_IMPL_CUDA_SAFE_CALL(
        (space.impl_internal_space_instance()->cuda_mem_prefetch_async_wrapper(
            ptr, bytes, space.cuda_device())));
  }
}

}  // namespace Impl
}  // namespace Kokkos

//==============================================================================
// <editor-fold desc="Explicit instantiations of CRTP Base classes"> {{{1

#include <impl/Kokkos_SharedAlloc_timpl.hpp>

KOKKOS_IMPL_HOST_INACCESSIBLE_SHARED_ALLOCATION_RECORD_EXPLICIT_INSTANTIATION(
    Kokkos::CudaSpace);
KOKKOS_IMPL_SHARED_ALLOCATION_RECORD_EXPLICIT_INSTANTIATION(
    Kokkos::CudaUVMSpace);
KOKKOS_IMPL_SHARED_ALLOCATION_RECORD_EXPLICIT_INSTANTIATION(
    Kokkos::CudaHostPinnedSpace);

// </editor-fold> end Explicit instantiations of CRTP Base classes }}}1
//==============================================================================

#else
void KOKKOS_CORE_SRC_CUDA_CUDASPACE_PREVENT_LINK_ERROR() {}
#endif  // KOKKOS_ENABLE_CUDA<|MERGE_RESOLUTION|>--- conflicted
+++ resolved
@@ -82,10 +82,6 @@
   KOKKOS_IMPL_CUDA_SAFE_CALL(
       (CudaInternal::singleton().cuda_memcpy_async_wrapper(
           dst, src, n, cudaMemcpyDefault, s)));
-<<<<<<< HEAD
-
-=======
->>>>>>> af806fb5
   Kokkos::Tools::Experimental::Impl::profile_fence_event<Kokkos::Cuda>(
       "Kokkos::Impl::DeepCopyAsyncCuda: Deep Copy Stream Sync",
       Kokkos::Tools::Experimental::SpecialSynchronizationCases::
