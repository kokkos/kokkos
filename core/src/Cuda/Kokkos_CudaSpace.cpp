--- conflicted
+++ resolved
@@ -650,12 +650,6 @@
   // DualView syncs down. Probably because the latency is not too bad in the
   // first place for the pull down. If we want to change that provde
   // cudaCpuDeviceId as the device if to_device is false
-<<<<<<< HEAD
-#if CUDA_VERSION < 10000
-  bool is_managed = attr.isManaged == 1;
-#else
-=======
->>>>>>> 7f1ee993
   bool is_managed = attr.type == cudaMemoryTypeManaged;
   if (to_device && is_managed &&
       space.cuda_device_prop().concurrentManagedAccess == 1) {
