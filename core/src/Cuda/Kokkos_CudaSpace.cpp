//@HEADER
// ************************************************************************
//
//                        Kokkos v. 4.0
//       Copyright (2022) National Technology & Engineering
//               Solutions of Sandia, LLC (NTESS).
//
// Under the terms of Contract DE-NA0003525 with NTESS,
// the U.S. Government retains certain rights in this software.
//
// Part of Kokkos, under the Apache License v2.0 with LLVM Exceptions.
// See https://kokkos.org/LICENSE for license information.
// SPDX-License-Identifier: Apache-2.0 WITH LLVM-exception
//
//@HEADER

#ifndef KOKKOS_IMPL_PUBLIC_INCLUDE
#define KOKKOS_IMPL_PUBLIC_INCLUDE
#endif

#include <Kokkos_Macros.hpp>
#ifdef KOKKOS_ENABLE_CUDA

#include <Kokkos_Core.hpp>
#include <Cuda/Kokkos_Cuda.hpp>
#include <Cuda/Kokkos_CudaSpace.hpp>

#include <cstdlib>
#include <iostream>
#include <sstream>
#include <algorithm>
#include <atomic>

//#include <Cuda/Kokkos_Cuda_BlockSize_Deduction.hpp>
#include <impl/Kokkos_Error.hpp>
#include <impl/Kokkos_MemorySpace.hpp>

#include <impl/Kokkos_Tools.hpp>

/*--------------------------------------------------------------------------*/
/*--------------------------------------------------------------------------*/

cudaStream_t Kokkos::Impl::cuda_get_deep_copy_stream() {
  static cudaStream_t s = nullptr;
  if (s == nullptr) {
    KOKKOS_IMPL_CUDA_SAFE_CALL(
        (CudaInternal::singleton().cuda_stream_create_wrapper(&s)));
  }
  return s;
}

const std::unique_ptr<Kokkos::Cuda> &Kokkos::Impl::cuda_get_deep_copy_space(
    bool initialize) {
  static std::unique_ptr<Cuda> space = nullptr;
  if (!space && initialize)
    space = std::make_unique<Cuda>(Kokkos::Impl::cuda_get_deep_copy_stream());
  return space;
}

namespace Kokkos {
namespace Impl {

namespace {

static std::atomic<int> num_uvm_allocations(0);

}  // namespace

void DeepCopyCuda(void *dst, const void *src, size_t n) {
  KOKKOS_IMPL_CUDA_SAFE_CALL((CudaInternal::singleton().cuda_memcpy_wrapper(
      dst, src, n, cudaMemcpyDefault)));
}

void DeepCopyAsyncCuda(const Cuda &instance, void *dst, const void *src,
                       size_t n) {
  KOKKOS_IMPL_CUDA_SAFE_CALL(
      (instance.impl_internal_space_instance()->cuda_memcpy_async_wrapper(
          dst, src, n, cudaMemcpyDefault)));
}

void DeepCopyAsyncCuda(void *dst, const void *src, size_t n) {
  cudaStream_t s = cuda_get_deep_copy_stream();
  KOKKOS_IMPL_CUDA_SAFE_CALL(
      (CudaInternal::singleton().cuda_memcpy_async_wrapper(
          dst, src, n, cudaMemcpyDefault, s)));

  Kokkos::Tools::Experimental::Impl::profile_fence_event<Kokkos::Cuda>(
      "Kokkos::Impl::DeepCopyAsyncCuda: Deep Copy Stream Sync",
      Kokkos::Tools::Experimental::SpecialSynchronizationCases::
          DeepCopyResourceSynchronization,
      [&]() { KOKKOS_IMPL_CUDA_SAFE_CALL(cudaStreamSynchronize(s)); });
}

}  // namespace Impl
}  // namespace Kokkos

/*--------------------------------------------------------------------------*/
/*--------------------------------------------------------------------------*/

namespace Kokkos {

#ifdef KOKKOS_ENABLE_DEPRECATED_CODE_4
bool CudaUVMSpace::available() { return true; }
#endif

/*--------------------------------------------------------------------------*/

#ifdef KOKKOS_IMPL_DEBUG_CUDA_PIN_UVM_TO_HOST
// The purpose of the following variable is to allow a state-based choice
// for pinning UVM allocations to the CPU. For now this is considered
// an experimental debugging capability - with the potential to work around
// some CUDA issues.
bool CudaUVMSpace::kokkos_impl_cuda_pin_uvm_to_host_v = false;

bool CudaUVMSpace::cuda_pin_uvm_to_host() {
  return CudaUVMSpace::kokkos_impl_cuda_pin_uvm_to_host_v;
}
void CudaUVMSpace::cuda_set_pin_uvm_to_host(bool val) {
  CudaUVMSpace::kokkos_impl_cuda_pin_uvm_to_host_v = val;
}
#endif
}  // namespace Kokkos

#ifdef KOKKOS_IMPL_DEBUG_CUDA_PIN_UVM_TO_HOST
bool kokkos_impl_cuda_pin_uvm_to_host() {
  return Kokkos::CudaUVMSpace::cuda_pin_uvm_to_host();
}

void kokkos_impl_cuda_set_pin_uvm_to_host(bool val) {
  Kokkos::CudaUVMSpace::cuda_set_pin_uvm_to_host(val);
}
#endif

/*--------------------------------------------------------------------------*/
/*--------------------------------------------------------------------------*/

namespace Kokkos {

CudaSpace::CudaSpace()
    : m_device(Kokkos::Cuda().cuda_device()),
      m_stream(Kokkos::Cuda().cuda_stream()) {}
<<<<<<< HEAD
CudaSpace::CudaSpace(int cuda_device, cudaStream_t cuda_stream)
    : m_device(cuda_device), m_stream(cuda_stream) {}
=======
CudaSpace::CudaSpace(int device_id, cudaStream_t stream)
    : m_device(device_id), m_stream(stream) {}
>>>>>>> 4078a0d8

CudaUVMSpace::CudaUVMSpace()
    : m_device(Kokkos::Cuda().cuda_device()),
      m_stream(Kokkos::Cuda().cuda_stream()) {}
<<<<<<< HEAD
CudaUVMSpace::CudaUVMSpace(int cuda_device, cudaStream_t cuda_stream)
    : m_device(cuda_device), m_stream(cuda_stream) {}
=======
CudaUVMSpace::CudaUVMSpace(int device_id, cudaStream_t stream)
    : m_device(device_id), m_stream(stream) {}
>>>>>>> 4078a0d8

CudaHostPinnedSpace::CudaHostPinnedSpace()
    : m_device(Kokkos::Cuda().cuda_device()),
      m_stream(Kokkos::Cuda().cuda_stream()) {}
<<<<<<< HEAD
CudaHostPinnedSpace::CudaHostPinnedSpace(int cuda_device,
                                         cudaStream_t cuda_stream)
    : m_device(cuda_device), m_stream(cuda_stream) {}

int memory_threshold_g = 40000;  // 40 kB
=======
CudaHostPinnedSpace::CudaHostPinnedSpace(int device_id, cudaStream_t stream)
    : m_device(device_id), m_stream(stream) {}

size_t memory_threshold_g = 40000;  // 40 kB
>>>>>>> 4078a0d8

//==============================================================================
// <editor-fold desc="allocate()"> {{{1

void *CudaSpace::allocate(const size_t arg_alloc_size) const {
  return allocate("[unlabeled]", arg_alloc_size);
}

void *CudaSpace::allocate(const Cuda &exec_space, const char *arg_label,
                          const size_t arg_alloc_size,
                          const size_t arg_logical_size) const {
  return impl_allocate(exec_space, arg_label, arg_alloc_size, arg_logical_size);
}
void *CudaSpace::allocate(const char *arg_label, const size_t arg_alloc_size,
                          const size_t arg_logical_size) const {
  return impl_allocate(arg_label, arg_alloc_size, arg_logical_size);
}

namespace {
<<<<<<< HEAD
void *impl_allocate_common(const int device_id, const cudaStream_t stream,
                           const char *arg_label, const size_t arg_alloc_size,
                           const size_t arg_logical_size,
                           const Kokkos::Tools::SpaceHandle arg_handle,
                           [[maybe_unused]] bool exec_space_provided) {
  void *ptr = nullptr;
  KOKKOS_IMPL_CUDA_SAFE_CALL(cudaSetDevice(device_id));

  cudaError_t error_code;
=======
void *impl_allocate_common(const int device_id,
                           [[maybe_unused]] const cudaStream_t stream,
                           const char *arg_label, const size_t arg_alloc_size,
                           const size_t arg_logical_size,
                           const Kokkos::Tools::SpaceHandle arg_handle,
                           [[maybe_unused]] bool stream_sync_only) {
  void *ptr = nullptr;
  KOKKOS_IMPL_CUDA_SAFE_CALL(cudaSetDevice(device_id));

  cudaError_t error_code = cudaSuccess;
>>>>>>> 4078a0d8
#ifndef CUDART_VERSION
#error CUDART_VERSION undefined!
#elif (defined(KOKKOS_ENABLE_IMPL_CUDA_MALLOC_ASYNC) && CUDART_VERSION >= 11020)
  if (arg_alloc_size >= memory_threshold_g) {
    error_code = cudaMallocAsync(&ptr, arg_alloc_size, stream);

<<<<<<< HEAD
    if (exec_space_provided) {
      exec_space.fence("Kokkos::Cuda: backend fence after async malloc");
    } else {
      Impl::cuda_device_synchronize(
          "Kokkos::Cuda: backend fence after async malloc");
    }
  } else
#else
  { error_code = cudaMalloc(&ptr, arg_alloc_size); }
=======
    if (error_code == cudaSuccess) {
      if (stream_sync_only) {
        KOKKOS_IMPL_CUDA_SAFE_CALL(cudaStreamSynchronize(stream));
      } else {
        Impl::cuda_device_synchronize(
            "Kokkos::Cuda: backend fence after async malloc");
      }
    }
  } else
>>>>>>> 4078a0d8
#endif
  { error_code = cudaMalloc(&ptr, arg_alloc_size); }
  if (error_code != cudaSuccess) {  // TODO tag as unlikely branch
    // This is the only way to clear the last error, which
    // we should do here since we're turning it into an
    // exception here
    cudaGetLastError();
    throw Experimental::CudaRawMemoryAllocationFailure(
        arg_alloc_size, error_code,
        Experimental::RawMemoryAllocationFailure::AllocationMechanism::
            CudaMalloc);
  }

  if (Kokkos::Profiling::profileLibraryLoaded()) {
    const size_t reported_size =
        (arg_logical_size > 0) ? arg_logical_size : arg_alloc_size;
    Kokkos::Profiling::allocateData(arg_handle, arg_label, ptr, reported_size);
  }
  return ptr;
}
}  // namespace

void *CudaSpace::impl_allocate(
    const char *arg_label, const size_t arg_alloc_size,
    const size_t arg_logical_size,
    const Kokkos::Tools::SpaceHandle arg_handle) const {
  return impl_allocate_common(m_device, m_stream, arg_label, arg_alloc_size,
                              arg_logical_size, arg_handle, false);
}

void *CudaSpace::impl_allocate(
    const Cuda &exec_space, const char *arg_label, const size_t arg_alloc_size,
    const size_t arg_logical_size,
    const Kokkos::Tools::SpaceHandle arg_handle) const {
  return impl_allocate_common(
      exec_space.cuda_device(), exec_space.cuda_stream(), arg_label,
      arg_alloc_size, arg_logical_size, arg_handle, true);
}

void *CudaUVMSpace::allocate(const size_t arg_alloc_size) const {
  return allocate("[unlabeled]", arg_alloc_size);
}
void *CudaUVMSpace::allocate(const char *arg_label, const size_t arg_alloc_size,
                             const size_t arg_logical_size) const {
  return impl_allocate(arg_label, arg_alloc_size, arg_logical_size);
}
void *CudaUVMSpace::impl_allocate(
    const char *arg_label, const size_t arg_alloc_size,
    const size_t arg_logical_size,
    const Kokkos::Tools::SpaceHandle arg_handle) const {
  void *ptr = nullptr;

  Cuda::impl_static_fence(
      "Kokkos::CudaUVMSpace::impl_allocate: Pre UVM Allocation");
  if (arg_alloc_size > 0) {
    Kokkos::Impl::num_uvm_allocations++;

    KOKKOS_IMPL_CUDA_SAFE_CALL(cudaSetDevice(m_device));
    cudaError_t error_code =
        cudaMallocManaged(&ptr, arg_alloc_size, cudaMemAttachGlobal);

    if (error_code != cudaSuccess) {  // TODO tag as unlikely branch
      // This is the only way to clear the last error, which
      // we should do here since we're turning it into an
      // exception here
      cudaGetLastError();
      throw Experimental::CudaRawMemoryAllocationFailure(
          arg_alloc_size, error_code,
          Experimental::RawMemoryAllocationFailure::AllocationMechanism::
              CudaMallocManaged);
    }

#ifdef KOKKOS_IMPL_DEBUG_CUDA_PIN_UVM_TO_HOST
    if (Kokkos::CudaUVMSpace::cuda_pin_uvm_to_host())
      KOKKOS_IMPL_CUDA_SAFE_CALL(
          cudaMemAdvise(ptr, arg_alloc_size, cudaMemAdviseSetPreferredLocation,
                        cudaCpuDeviceId));
#endif
  }
  Cuda::impl_static_fence(
      "Kokkos::CudaUVMSpace::impl_allocate: Post UVM Allocation");
  if (Kokkos::Profiling::profileLibraryLoaded()) {
    const size_t reported_size =
        (arg_logical_size > 0) ? arg_logical_size : arg_alloc_size;
    Kokkos::Profiling::allocateData(arg_handle, arg_label, ptr, reported_size);
  }
  return ptr;
}
void *CudaHostPinnedSpace::allocate(const size_t arg_alloc_size) const {
  return allocate("[unlabeled]", arg_alloc_size);
}
void *CudaHostPinnedSpace::allocate(const char *arg_label,
                                    const size_t arg_alloc_size,
                                    const size_t arg_logical_size) const {
  return impl_allocate(arg_label, arg_alloc_size, arg_logical_size);
}
void *CudaHostPinnedSpace::impl_allocate(
    const char *arg_label, const size_t arg_alloc_size,
    const size_t arg_logical_size,
    const Kokkos::Tools::SpaceHandle arg_handle) const {
  void *ptr = nullptr;

  KOKKOS_IMPL_CUDA_SAFE_CALL(cudaSetDevice(m_device));
  cudaError_t error_code =
      cudaHostAlloc(&ptr, arg_alloc_size, cudaHostAllocDefault);
  if (error_code != cudaSuccess) {  // TODO tag as unlikely branch
    // This is the only way to clear the last error, which
    // we should do here since we're turning it into an
    // exception here
    cudaGetLastError();
    throw Experimental::CudaRawMemoryAllocationFailure(
        arg_alloc_size, error_code,
        Experimental::RawMemoryAllocationFailure::AllocationMechanism::
            CudaHostAlloc);
  }
  if (Kokkos::Profiling::profileLibraryLoaded()) {
    const size_t reported_size =
        (arg_logical_size > 0) ? arg_logical_size : arg_alloc_size;
    Kokkos::Profiling::allocateData(arg_handle, arg_label, ptr, reported_size);
  }
  return ptr;
}

// </editor-fold> end allocate() }}}1
//==============================================================================
void CudaSpace::deallocate(void *const arg_alloc_ptr,
                           const size_t arg_alloc_size) const {
  deallocate("[unlabeled]", arg_alloc_ptr, arg_alloc_size);
}
void CudaSpace::deallocate(const char *arg_label, void *const arg_alloc_ptr,
                           const size_t arg_alloc_size,
                           const size_t arg_logical_size) const {
  impl_deallocate(arg_label, arg_alloc_ptr, arg_alloc_size, arg_logical_size);
}
void CudaSpace::impl_deallocate(
    const char *arg_label, void *const arg_alloc_ptr,
    const size_t arg_alloc_size, const size_t arg_logical_size,
    const Kokkos::Tools::SpaceHandle arg_handle) const {
  if (Kokkos::Profiling::profileLibraryLoaded()) {
    const size_t reported_size =
        (arg_logical_size > 0) ? arg_logical_size : arg_alloc_size;
    Kokkos::Profiling::deallocateData(arg_handle, arg_label, arg_alloc_ptr,
                                      reported_size);
  }
  try {
#ifndef CUDART_VERSION
#error CUDART_VERSION undefined!
#elif (defined(KOKKOS_ENABLE_IMPL_CUDA_MALLOC_ASYNC) && CUDART_VERSION >= 11020)
    if (arg_alloc_size >= memory_threshold_g) {
      Impl::cuda_device_synchronize(
          "Kokkos::Cuda: backend fence before async free");
      KOKKOS_IMPL_CUDA_SAFE_CALL(
          (Impl::CudaInternal::singleton().cuda_free_async_wrapper(
              arg_alloc_ptr)));
      Impl::cuda_device_synchronize(
          "Kokkos::Cuda: backend fence after async free");
    } else {
      KOKKOS_IMPL_CUDA_SAFE_CALL(
          (Impl::CudaInternal::singleton().cuda_free_wrapper(arg_alloc_ptr)));
    }
#else
    KOKKOS_IMPL_CUDA_SAFE_CALL(
        (Impl::CudaInternal::singleton().cuda_free_wrapper(arg_alloc_ptr)));
#endif
  } catch (...) {
  }
}
void CudaUVMSpace::deallocate(void *const arg_alloc_ptr,
                              const size_t arg_alloc_size) const {
  deallocate("[unlabeled]", arg_alloc_ptr, arg_alloc_size);
}

void CudaUVMSpace::deallocate(const char *arg_label, void *const arg_alloc_ptr,
                              const size_t arg_alloc_size

                              ,
                              const size_t arg_logical_size) const {
  impl_deallocate(arg_label, arg_alloc_ptr, arg_alloc_size, arg_logical_size);
}
void CudaUVMSpace::impl_deallocate(
    const char *arg_label, void *const arg_alloc_ptr,
    const size_t arg_alloc_size, const size_t arg_logical_size,
    const Kokkos::Tools::SpaceHandle arg_handle) const {
  Cuda::impl_static_fence(
      "Kokkos::CudaUVMSpace::impl_deallocate: Pre UVM Deallocation");
  if (Kokkos::Profiling::profileLibraryLoaded()) {
    const size_t reported_size =
        (arg_logical_size > 0) ? arg_logical_size : arg_alloc_size;
    Kokkos::Profiling::deallocateData(arg_handle, arg_label, arg_alloc_ptr,
                                      reported_size);
  }
  try {
    if (arg_alloc_ptr != nullptr) {
      Kokkos::Impl::num_uvm_allocations--;
      KOKKOS_IMPL_CUDA_SAFE_CALL(
          (Impl::CudaInternal::singleton().cuda_free_wrapper(arg_alloc_ptr)));
    }
  } catch (...) {
  }
  Cuda::impl_static_fence(
      "Kokkos::CudaUVMSpace::impl_deallocate: Post UVM Deallocation");
}

void CudaHostPinnedSpace::deallocate(void *const arg_alloc_ptr,
                                     const size_t arg_alloc_size) const {
  deallocate("[unlabeled]", arg_alloc_ptr, arg_alloc_size);
}
void CudaHostPinnedSpace::deallocate(const char *arg_label,
                                     void *const arg_alloc_ptr,
                                     const size_t arg_alloc_size,
                                     const size_t arg_logical_size) const {
  impl_deallocate(arg_label, arg_alloc_ptr, arg_alloc_size, arg_logical_size);
}

void CudaHostPinnedSpace::impl_deallocate(
    const char *arg_label, void *const arg_alloc_ptr,
    const size_t arg_alloc_size, const size_t arg_logical_size,
    const Kokkos::Tools::SpaceHandle arg_handle) const {
  if (Kokkos::Profiling::profileLibraryLoaded()) {
    const size_t reported_size =
        (arg_logical_size > 0) ? arg_logical_size : arg_alloc_size;
    Kokkos::Profiling::deallocateData(arg_handle, arg_label, arg_alloc_ptr,
                                      reported_size);
  }
  try {
    KOKKOS_IMPL_CUDA_SAFE_CALL((
        Impl::CudaInternal::singleton().cuda_free_host_wrapper(arg_alloc_ptr)));
  } catch (...) {
  }
}

}  // namespace Kokkos

//----------------------------------------------------------------------------
//----------------------------------------------------------------------------

namespace Kokkos {
namespace Impl {

#ifdef KOKKOS_ENABLE_DEBUG
SharedAllocationRecord<void, void>
    SharedAllocationRecord<Kokkos::CudaSpace, void>::s_root_record;

SharedAllocationRecord<void, void>
    SharedAllocationRecord<Kokkos::CudaUVMSpace, void>::s_root_record;

SharedAllocationRecord<void, void>
    SharedAllocationRecord<Kokkos::CudaHostPinnedSpace, void>::s_root_record;
#endif

//==============================================================================
// <editor-fold desc="SharedAllocationRecord destructors"> {{{1

SharedAllocationRecord<Kokkos::CudaSpace, void>::~SharedAllocationRecord() {
  auto alloc_size = SharedAllocationRecord<void, void>::m_alloc_size;
  m_space.deallocate(m_label.c_str(),
                     SharedAllocationRecord<void, void>::m_alloc_ptr,
                     alloc_size, (alloc_size - sizeof(SharedAllocationHeader)));
}

void SharedAllocationRecord<Kokkos::CudaSpace, void>::deep_copy_header_no_exec(
    void *ptr, const void *header) {
  Kokkos::Cuda exec;
  Kokkos::Impl::DeepCopy<CudaSpace, HostSpace>(exec, ptr, header,
                                               sizeof(SharedAllocationHeader));
  exec.fence(
      "SharedAllocationRecord<Kokkos::CudaSpace, "
      "void>::SharedAllocationRecord(): fence after copying header from "
      "HostSpace");
}

SharedAllocationRecord<Kokkos::CudaUVMSpace, void>::~SharedAllocationRecord() {
  m_space.deallocate(m_label.c_str(),
                     SharedAllocationRecord<void, void>::m_alloc_ptr,
                     SharedAllocationRecord<void, void>::m_alloc_size,
                     (SharedAllocationRecord<void, void>::m_alloc_size -
                      sizeof(SharedAllocationHeader)));
}

SharedAllocationRecord<Kokkos::CudaHostPinnedSpace,
                       void>::~SharedAllocationRecord() {
  m_space.deallocate(m_label.c_str(),
                     SharedAllocationRecord<void, void>::m_alloc_ptr,
                     SharedAllocationRecord<void, void>::m_alloc_size,
                     (SharedAllocationRecord<void, void>::m_alloc_size -
                      sizeof(SharedAllocationHeader)));
}

// </editor-fold> end SharedAllocationRecord destructors }}}1
//==============================================================================

//==============================================================================
// <editor-fold desc="SharedAllocationRecord constructors"> {{{1

SharedAllocationRecord<Kokkos::CudaSpace, void>::SharedAllocationRecord(
    const Kokkos::CudaSpace &arg_space, const std::string &arg_label,
    const size_t arg_alloc_size,
    const SharedAllocationRecord<void, void>::function_type arg_dealloc)
    // Pass through allocated [ SharedAllocationHeader , user_memory ]
    // Pass through deallocation function
    : base_t(
#ifdef KOKKOS_ENABLE_DEBUG
          &SharedAllocationRecord<Kokkos::CudaSpace, void>::s_root_record,
#endif
          Impl::checked_allocation_with_header(arg_space, arg_label,
                                               arg_alloc_size),
          sizeof(SharedAllocationHeader) + arg_alloc_size, arg_dealloc,
          arg_label),
      m_space(arg_space) {

  SharedAllocationHeader header;

  this->base_t::_fill_host_accessible_header_info(header, arg_label);

  // Copy to device memory
  Kokkos::Cuda exec;
  Kokkos::Impl::DeepCopy<CudaSpace, HostSpace>(
      exec, RecordBase::m_alloc_ptr, &header, sizeof(SharedAllocationHeader));
  exec.fence(
      "SharedAllocationRecord<Kokkos::CudaSpace, "
      "void>::SharedAllocationRecord(): fence after copying header from "
      "HostSpace");
}

SharedAllocationRecord<Kokkos::CudaSpace, void>::SharedAllocationRecord(
    const Kokkos::Cuda &arg_exec_space, const Kokkos::CudaSpace &arg_space,
    const std::string &arg_label, const size_t arg_alloc_size,
    const SharedAllocationRecord<void, void>::function_type arg_dealloc)
    // Pass through allocated [ SharedAllocationHeader , user_memory ]
    // Pass through deallocation function
    : base_t(
#ifdef KOKKOS_ENABLE_DEBUG
          &SharedAllocationRecord<Kokkos::CudaSpace, void>::s_root_record,
#endif
          Impl::checked_allocation_with_header(arg_exec_space, arg_space,
                                               arg_label, arg_alloc_size),
          sizeof(SharedAllocationHeader) + arg_alloc_size, arg_dealloc,
          arg_label),
      m_space(arg_space) {

  SharedAllocationHeader header;

  this->base_t::_fill_host_accessible_header_info(header, arg_label);

  // Copy to device memory
  Kokkos::Impl::DeepCopy<CudaSpace, HostSpace>(arg_exec_space,
                                               RecordBase::m_alloc_ptr, &header,
                                               sizeof(SharedAllocationHeader));
}

SharedAllocationRecord<Kokkos::CudaUVMSpace, void>::SharedAllocationRecord(
    const Kokkos::CudaUVMSpace &arg_space, const std::string &arg_label,
    const size_t arg_alloc_size,
    const SharedAllocationRecord<void, void>::function_type arg_dealloc)
    // Pass through allocated [ SharedAllocationHeader , user_memory ]
    // Pass through deallocation function
    : base_t(
#ifdef KOKKOS_ENABLE_DEBUG
          &SharedAllocationRecord<Kokkos::CudaUVMSpace, void>::s_root_record,
#endif
          Impl::checked_allocation_with_header(arg_space, arg_label,
                                               arg_alloc_size),
          sizeof(SharedAllocationHeader) + arg_alloc_size, arg_dealloc,
          arg_label),
      m_space(arg_space) {
  this->base_t::_fill_host_accessible_header_info(*base_t::m_alloc_ptr,
                                                  arg_label);
}

SharedAllocationRecord<Kokkos::CudaHostPinnedSpace, void>::
    SharedAllocationRecord(
        const Kokkos::CudaHostPinnedSpace &arg_space,
        const std::string &arg_label, const size_t arg_alloc_size,
        const SharedAllocationRecord<void, void>::function_type arg_dealloc)
    // Pass through allocated [ SharedAllocationHeader , user_memory ]
    // Pass through deallocation function
    : base_t(
#ifdef KOKKOS_ENABLE_DEBUG
          &SharedAllocationRecord<Kokkos::CudaHostPinnedSpace,
                                  void>::s_root_record,
#endif
          Impl::checked_allocation_with_header(arg_space, arg_label,
                                               arg_alloc_size),
          sizeof(SharedAllocationHeader) + arg_alloc_size, arg_dealloc,
          arg_label),
      m_space(arg_space) {
  this->base_t::_fill_host_accessible_header_info(*base_t::m_alloc_ptr,
                                                  arg_label);
}

// </editor-fold> end SharedAllocationRecord constructors }}}1
//==============================================================================

void cuda_prefetch_pointer(const Cuda &space, const void *ptr, size_t bytes,
                           bool to_device) {
  if ((ptr == nullptr) || (bytes == 0)) return;
  cudaPointerAttributes attr;
  KOKKOS_IMPL_CUDA_SAFE_CALL((
      space.impl_internal_space_instance()->cuda_pointer_get_attributes_wrapper(
          &attr, ptr)));
  // I measured this and it turns out prefetching towards the host slows
  // DualView syncs down. Probably because the latency is not too bad in the
  // first place for the pull down. If we want to change that provde
  // cudaCpuDeviceId as the device if to_device is false
  bool is_managed = attr.type == cudaMemoryTypeManaged;
  if (to_device && is_managed &&
      space.cuda_device_prop().concurrentManagedAccess) {
    KOKKOS_IMPL_CUDA_SAFE_CALL(
        (space.impl_internal_space_instance()->cuda_mem_prefetch_async_wrapper(
            ptr, bytes, space.cuda_device())));
  }
}

}  // namespace Impl
}  // namespace Kokkos

//==============================================================================
// <editor-fold desc="Explicit instantiations of CRTP Base classes"> {{{1

#include <impl/Kokkos_SharedAlloc_timpl.hpp>

namespace Kokkos {
namespace Impl {

// To avoid additional compilation cost for something that's (mostly?) not
// performance sensitive, we explicity instantiate these CRTP base classes here,
// where we have access to the associated *_timpl.hpp header files.
template class SharedAllocationRecordCommon<Kokkos::CudaSpace>;
template class HostInaccessibleSharedAllocationRecordCommon<Kokkos::CudaSpace>;
template class SharedAllocationRecordCommon<Kokkos::CudaUVMSpace>;
template class SharedAllocationRecordCommon<Kokkos::CudaHostPinnedSpace>;

}  // end namespace Impl
}  // end namespace Kokkos

// </editor-fold> end Explicit instantiations of CRTP Base classes }}}1
//==============================================================================

#else
void KOKKOS_CORE_SRC_CUDA_CUDASPACE_PREVENT_LINK_ERROR() {}
#endif  // KOKKOS_ENABLE_CUDA<|MERGE_RESOLUTION|>--- conflicted
+++ resolved
@@ -139,40 +139,22 @@
 CudaSpace::CudaSpace()
     : m_device(Kokkos::Cuda().cuda_device()),
       m_stream(Kokkos::Cuda().cuda_stream()) {}
-<<<<<<< HEAD
-CudaSpace::CudaSpace(int cuda_device, cudaStream_t cuda_stream)
-    : m_device(cuda_device), m_stream(cuda_stream) {}
-=======
 CudaSpace::CudaSpace(int device_id, cudaStream_t stream)
     : m_device(device_id), m_stream(stream) {}
->>>>>>> 4078a0d8
 
 CudaUVMSpace::CudaUVMSpace()
     : m_device(Kokkos::Cuda().cuda_device()),
       m_stream(Kokkos::Cuda().cuda_stream()) {}
-<<<<<<< HEAD
-CudaUVMSpace::CudaUVMSpace(int cuda_device, cudaStream_t cuda_stream)
-    : m_device(cuda_device), m_stream(cuda_stream) {}
-=======
 CudaUVMSpace::CudaUVMSpace(int device_id, cudaStream_t stream)
     : m_device(device_id), m_stream(stream) {}
->>>>>>> 4078a0d8
 
 CudaHostPinnedSpace::CudaHostPinnedSpace()
     : m_device(Kokkos::Cuda().cuda_device()),
       m_stream(Kokkos::Cuda().cuda_stream()) {}
-<<<<<<< HEAD
-CudaHostPinnedSpace::CudaHostPinnedSpace(int cuda_device,
-                                         cudaStream_t cuda_stream)
-    : m_device(cuda_device), m_stream(cuda_stream) {}
-
-int memory_threshold_g = 40000;  // 40 kB
-=======
 CudaHostPinnedSpace::CudaHostPinnedSpace(int device_id, cudaStream_t stream)
     : m_device(device_id), m_stream(stream) {}
 
 size_t memory_threshold_g = 40000;  // 40 kB
->>>>>>> 4078a0d8
 
 //==============================================================================
 // <editor-fold desc="allocate()"> {{{1
@@ -192,17 +174,6 @@
 }
 
 namespace {
-<<<<<<< HEAD
-void *impl_allocate_common(const int device_id, const cudaStream_t stream,
-                           const char *arg_label, const size_t arg_alloc_size,
-                           const size_t arg_logical_size,
-                           const Kokkos::Tools::SpaceHandle arg_handle,
-                           [[maybe_unused]] bool exec_space_provided) {
-  void *ptr = nullptr;
-  KOKKOS_IMPL_CUDA_SAFE_CALL(cudaSetDevice(device_id));
-
-  cudaError_t error_code;
-=======
 void *impl_allocate_common(const int device_id,
                            [[maybe_unused]] const cudaStream_t stream,
                            const char *arg_label, const size_t arg_alloc_size,
@@ -213,24 +184,12 @@
   KOKKOS_IMPL_CUDA_SAFE_CALL(cudaSetDevice(device_id));
 
   cudaError_t error_code = cudaSuccess;
->>>>>>> 4078a0d8
 #ifndef CUDART_VERSION
 #error CUDART_VERSION undefined!
 #elif (defined(KOKKOS_ENABLE_IMPL_CUDA_MALLOC_ASYNC) && CUDART_VERSION >= 11020)
   if (arg_alloc_size >= memory_threshold_g) {
     error_code = cudaMallocAsync(&ptr, arg_alloc_size, stream);
 
-<<<<<<< HEAD
-    if (exec_space_provided) {
-      exec_space.fence("Kokkos::Cuda: backend fence after async malloc");
-    } else {
-      Impl::cuda_device_synchronize(
-          "Kokkos::Cuda: backend fence after async malloc");
-    }
-  } else
-#else
-  { error_code = cudaMalloc(&ptr, arg_alloc_size); }
-=======
     if (error_code == cudaSuccess) {
       if (stream_sync_only) {
         KOKKOS_IMPL_CUDA_SAFE_CALL(cudaStreamSynchronize(stream));
@@ -240,7 +199,6 @@
       }
     }
   } else
->>>>>>> 4078a0d8
 #endif
   { error_code = cudaMalloc(&ptr, arg_alloc_size); }
   if (error_code != cudaSuccess) {  // TODO tag as unlikely branch
