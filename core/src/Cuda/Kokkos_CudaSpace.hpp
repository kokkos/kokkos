//@HEADER
// ************************************************************************
//
//                        Kokkos v. 4.0
//       Copyright (2022) National Technology & Engineering
//               Solutions of Sandia, LLC (NTESS).
//
// Under the terms of Contract DE-NA0003525 with NTESS,
// the U.S. Government retains certain rights in this software.
//
// Part of Kokkos, under the Apache License v2.0 with LLVM Exceptions.
// See https://kokkos.org/LICENSE for license information.
// SPDX-License-Identifier: Apache-2.0 WITH LLVM-exception
//
//@HEADER

#ifndef KOKKOS_IMPL_PUBLIC_INCLUDE
#include <Kokkos_Macros.hpp>
static_assert(false,
              "Including non-public Kokkos header files is not allowed.");
#endif
#ifndef KOKKOS_CUDASPACE_HPP
#define KOKKOS_CUDASPACE_HPP

#include <Kokkos_Macros.hpp>
#if defined(KOKKOS_ENABLE_CUDA)

#include <Kokkos_Core_fwd.hpp>

#include <iosfwd>
#include <typeinfo>
#include <string>
#include <memory>
#include <optional>

#include <Kokkos_HostSpace.hpp>
#include <impl/Kokkos_SharedAlloc.hpp>

#include <impl/Kokkos_Profiling_Interface.hpp>

#include <Cuda/Kokkos_Cuda_abort.hpp>

#ifdef KOKKOS_IMPL_DEBUG_CUDA_PIN_UVM_TO_HOST
extern "C" bool kokkos_impl_cuda_pin_uvm_to_host();
extern "C" void kokkos_impl_cuda_set_pin_uvm_to_host(bool);
#endif

/*--------------------------------------------------------------------------*/

namespace Kokkos {
namespace Impl {

template <typename T>
struct is_cuda_type_space : public std::false_type {};

}  // namespace Impl

/** \brief  Cuda on-device memory management */

class CudaSpace {
 public:
  //! Tag this class as a kokkos memory space
  using memory_space    = CudaSpace;
  using execution_space = Kokkos::Cuda;
  using device_type     = Kokkos::Device<execution_space, memory_space>;

  using size_type = unsigned int;

  /*--------------------------------*/

  CudaSpace();
<<<<<<< HEAD
  CudaSpace(int cuda_device, cudaStream_t cuda_stream);
=======

 private:
  CudaSpace(int device_id, cudaStream_t stream);

 public:
>>>>>>> 4078a0d8
  CudaSpace(CudaSpace&& rhs)      = default;
  CudaSpace(const CudaSpace& rhs) = default;
  CudaSpace& operator=(CudaSpace&& rhs) = default;
  CudaSpace& operator=(const CudaSpace& rhs) = default;
  ~CudaSpace()                               = default;

  /**\brief  Allocate untracked memory in the cuda space */
  void* allocate(const Cuda& exec_space, const size_t arg_alloc_size) const;
  void* allocate(const Cuda& exec_space, const char* arg_label,
                 const size_t arg_alloc_size,
                 const size_t arg_logical_size = 0) const;
  void* allocate(const size_t arg_alloc_size) const;
  void* allocate(const char* arg_label, const size_t arg_alloc_size,
                 const size_t arg_logical_size = 0) const;

  /**\brief  Deallocate untracked memory in the cuda space */
  void deallocate(void* const arg_alloc_ptr, const size_t arg_alloc_size) const;
  void deallocate(const char* arg_label, void* const arg_alloc_ptr,
                  const size_t arg_alloc_size,
                  const size_t arg_logical_size = 0) const;

  static CudaSpace impl_create(int device_id, cudaStream_t stream) {
    return CudaSpace(device_id, stream);
  }

 private:
  void* impl_allocate(const Cuda& exec_space, const char* arg_label,
                      const size_t arg_alloc_size,
                      const size_t arg_logical_size = 0,
                      const Kokkos::Tools::SpaceHandle =
                          Kokkos::Tools::make_space_handle(name())) const;
  void* impl_allocate(const char* arg_label, const size_t arg_alloc_size,
                      const size_t arg_logical_size = 0,
                      const Kokkos::Tools::SpaceHandle =
                          Kokkos::Tools::make_space_handle(name())) const;
  void impl_deallocate(const char* arg_label, void* const arg_alloc_ptr,
                       const size_t arg_alloc_size,
                       const size_t arg_logical_size = 0,
                       const Kokkos::Tools::SpaceHandle =
                           Kokkos::Tools::make_space_handle(name())) const;

 public:
  /**\brief Return Name of the MemorySpace */
  static constexpr const char* name() { return m_name; }

 private:
  int m_device;
  cudaStream_t m_stream;

  static constexpr const char* m_name = "Cuda";
  friend class Kokkos::Impl::SharedAllocationRecord<Kokkos::CudaSpace, void>;
};

template <>
struct Impl::is_cuda_type_space<CudaSpace> : public std::true_type {};

}  // namespace Kokkos

/*--------------------------------------------------------------------------*/
/*--------------------------------------------------------------------------*/

namespace Kokkos {

/** \brief  Cuda memory that is accessible to Host execution space
 *          through Cuda's unified virtual memory (UVM) runtime.
 */
class CudaUVMSpace {
 public:
  //! Tag this class as a kokkos memory space
  using memory_space    = CudaUVMSpace;
  using execution_space = Cuda;
  using device_type     = Kokkos::Device<execution_space, memory_space>;
  using size_type       = unsigned int;

#ifdef KOKKOS_ENABLE_DEPRECATED_CODE_4
  /** \brief  If UVM capability is available */
  KOKKOS_DEPRECATED static bool available();
#endif

  /*--------------------------------*/

  /*--------------------------------*/

  CudaUVMSpace();
<<<<<<< HEAD
  CudaUVMSpace(int cuda_device, cudaStream_t cuda_stream);
=======

 private:
  CudaUVMSpace(int device_id, cudaStream_t stream);

 public:
>>>>>>> 4078a0d8
  CudaUVMSpace(CudaUVMSpace&& rhs)      = default;
  CudaUVMSpace(const CudaUVMSpace& rhs) = default;
  CudaUVMSpace& operator=(CudaUVMSpace&& rhs) = default;
  CudaUVMSpace& operator=(const CudaUVMSpace& rhs) = default;
  ~CudaUVMSpace()                                  = default;

  /**\brief  Allocate untracked memory in the cuda space */
  void* allocate(const size_t arg_alloc_size) const;
  void* allocate(const char* arg_label, const size_t arg_alloc_size,
                 const size_t arg_logical_size = 0) const;

  /**\brief  Deallocate untracked memory in the cuda space */
  void deallocate(void* const arg_alloc_ptr, const size_t arg_alloc_size) const;
  void deallocate(const char* arg_label, void* const arg_alloc_ptr,
                  const size_t arg_alloc_size,
                  const size_t arg_logical_size = 0) const;

 private:
  void* impl_allocate(const char* arg_label, const size_t arg_alloc_size,
                      const size_t arg_logical_size = 0,
                      const Kokkos::Tools::SpaceHandle =
                          Kokkos::Tools::make_space_handle(name())) const;
  void impl_deallocate(const char* arg_label, void* const arg_alloc_ptr,
                       const size_t arg_alloc_size,
                       const size_t arg_logical_size = 0,
                       const Kokkos::Tools::SpaceHandle =
                           Kokkos::Tools::make_space_handle(name())) const;

 public:
  /**\brief Return Name of the MemorySpace */
  static constexpr const char* name() { return m_name; }

#ifdef KOKKOS_IMPL_DEBUG_CUDA_PIN_UVM_TO_HOST
  static bool cuda_pin_uvm_to_host();
  static void cuda_set_pin_uvm_to_host(bool val);
#endif
  /*--------------------------------*/

  static CudaUVMSpace impl_create(int device_id, cudaStream_t stream) {
    return CudaUVMSpace(device_id, stream);
  }

 private:
  int m_device;
  cudaStream_t m_stream;

#ifdef KOKKOS_IMPL_DEBUG_CUDA_PIN_UVM_TO_HOST
  static bool kokkos_impl_cuda_pin_uvm_to_host_v;
#endif
  static constexpr const char* m_name = "CudaUVM";
};

template <>
struct Impl::is_cuda_type_space<CudaUVMSpace> : public std::true_type {};

}  // namespace Kokkos

/*--------------------------------------------------------------------------*/
/*--------------------------------------------------------------------------*/

namespace Kokkos {

/** \brief  Host memory that is accessible to Cuda execution space
 *          through Cuda's host-pinned memory allocation.
 */
class CudaHostPinnedSpace {
 public:
  //! Tag this class as a kokkos memory space
  /** \brief  Memory is in HostSpace so use the HostSpace::execution_space */
  using execution_space = HostSpace::execution_space;
  using memory_space    = CudaHostPinnedSpace;
  using device_type     = Kokkos::Device<execution_space, memory_space>;
  using size_type       = unsigned int;

  /*--------------------------------*/

  CudaHostPinnedSpace();
<<<<<<< HEAD
  CudaHostPinnedSpace(int cuda_device, cudaStream_t cuda_stream);
=======

 private:
  CudaHostPinnedSpace(int device_id, cudaStream_t stream);

 public:
>>>>>>> 4078a0d8
  CudaHostPinnedSpace(CudaHostPinnedSpace&& rhs)      = default;
  CudaHostPinnedSpace(const CudaHostPinnedSpace& rhs) = default;
  CudaHostPinnedSpace& operator=(CudaHostPinnedSpace&& rhs) = default;
  CudaHostPinnedSpace& operator=(const CudaHostPinnedSpace& rhs) = default;
  ~CudaHostPinnedSpace()                                         = default;

  /**\brief  Allocate untracked memory in the space */
  void* allocate(const size_t arg_alloc_size) const;
  void* allocate(const char* arg_label, const size_t arg_alloc_size,
                 const size_t arg_logical_size = 0) const;

  /**\brief  Deallocate untracked memory in the space */
  void deallocate(void* const arg_alloc_ptr, const size_t arg_alloc_size) const;
  void deallocate(const char* arg_label, void* const arg_alloc_ptr,
                  const size_t arg_alloc_size,
                  const size_t arg_logical_size = 0) const;

  static CudaHostPinnedSpace impl_create(int device_id, cudaStream_t stream) {
    return CudaHostPinnedSpace(device_id, stream);
  }

 private:
  void* impl_allocate(const char* arg_label, const size_t arg_alloc_size,
                      const size_t arg_logical_size = 0,
                      const Kokkos::Tools::SpaceHandle =
                          Kokkos::Tools::make_space_handle(name())) const;
  void impl_deallocate(const char* arg_label, void* const arg_alloc_ptr,
                       const size_t arg_alloc_size,
                       const size_t arg_logical_size = 0,
                       const Kokkos::Tools::SpaceHandle =
                           Kokkos::Tools::make_space_handle(name())) const;

 public:
  /**\brief Return Name of the MemorySpace */
  static constexpr const char* name() { return m_name; }

 private:
  int m_device;
  cudaStream_t m_stream;

  static constexpr const char* m_name = "CudaHostPinned";

  /*--------------------------------*/
};

template <>
struct Impl::is_cuda_type_space<CudaHostPinnedSpace> : public std::true_type {};

}  // namespace Kokkos

/*--------------------------------------------------------------------------*/
/*--------------------------------------------------------------------------*/

namespace Kokkos {
namespace Impl {

cudaStream_t cuda_get_deep_copy_stream();

const std::unique_ptr<Kokkos::Cuda>& cuda_get_deep_copy_space(
    bool initialize = true);

static_assert(Kokkos::Impl::MemorySpaceAccess<Kokkos::CudaSpace,
                                              Kokkos::CudaSpace>::assignable);
static_assert(Kokkos::Impl::MemorySpaceAccess<
              Kokkos::CudaUVMSpace, Kokkos::CudaUVMSpace>::assignable);
static_assert(
    Kokkos::Impl::MemorySpaceAccess<Kokkos::CudaHostPinnedSpace,
                                    Kokkos::CudaHostPinnedSpace>::assignable);

//----------------------------------------

template <>
struct MemorySpaceAccess<Kokkos::HostSpace, Kokkos::CudaSpace> {
  enum : bool { assignable = false };
  enum : bool { accessible = false };
  enum : bool { deepcopy = true };
};

template <>
struct MemorySpaceAccess<Kokkos::HostSpace, Kokkos::CudaUVMSpace> {
  // HostSpace::execution_space != CudaUVMSpace::execution_space
  enum : bool { assignable = false };
  enum : bool { accessible = true };
  enum : bool { deepcopy = true };
};

template <>
struct MemorySpaceAccess<Kokkos::HostSpace, Kokkos::CudaHostPinnedSpace> {
  // HostSpace::execution_space == CudaHostPinnedSpace::execution_space
  enum : bool { assignable = true };
  enum : bool { accessible = true };
  enum : bool { deepcopy = true };
};

//----------------------------------------

template <>
struct MemorySpaceAccess<Kokkos::CudaSpace, Kokkos::HostSpace> {
  enum : bool { assignable = false };
  enum : bool { accessible = false };
  enum : bool { deepcopy = true };
};

template <>
struct MemorySpaceAccess<Kokkos::CudaSpace, Kokkos::CudaUVMSpace> {
  // CudaSpace::execution_space == CudaUVMSpace::execution_space
  enum : bool { assignable = true };
  enum : bool { accessible = true };
  enum : bool { deepcopy = true };
};

template <>
struct MemorySpaceAccess<Kokkos::CudaSpace, Kokkos::CudaHostPinnedSpace> {
  // CudaSpace::execution_space != CudaHostPinnedSpace::execution_space
  enum : bool { assignable = false };
  enum : bool { accessible = true };  // CudaSpace::execution_space
  enum : bool { deepcopy = true };
};

//----------------------------------------
// CudaUVMSpace::execution_space == Cuda
// CudaUVMSpace accessible to both Cuda and Host

template <>
struct MemorySpaceAccess<Kokkos::CudaUVMSpace, Kokkos::HostSpace> {
  enum : bool { assignable = false };
  enum : bool { accessible = false };  // Cuda cannot access HostSpace
  enum : bool { deepcopy = true };
};

template <>
struct MemorySpaceAccess<Kokkos::CudaUVMSpace, Kokkos::CudaSpace> {
  // CudaUVMSpace::execution_space == CudaSpace::execution_space
  // Can access CudaUVMSpace from Host but cannot access CudaSpace from Host
  enum : bool { assignable = false };

  // CudaUVMSpace::execution_space can access CudaSpace
  enum : bool { accessible = true };
  enum : bool { deepcopy = true };
};

template <>
struct MemorySpaceAccess<Kokkos::CudaUVMSpace, Kokkos::CudaHostPinnedSpace> {
  // CudaUVMSpace::execution_space != CudaHostPinnedSpace::execution_space
  enum : bool { assignable = false };
  enum : bool { accessible = true };  // CudaUVMSpace::execution_space
  enum : bool { deepcopy = true };
};

//----------------------------------------
// CudaHostPinnedSpace::execution_space == HostSpace::execution_space
// CudaHostPinnedSpace accessible to both Cuda and Host

template <>
struct MemorySpaceAccess<Kokkos::CudaHostPinnedSpace, Kokkos::HostSpace> {
  enum : bool { assignable = false };  // Cannot access from Cuda
  enum : bool { accessible = true };   // CudaHostPinnedSpace::execution_space
  enum : bool { deepcopy = true };
};

template <>
struct MemorySpaceAccess<Kokkos::CudaHostPinnedSpace, Kokkos::CudaSpace> {
  enum : bool { assignable = false };  // Cannot access from Host
  enum : bool { accessible = false };
  enum : bool { deepcopy = true };
};

template <>
struct MemorySpaceAccess<Kokkos::CudaHostPinnedSpace, Kokkos::CudaUVMSpace> {
  enum : bool { assignable = false };  // different execution_space
  enum : bool { accessible = true };   // same accessibility
  enum : bool { deepcopy = true };
};

//----------------------------------------

}  // namespace Impl
}  // namespace Kokkos

/*--------------------------------------------------------------------------*/
/*--------------------------------------------------------------------------*/

namespace Kokkos {
namespace Impl {

void DeepCopyCuda(void* dst, const void* src, size_t n);
void DeepCopyAsyncCuda(const Cuda& instance, void* dst, const void* src,
                       size_t n);
void DeepCopyAsyncCuda(void* dst, const void* src, size_t n);

template <class MemSpace>
struct DeepCopy<MemSpace, HostSpace, Cuda,
                std::enable_if_t<is_cuda_type_space<MemSpace>::value>> {
  DeepCopy(void* dst, const void* src, size_t n) { DeepCopyCuda(dst, src, n); }
  DeepCopy(const Cuda& instance, void* dst, const void* src, size_t n) {
    DeepCopyAsyncCuda(instance, dst, src, n);
  }
};

template <class MemSpace>
struct DeepCopy<HostSpace, MemSpace, Cuda,
                std::enable_if_t<is_cuda_type_space<MemSpace>::value>> {
  DeepCopy(void* dst, const void* src, size_t n) { DeepCopyCuda(dst, src, n); }
  DeepCopy(const Cuda& instance, void* dst, const void* src, size_t n) {
    DeepCopyAsyncCuda(instance, dst, src, n);
  }
};

template <class MemSpace1, class MemSpace2>
struct DeepCopy<MemSpace1, MemSpace2, Cuda,
                std::enable_if_t<is_cuda_type_space<MemSpace1>::value &&
                                 is_cuda_type_space<MemSpace2>::value>> {
  DeepCopy(void* dst, const void* src, size_t n) { DeepCopyCuda(dst, src, n); }
  DeepCopy(const Cuda& instance, void* dst, const void* src, size_t n) {
    DeepCopyAsyncCuda(instance, dst, src, n);
  }
};

template <class MemSpace1, class MemSpace2, class ExecutionSpace>
struct DeepCopy<MemSpace1, MemSpace2, ExecutionSpace,
                std::enable_if_t<is_cuda_type_space<MemSpace1>::value &&
                                 is_cuda_type_space<MemSpace2>::value &&
                                 !std::is_same<ExecutionSpace, Cuda>::value>> {
  inline DeepCopy(void* dst, const void* src, size_t n) {
    DeepCopyCuda(dst, src, n);
  }

  inline DeepCopy(const ExecutionSpace& exec, void* dst, const void* src,
                  size_t n) {
    exec.fence(fence_string());
    DeepCopyAsyncCuda(dst, src, n);
  }

 private:
  static const std::string& fence_string() {
    static const std::string string =
        std::string("Kokkos::Impl::DeepCopy<") + MemSpace1::name() + "Space, " +
        MemSpace2::name() +
        "Space, ExecutionSpace>::DeepCopy: fence before copy";
    return string;
  }
};

template <class MemSpace, class ExecutionSpace>
struct DeepCopy<MemSpace, HostSpace, ExecutionSpace,
                std::enable_if_t<is_cuda_type_space<MemSpace>::value &&
                                 !std::is_same<ExecutionSpace, Cuda>::value>> {
  inline DeepCopy(void* dst, const void* src, size_t n) {
    DeepCopyCuda(dst, src, n);
  }

  inline DeepCopy(const ExecutionSpace& exec, void* dst, const void* src,
                  size_t n) {
    exec.fence(fence_string());
    DeepCopyAsyncCuda(dst, src, n);
  }

 private:
  static const std::string& fence_string() {
    static const std::string string =
        std::string("Kokkos::Impl::DeepCopy<") + MemSpace::name() +
        "Space, HostSpace, ExecutionSpace>::DeepCopy: fence before copy";
    return string;
  }
};

template <class MemSpace, class ExecutionSpace>
struct DeepCopy<HostSpace, MemSpace, ExecutionSpace,
                std::enable_if_t<is_cuda_type_space<MemSpace>::value &&
                                 !std::is_same<ExecutionSpace, Cuda>::value>> {
  inline DeepCopy(void* dst, const void* src, size_t n) {
    DeepCopyCuda(dst, src, n);
  }

  inline DeepCopy(const ExecutionSpace& exec, void* dst, const void* src,
                  size_t n) {
    exec.fence(fence_string());
    DeepCopyAsyncCuda(dst, src, n);
  }

 private:
  static const std::string& fence_string() {
    static const std::string string =
        std::string("Kokkos::Impl::DeepCopy<HostSpace, ") + MemSpace::name() +
        "Space, ExecutionSpace>::DeepCopy: fence before copy";
    return string;
  }
};

}  // namespace Impl
}  // namespace Kokkos

//----------------------------------------------------------------------------
//----------------------------------------------------------------------------

namespace Kokkos {
namespace Impl {

template <>
class SharedAllocationRecord<Kokkos::CudaSpace, void>
    : public HostInaccessibleSharedAllocationRecordCommon<Kokkos::CudaSpace> {
 private:
  friend class SharedAllocationRecord<Kokkos::CudaUVMSpace, void>;
  friend class SharedAllocationRecordCommon<Kokkos::CudaSpace>;
  friend class HostInaccessibleSharedAllocationRecordCommon<Kokkos::CudaSpace>;

  using RecordBase = SharedAllocationRecord<void, void>;
  using base_t =
      HostInaccessibleSharedAllocationRecordCommon<Kokkos::CudaSpace>;

  SharedAllocationRecord(const SharedAllocationRecord&) = delete;
  SharedAllocationRecord& operator=(const SharedAllocationRecord&) = delete;

#ifdef KOKKOS_ENABLE_DEBUG
  static RecordBase s_root_record;
#endif

  const Kokkos::CudaSpace m_space;

 protected:
  ~SharedAllocationRecord();
  SharedAllocationRecord() = default;

  // This constructor does not forward to the one without exec_space arg
  // in order to work around https://github.com/kokkos/kokkos/issues/5258
  // This constructor is templated so I can't just put it into the cpp file
  // like the other constructor.
  template <typename ExecutionSpace>
  SharedAllocationRecord(
      const ExecutionSpace& /*exec_space*/, const Kokkos::CudaSpace& arg_space,
      const std::string& arg_label, const size_t arg_alloc_size,
      const RecordBase::function_type arg_dealloc = &base_t::deallocate)
      : base_t(
#ifdef KOKKOS_ENABLE_DEBUG
            &SharedAllocationRecord<Kokkos::CudaSpace, void>::s_root_record,
#endif
            Impl::checked_allocation_with_header(arg_space, arg_label,
                                                 arg_alloc_size),
            sizeof(SharedAllocationHeader) + arg_alloc_size, arg_dealloc,
            arg_label),
        m_space(arg_space) {

    SharedAllocationHeader header;

    this->base_t::_fill_host_accessible_header_info(header, arg_label);

    // Copy to device memory
    // workaround for issue with NVCC and MSVC
    // https://github.com/kokkos/kokkos/issues/5258
    deep_copy_header_no_exec(RecordBase::m_alloc_ptr, &header);
  }

  SharedAllocationRecord(
      const Kokkos::Cuda& exec_space, const Kokkos::CudaSpace& arg_space,
      const std::string& arg_label, const size_t arg_alloc_size,
      const RecordBase::function_type arg_dealloc = &base_t::deallocate);

  SharedAllocationRecord(
      const Kokkos::CudaSpace& arg_space, const std::string& arg_label,
      const size_t arg_alloc_size,
      const RecordBase::function_type arg_dealloc = &base_t::deallocate);

  // helper function to work around MSVC+NVCC issue
  // https://github.com/kokkos/kokkos/issues/5258
  static void deep_copy_header_no_exec(void*, const void*);
};

template <>
class SharedAllocationRecord<Kokkos::CudaUVMSpace, void>
    : public SharedAllocationRecordCommon<Kokkos::CudaUVMSpace> {
 private:
  friend class SharedAllocationRecordCommon<Kokkos::CudaUVMSpace>;

  using base_t     = SharedAllocationRecordCommon<Kokkos::CudaUVMSpace>;
  using RecordBase = SharedAllocationRecord<void, void>;

  SharedAllocationRecord(const SharedAllocationRecord&) = delete;
  SharedAllocationRecord& operator=(const SharedAllocationRecord&) = delete;

  static RecordBase s_root_record;

  const Kokkos::CudaUVMSpace m_space;

 protected:
  ~SharedAllocationRecord();
  SharedAllocationRecord() = default;

  // This constructor does not forward to the one without exec_space arg
  // in order to work around https://github.com/kokkos/kokkos/issues/5258
  // This constructor is templated so I can't just put it into the cpp file
  // like the other constructor.
  template <typename ExecutionSpace>
  SharedAllocationRecord(
      const ExecutionSpace& /*exec_space*/,
      const Kokkos::CudaUVMSpace& arg_space, const std::string& arg_label,
      const size_t arg_alloc_size,
      const RecordBase::function_type arg_dealloc = &base_t::deallocate)
      : base_t(
#ifdef KOKKOS_ENABLE_DEBUG
            &SharedAllocationRecord<Kokkos::CudaUVMSpace, void>::s_root_record,
#endif
            Impl::checked_allocation_with_header(arg_space, arg_label,
                                                 arg_alloc_size),
            sizeof(SharedAllocationHeader) + arg_alloc_size, arg_dealloc,
            arg_label),
        m_space(arg_space) {
    this->base_t::_fill_host_accessible_header_info(*base_t::m_alloc_ptr,
                                                    arg_label);
  }

  SharedAllocationRecord(
      const Kokkos::CudaUVMSpace& arg_space, const std::string& arg_label,
      const size_t arg_alloc_size,
      const RecordBase::function_type arg_dealloc = &base_t::deallocate);
};

template <>
class SharedAllocationRecord<Kokkos::CudaHostPinnedSpace, void>
    : public SharedAllocationRecordCommon<Kokkos::CudaHostPinnedSpace> {
 private:
  friend class SharedAllocationRecordCommon<Kokkos::CudaHostPinnedSpace>;

  using RecordBase = SharedAllocationRecord<void, void>;
  using base_t     = SharedAllocationRecordCommon<Kokkos::CudaHostPinnedSpace>;

  SharedAllocationRecord(const SharedAllocationRecord&) = delete;
  SharedAllocationRecord& operator=(const SharedAllocationRecord&) = delete;

  static RecordBase s_root_record;

  const Kokkos::CudaHostPinnedSpace m_space;

 protected:
  ~SharedAllocationRecord();
  SharedAllocationRecord() = default;

  // This constructor does not forward to the one without exec_space arg
  // in order to work around https://github.com/kokkos/kokkos/issues/5258
  // This constructor is templated so I can't just put it into the cpp file
  // like the other constructor.
  template <typename ExecutionSpace>
  SharedAllocationRecord(
      const ExecutionSpace& /*exec_space*/,
      const Kokkos::CudaHostPinnedSpace& arg_space,
      const std::string& arg_label, const size_t arg_alloc_size,
      const RecordBase::function_type arg_dealloc = &base_t::deallocate)
      : base_t(
#ifdef KOKKOS_ENABLE_DEBUG
            &SharedAllocationRecord<Kokkos::CudaHostPinnedSpace,
                                    void>::s_root_record,
#endif
            Impl::checked_allocation_with_header(arg_space, arg_label,
                                                 arg_alloc_size),
            sizeof(SharedAllocationHeader) + arg_alloc_size, arg_dealloc,
            arg_label),
        m_space(arg_space) {
    this->base_t::_fill_host_accessible_header_info(*base_t::m_alloc_ptr,
                                                    arg_label);
  }

  SharedAllocationRecord(
      const Kokkos::CudaHostPinnedSpace& arg_space,
      const std::string& arg_label, const size_t arg_alloc_size,
      const RecordBase::function_type arg_dealloc = &base_t::deallocate);
};

}  // namespace Impl
}  // namespace Kokkos

//----------------------------------------------------------------------------
//----------------------------------------------------------------------------

#endif /* #if defined( KOKKOS_ENABLE_CUDA ) */
#endif /* #define KOKKOS_CUDASPACE_HPP */<|MERGE_RESOLUTION|>--- conflicted
+++ resolved
@@ -69,15 +69,11 @@
   /*--------------------------------*/
 
   CudaSpace();
-<<<<<<< HEAD
-  CudaSpace(int cuda_device, cudaStream_t cuda_stream);
-=======
 
  private:
   CudaSpace(int device_id, cudaStream_t stream);
 
  public:
->>>>>>> 4078a0d8
   CudaSpace(CudaSpace&& rhs)      = default;
   CudaSpace(const CudaSpace& rhs) = default;
   CudaSpace& operator=(CudaSpace&& rhs) = default;
@@ -162,15 +158,11 @@
   /*--------------------------------*/
 
   CudaUVMSpace();
-<<<<<<< HEAD
-  CudaUVMSpace(int cuda_device, cudaStream_t cuda_stream);
-=======
 
  private:
   CudaUVMSpace(int device_id, cudaStream_t stream);
 
  public:
->>>>>>> 4078a0d8
   CudaUVMSpace(CudaUVMSpace&& rhs)      = default;
   CudaUVMSpace(const CudaUVMSpace& rhs) = default;
   CudaUVMSpace& operator=(CudaUVMSpace&& rhs) = default;
@@ -248,15 +240,11 @@
   /*--------------------------------*/
 
   CudaHostPinnedSpace();
-<<<<<<< HEAD
-  CudaHostPinnedSpace(int cuda_device, cudaStream_t cuda_stream);
-=======
 
  private:
   CudaHostPinnedSpace(int device_id, cudaStream_t stream);
 
  public:
->>>>>>> 4078a0d8
   CudaHostPinnedSpace(CudaHostPinnedSpace&& rhs)      = default;
   CudaHostPinnedSpace(const CudaHostPinnedSpace& rhs) = default;
   CudaHostPinnedSpace& operator=(CudaHostPinnedSpace&& rhs) = default;
