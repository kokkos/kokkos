#ifndef KOKKOS_CUDA_INSTANCE_HPP_
#define KOKKOS_CUDA_INSTANCE_HPP_

#include <vector>
#include <impl/Kokkos_Tools.hpp>
#include <atomic>
#include <Cuda/Kokkos_Cuda_Error.hpp>

//----------------------------------------------------------------------------
//----------------------------------------------------------------------------
// These functions fulfill the purpose of allowing to work around
// a suspected system software issue, or to check for race conditions.
// They are not currently a fully officially supported capability.
#ifdef KOKKOS_IMPL_DEBUG_CUDA_SERIAL_EXECUTION
extern "C" void kokkos_impl_cuda_set_serial_execution(bool);
extern "C" bool kokkos_impl_cuda_use_serial_execution();
#endif

namespace Kokkos {
namespace Impl {

struct CudaTraits {
  static constexpr CudaSpace::size_type WarpSize = 32 /* 0x0020 */;
  static constexpr CudaSpace::size_type WarpIndexMask =
      0x001f; /* Mask for warpindex */
  static constexpr CudaSpace::size_type WarpIndexShift =
      5; /* WarpSize == 1 << WarpShift */

  static constexpr CudaSpace::size_type ConstantMemoryUsage =
      0x008000; /* 32k bytes */
  static constexpr CudaSpace::size_type ConstantMemoryCache =
      0x002000; /*  8k bytes */
  static constexpr CudaSpace::size_type KernelArgumentLimit =
      0x001000; /*  4k bytes */
  static constexpr CudaSpace::size_type MaxHierarchicalParallelism =
      1024; /* team_size * vector_length */
  using ConstantGlobalBufferType =
      unsigned long[ConstantMemoryUsage / sizeof(unsigned long)];

  static constexpr int ConstantMemoryUseThreshold = 0x000200 /* 512 bytes */;

  KOKKOS_INLINE_FUNCTION static CudaSpace::size_type warp_count(
      CudaSpace::size_type i) {
    return (i + WarpIndexMask) >> WarpIndexShift;
  }

  KOKKOS_INLINE_FUNCTION static CudaSpace::size_type warp_align(
      CudaSpace::size_type i) {
    constexpr CudaSpace::size_type Mask = ~WarpIndexMask;
    return (i + WarpIndexMask) & Mask;
  }
};

//----------------------------------------------------------------------------

CudaSpace::size_type cuda_internal_multiprocessor_count();
CudaSpace::size_type cuda_internal_maximum_warp_count();
std::array<CudaSpace::size_type, 3> cuda_internal_maximum_grid_count();
CudaSpace::size_type cuda_internal_maximum_shared_words();

CudaSpace::size_type cuda_internal_maximum_concurrent_block_count();

CudaSpace::size_type* cuda_internal_scratch_flags(const Cuda&,
                                                  const std::size_t size);
CudaSpace::size_type* cuda_internal_scratch_space(const Cuda&,
                                                  const std::size_t size);
CudaSpace::size_type* cuda_internal_scratch_unified(const Cuda&,
                                                    const std::size_t size);

}  // namespace Impl
}  // namespace Kokkos

//----------------------------------------------------------------------------
namespace Kokkos {
namespace Impl {

class CudaInternal {
 private:
  CudaInternal(const CudaInternal&);
  CudaInternal& operator=(const CudaInternal&);
#ifdef KOKKOS_IMPL_DEBUG_CUDA_SERIAL_EXECUTION
  static bool kokkos_impl_cuda_use_serial_execution_v;
#endif

 public:
  using size_type = Cuda::size_type;

  static int m_cudaDev;

  // Device Properties
  static int m_cudaArch;
  static unsigned m_multiProcCount;
  static unsigned m_maxWarpCount;
  static std::array<size_type, 3> m_maxBlock;
  static unsigned m_maxSharedWords;
  static uint32_t m_maxConcurrency;
  static int m_shmemPerSM;
  static int m_maxShmemPerBlock;
  static int m_maxBlocksPerSM;
  static int m_maxThreadsPerSM;
  static int m_maxThreadsPerBlock;

  static cudaDeviceProp m_deviceProp;

  // Scratch Spaces for Reductions
  mutable std::size_t m_scratchSpaceCount;
  mutable std::size_t m_scratchFlagsCount;
  mutable std::size_t m_scratchUnifiedCount;
  mutable std::size_t m_scratchFunctorSize;

<<<<<<< HEAD
  bool m_scratchUnifiedSupported;
  size_type m_streamCount;
=======
  static size_type m_scratchUnifiedSupported;
>>>>>>> 7f1ee993
  mutable size_type* m_scratchSpace;
  mutable size_type* m_scratchFlags;
  mutable size_type* m_scratchUnified;
  mutable size_type* m_scratchFunctor;
  cudaStream_t m_stream;
  uint32_t m_instance_id;
  bool m_manage_stream;

  // Team Scratch Level 1 Space
  int m_n_team_scratch = 10;
  mutable int64_t m_team_scratch_current_size[10];
  mutable void* m_team_scratch_ptr[10];
  mutable std::atomic_int m_team_scratch_pool[10];
  std::int32_t* m_scratch_locks;

  bool was_initialized = false;
  bool was_finalized   = false;

  // FIXME_CUDA: these want to be per-device, not per-stream...  use of 'static'
  //  here will break once there are multiple devices though
  static unsigned long* constantMemHostStaging;
  static cudaEvent_t constantMemReusable;
  static std::mutex constantMemMutex;

  static CudaInternal& singleton();

  bool verify_is_initialized(const char* const label) const;

  bool is_initialized() const {
    return nullptr != m_scratchSpace && nullptr != m_scratchFlags;
  }

  void initialize(cudaStream_t stream, bool manage_stream);
  void finalize();

  void print_configuration(std::ostream&) const;

#ifdef KOKKOS_IMPL_DEBUG_CUDA_SERIAL_EXECUTION
  static bool cuda_use_serial_execution();
  static void cuda_set_serial_execution(bool);
#endif

  void fence(const std::string&) const;
  void fence() const;

  ~CudaInternal();

  CudaInternal()
      : m_scratchSpaceCount(0),
        m_scratchFlagsCount(0),
        m_scratchUnifiedCount(0),
        m_scratchFunctorSize(0),
<<<<<<< HEAD
        m_scratchUnifiedSupported(false),
        m_streamCount(0),
=======
>>>>>>> 7f1ee993
        m_scratchSpace(nullptr),
        m_scratchFlags(nullptr),
        m_scratchUnified(nullptr),
        m_scratchFunctor(nullptr),
        m_stream(nullptr),
        m_instance_id(
            Kokkos::Tools::Experimental::Impl::idForInstance<Kokkos::Cuda>(
                reinterpret_cast<uintptr_t>(this))) {
    for (int i = 0; i < m_n_team_scratch; ++i) {
      m_team_scratch_current_size[i] = 0;
      m_team_scratch_ptr[i]          = nullptr;
      m_team_scratch_pool[i]         = 0;
    }
  }

  // Resizing of reduction related scratch spaces
  size_type* scratch_space(const std::size_t size) const;
  size_type* scratch_flags(const std::size_t size) const;
  size_type* scratch_unified(const std::size_t size) const;
  size_type* scratch_functor(const std::size_t size) const;
  uint32_t impl_get_instance_id() const;
  // Resizing of team level 1 scratch
  std::pair<void*, int> resize_team_scratch_space(std::int64_t bytes,
                                                  bool force_shrink = false);
};

}  // Namespace Impl

namespace Experimental {
// Partitioning an Execution Space: expects space and integer arguments for
// relative weight
//   Customization point for backends
//   Default behavior is to return the passed in instance

namespace Impl {
inline void create_Cuda_instances(std::vector<Cuda>& instances) {
  for (int s = 0; s < int(instances.size()); s++) {
    cudaStream_t stream;
    KOKKOS_IMPL_CUDA_SAFE_CALL(cudaStreamCreate(&stream));
    instances[s] = Cuda(stream, true);
  }
}
}  // namespace Impl

template <class... Args>
std::vector<Cuda> partition_space(const Cuda&, Args...) {
#ifdef __cpp_fold_expressions
  static_assert(
      (... && std::is_arithmetic_v<Args>),
      "Kokkos Error: partitioning arguments must be integers or floats");
#endif
  std::vector<Cuda> instances(sizeof...(Args));
  Impl::create_Cuda_instances(instances);
  return instances;
}

template <class T>
std::vector<Cuda> partition_space(const Cuda&, std::vector<T>& weights) {
  static_assert(
      std::is_arithmetic<T>::value,
      "Kokkos Error: partitioning arguments must be integers or floats");

  std::vector<Cuda> instances(weights.size());
  Impl::create_Cuda_instances(instances);
  return instances;
}
}  // namespace Experimental

}  // Namespace Kokkos
#endif<|MERGE_RESOLUTION|>--- conflicted
+++ resolved
@@ -108,12 +108,7 @@
   mutable std::size_t m_scratchUnifiedCount;
   mutable std::size_t m_scratchFunctorSize;
 
-<<<<<<< HEAD
-  bool m_scratchUnifiedSupported;
-  size_type m_streamCount;
-=======
-  static size_type m_scratchUnifiedSupported;
->>>>>>> 7f1ee993
+  static bool m_scratchUnifiedSupported;
   mutable size_type* m_scratchSpace;
   mutable size_type* m_scratchFlags;
   mutable size_type* m_scratchUnified;
@@ -166,11 +161,6 @@
         m_scratchFlagsCount(0),
         m_scratchUnifiedCount(0),
         m_scratchFunctorSize(0),
-<<<<<<< HEAD
-        m_scratchUnifiedSupported(false),
-        m_streamCount(0),
-=======
->>>>>>> 7f1ee993
         m_scratchSpace(nullptr),
         m_scratchFlags(nullptr),
         m_scratchUnified(nullptr),
