#ifndef KOKKOS_CUDA_INSTANCE_HPP_
#define KOKKOS_CUDA_INSTANCE_HPP_

#include <vector>
#include <impl/Kokkos_Tools.hpp>
#include <atomic>
#include <Cuda/Kokkos_Cuda_Error.hpp>

//----------------------------------------------------------------------------
//----------------------------------------------------------------------------
// These functions fulfill the purpose of allowing to work around
// a suspected system software issue, or to check for race conditions.
// They are not currently a fully officially supported capability.
#ifdef KOKKOS_IMPL_DEBUG_CUDA_SERIAL_EXECUTION
extern "C" void kokkos_impl_cuda_set_serial_execution(bool);
extern "C" bool kokkos_impl_cuda_use_serial_execution();
#endif

namespace Kokkos {
namespace Impl {

struct CudaTraits {
  static constexpr CudaSpace::size_type WarpSize = 32 /* 0x0020 */;
  static constexpr CudaSpace::size_type WarpIndexMask =
      0x001f; /* Mask for warpindex */
  static constexpr CudaSpace::size_type WarpIndexShift =
      5; /* WarpSize == 1 << WarpShift */

  static constexpr CudaSpace::size_type ConstantMemoryUsage =
      0x008000; /* 32k bytes */
  static constexpr CudaSpace::size_type ConstantMemoryCache =
      0x002000; /*  8k bytes */
  static constexpr CudaSpace::size_type KernelArgumentLimit =
      0x001000; /*  4k bytes */
  static constexpr CudaSpace::size_type MaxHierarchicalParallelism =
      1024; /* team_size * vector_length */
  using ConstantGlobalBufferType =
      unsigned long[ConstantMemoryUsage / sizeof(unsigned long)];

  static constexpr int ConstantMemoryUseThreshold = 0x000200 /* 512 bytes */;

  KOKKOS_INLINE_FUNCTION static CudaSpace::size_type warp_count(
      CudaSpace::size_type i) {
    return (i + WarpIndexMask) >> WarpIndexShift;
  }

  KOKKOS_INLINE_FUNCTION static CudaSpace::size_type warp_align(
      CudaSpace::size_type i) {
    constexpr CudaSpace::size_type Mask = ~WarpIndexMask;
    return (i + WarpIndexMask) & Mask;
  }
};

//----------------------------------------------------------------------------

CudaSpace::size_type cuda_internal_multiprocessor_count();
CudaSpace::size_type cuda_internal_maximum_warp_count();
CudaSpace::size_type cuda_internal_maximum_grid_count();
CudaSpace::size_type cuda_internal_maximum_shared_words();

CudaSpace::size_type cuda_internal_maximum_concurrent_block_count();

CudaSpace::size_type* cuda_internal_scratch_flags(
    const Cuda&, const CudaSpace::size_type size);
CudaSpace::size_type* cuda_internal_scratch_space(
    const Cuda&, const CudaSpace::size_type size);
CudaSpace::size_type* cuda_internal_scratch_unified(
    const Cuda&, const CudaSpace::size_type size);

}  // namespace Impl
}  // namespace Kokkos

//----------------------------------------------------------------------------
namespace Kokkos {
namespace Impl {

class CudaInternal {
 private:
  CudaInternal(const CudaInternal&);
  CudaInternal& operator=(const CudaInternal&);
#ifdef KOKKOS_IMPL_DEBUG_CUDA_SERIAL_EXECUTION
  static bool kokkos_impl_cuda_use_serial_execution_v;
#endif

 public:
  using size_type = Cuda::size_type;

  int m_cudaDev;

  // Device Properties
  int m_cudaArch;
  unsigned m_multiProcCount;
  unsigned m_maxWarpCount;
  unsigned m_maxBlock;
  unsigned m_maxSharedWords;
  uint32_t m_maxConcurrency;
  int m_shmemPerSM;
  int m_maxShmemPerBlock;
  int m_regsPerSM;
  int m_maxBlocksPerSM;
  int m_maxThreadsPerSM;
  int m_maxThreadsPerBlock;

  cudaDeviceProp m_deviceProp;

  // Scratch Spaces for Reductions
  mutable size_type m_scratchSpaceCount;
  mutable size_type m_scratchFlagsCount;
  mutable size_type m_scratchUnifiedCount;
  mutable size_type m_scratchFunctorSize;

  size_type m_scratchUnifiedSupported;
  size_type m_streamCount;
  mutable size_type* m_scratchSpace;
  mutable size_type* m_scratchFlags;
  mutable size_type* m_scratchUnified;
  mutable size_type* m_scratchFunctor;
  uint32_t* m_scratchConcurrentBitset;
  cudaStream_t m_stream;
<<<<<<< HEAD
  uint32_t m_instance_id;
=======
  bool m_manage_stream;
>>>>>>> ab870619

  // Team Scratch Level 1 Space
  int m_n_team_scratch = 10;
  mutable int64_t m_team_scratch_current_size[10];
  mutable void* m_team_scratch_ptr[10];
  mutable std::atomic_int m_team_scratch_pool[10];

  bool was_initialized = false;
  bool was_finalized   = false;

  // FIXME_CUDA: these want to be per-device, not per-stream...  use of 'static'
  //  here will break once there are multiple devices though
  static unsigned long* constantMemHostStaging;
  static cudaEvent_t constantMemReusable;

  static CudaInternal& singleton();

  int verify_is_initialized(const char* const label) const;

  int is_initialized() const {
    return nullptr != m_scratchSpace && nullptr != m_scratchFlags;
  }

  void initialize(int cuda_device_id, cudaStream_t stream = nullptr,
                  bool manage_stream = false);
  void finalize();

  void print_configuration(std::ostream&) const;

#ifdef KOKKOS_IMPL_DEBUG_CUDA_SERIAL_EXECUTION
  static bool cuda_use_serial_execution();
  static void cuda_set_serial_execution(bool);
#endif

  void fence(const std::string&) const;
  void fence() const;

  ~CudaInternal();

  CudaInternal()
      : m_cudaDev(-1),
        m_cudaArch(-1),
        m_multiProcCount(0),
        m_maxWarpCount(0),
        m_maxBlock(0),
        m_maxSharedWords(0),
        m_maxConcurrency(0),
        m_shmemPerSM(0),
        m_maxShmemPerBlock(0),
        m_regsPerSM(0),
        m_maxBlocksPerSM(0),
        m_maxThreadsPerSM(0),
        m_maxThreadsPerBlock(0),
        m_scratchSpaceCount(0),
        m_scratchFlagsCount(0),
        m_scratchUnifiedCount(0),
        m_scratchFunctorSize(0),
        m_scratchUnifiedSupported(0),
        m_streamCount(0),
        m_scratchSpace(nullptr),
        m_scratchFlags(nullptr),
        m_scratchUnified(nullptr),
        m_scratchFunctor(nullptr),
        m_scratchConcurrentBitset(nullptr),
        m_stream(nullptr),
        m_instance_id(
            Kokkos::Tools::Experimental::Impl::idForInstance<Kokkos::Cuda>(
                reinterpret_cast<uintptr_t>(this))) {
    for (int i = 0; i < m_n_team_scratch; ++i) {
      m_team_scratch_current_size[i] = 0;
      m_team_scratch_ptr[i]          = nullptr;
      m_team_scratch_pool[i]         = 0;
    }
  }

  // Resizing of reduction related scratch spaces
  size_type* scratch_space(const size_type size) const;
  size_type* scratch_flags(const size_type size) const;
  size_type* scratch_unified(const size_type size) const;
  size_type* scratch_functor(const size_type size) const;
  uint32_t impl_get_instance_id() const;
  // Resizing of team level 1 scratch
  std::pair<void*, int> resize_team_scratch_space(std::int64_t bytes,
                                                  bool force_shrink = false);
};

}  // Namespace Impl

namespace Experimental {
// Partitioning an Execution Space: expects space and integer arguments for
// relative weight
//   Customization point for backends
//   Default behavior is to return the passed in instance

namespace Impl {
inline void create_Cuda_instances(std::vector<Cuda>& instances) {
  for (int s = 0; s < int(instances.size()); s++) {
    cudaStream_t stream;
    CUDA_SAFE_CALL(cudaStreamCreate(&stream));
    instances[s] = Cuda(stream, true);
  }
}
}  // namespace Impl

template <class... Args>
std::vector<Cuda> partition_space(const Cuda&, Args...) {
#ifdef __cpp_fold_expressions
  static_assert(
      (... && std::is_arithmetic_v<Args>),
      "Kokkos Error: partitioning arguments must be integers or floats");
#endif
  std::vector<Cuda> instances(sizeof...(Args));
  Impl::create_Cuda_instances(instances);
  return instances;
}

template <class T>
std::vector<Cuda> partition_space(const Cuda&, std::vector<T>& weights) {
  static_assert(
      std::is_arithmetic<T>::value,
      "Kokkos Error: partitioning arguments must be integers or floats");

  std::vector<Cuda> instances(weights.size());
  Impl::create_Cuda_instances(instances);
  return instances;
}
}  // namespace Experimental

}  // Namespace Kokkos
#endif<|MERGE_RESOLUTION|>--- conflicted
+++ resolved
@@ -117,11 +117,8 @@
   mutable size_type* m_scratchFunctor;
   uint32_t* m_scratchConcurrentBitset;
   cudaStream_t m_stream;
-<<<<<<< HEAD
   uint32_t m_instance_id;
-=======
   bool m_manage_stream;
->>>>>>> ab870619
 
   // Team Scratch Level 1 Space
   int m_n_team_scratch = 10;
