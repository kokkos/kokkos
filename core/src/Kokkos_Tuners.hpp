--- conflicted
+++ resolved
@@ -440,11 +440,10 @@
   template <typename ViableConfigurationCalculator, typename Functor,
             typename TagType, typename... Properties>
   TeamSizeTuner(const std::string& name,
-                const Kokkos::TeamPolicy<Properties...>& policy_in,
+                Kokkos::TeamPolicy<Properties...>& policy,
                 const Functor& functor, const TagType& tag,
                 ViableConfigurationCalculator calc) {
-    using PolicyType = Kokkos::TeamPolicy<Properties...>;
-    PolicyType policy(policy_in);
+    using PolicyType           = Kokkos::TeamPolicy<Properties...>;
     auto initial_vector_length = policy.impl_vector_length();
     if (initial_vector_length < 1) {
       policy.impl_set_vector_length(1);
@@ -641,11 +640,7 @@
 
   template <typename... Properties>
   auto tune(const Kokkos::RangePolicy<Properties...>& policy_in) {
-<<<<<<< HEAD
-    Kokkos::RangePolicy<Properties...>& policy(policy_in);
-=======
     Kokkos::RangePolicy<Properties...> policy(policy_in);
->>>>>>> 60e79d17
     if (Kokkos::Tools::Experimental::have_tuning_tool()) {
       auto occupancy = tuner.begin();
       policy.impl_set_desired_occupancy(
