//@HEADER
// ************************************************************************
//
//                        Kokkos v. 4.0
//       Copyright (2022) National Technology & Engineering
//               Solutions of Sandia, LLC (NTESS).
//
// Under the terms of Contract DE-NA0003525 with NTESS,
// the U.S. Government retains certain rights in this software.
//
// Part of Kokkos, under the Apache License v2.0 with LLVM Exceptions.
// See https://kokkos.org/LICENSE for license information.
// SPDX-License-Identifier: Apache-2.0 WITH LLVM-exception
//
//@HEADER

#ifndef KOKKOS_IMPL_PUBLIC_INCLUDE
#include <Kokkos_Macros.hpp>
static_assert(false,
              "Including non-public Kokkos header files is not allowed.");
#endif
#ifndef KOKKOS_HPX_HPP
#define KOKKOS_HPX_HPP

#include <Kokkos_Macros.hpp>
#if defined(KOKKOS_ENABLE_HPX)

#include <Kokkos_Core_fwd.hpp>

#include <Kokkos_HostSpace.hpp>
#include <cstddef>
#include <iosfwd>

#ifdef KOKKOS_ENABLE_HBWSPACE
#include <Kokkos_HBWSpace.hpp>
#endif

#include <Kokkos_HostSpace.hpp>
#include <Kokkos_Layout.hpp>
#include <Kokkos_MemoryTraits.hpp>
#include <Kokkos_Parallel.hpp>
#include <Kokkos_ScratchSpace.hpp>
#include <Kokkos_TaskScheduler.hpp>
#include <impl/Kokkos_ConcurrentBitset.hpp>
#include <impl/Kokkos_FunctorAnalysis.hpp>
#include <impl/Kokkos_HostSharedPtr.hpp>
#include <impl/Kokkos_Tools.hpp>
#include <impl/Kokkos_TaskQueue.hpp>
#include <impl/Kokkos_InitializationSettings.hpp>

#include <KokkosExp_MDRangePolicy.hpp>

#include <hpx/local/barrier.hpp>
#include <hpx/local/condition_variable.hpp>
#include <hpx/local/execution.hpp>
#include <hpx/local/future.hpp>
#include <hpx/local/mutex.hpp>
#include <hpx/local/thread.hpp>

#include <Kokkos_UniqueToken.hpp>

#include <iosfwd>
#include <functional>
#include <memory>
#include <type_traits>
#include <vector>

namespace Kokkos {
namespace Impl {
class hpx_thread_buffer {
  static constexpr std::size_t m_cache_line_size = 64;

  std::size_t m_num_threads      = 0;
  std::size_t m_size_per_thread  = 0;
  std::size_t m_extra_space      = 0;
  std::size_t m_size_total       = 0;
  std::unique_ptr<char[]> m_data = nullptr;

  static constexpr void pad_to_cache_line(std::size_t &size) {
    size = ((size + m_cache_line_size - 1) / m_cache_line_size) *
           m_cache_line_size;
  }

 public:
  hpx_thread_buffer()                          = default;
  ~hpx_thread_buffer()                         = default;
  hpx_thread_buffer(const hpx_thread_buffer &) = delete;
  hpx_thread_buffer(hpx_thread_buffer &&)      = delete;
  hpx_thread_buffer &operator=(const hpx_thread_buffer &) = delete;
  hpx_thread_buffer &operator=(hpx_thread_buffer) = delete;

  void resize(const std::size_t num_threads, const std::size_t size_per_thread,
              const std::size_t extra_space = 0) noexcept;
  void *get(std::size_t thread_num) const noexcept;
  void *get_extra_space() const noexcept;
};

template <typename T>
struct hpx_range {
  T begin;
  T end;
};

template <typename T>
constexpr T get_num_chunks(const T offset, const T chunk_size, const T max) {
  return (max - offset + chunk_size - 1) / chunk_size;
}

template <typename T>
constexpr hpx_range<T> get_chunk_range(const T i_chunk, const T offset,
                                       const T chunk_size, const T max) {
  const T begin = offset + i_chunk * chunk_size;
  const T end   = (std::min)(begin + chunk_size, max);
  return {begin, end};
}

template <typename Policy>
constexpr bool is_light_weight_policy() {
  constexpr Kokkos::Experimental::WorkItemProperty::HintLightWeight_t
      light_weight = Kokkos::Experimental::WorkItemProperty::HintLightWeight;
  return (typename Policy::work_item_property() & light_weight) == light_weight;
}
}  // namespace Impl

namespace Experimental {
class HPX {
 public:
  static constexpr uint32_t impl_default_instance_id() { return 1; }

 private:
  static bool m_hpx_initialized;
  static std::atomic<uint32_t> m_next_instance_id;

 public:
  enum class instance_mode { default_, independent };

 private:
  static uint32_t m_active_parallel_region_count;
  static hpx::spinlock m_active_parallel_region_count_mutex;
  static hpx::condition_variable_any m_active_parallel_region_count_cond;

  struct instance_data {
    instance_data()  = default;
    ~instance_data() = default;
    instance_data(uint32_t instance_id) : m_instance_id(instance_id) {}
    instance_data(uint32_t instance_id,
                  hpx::execution::experimental::unique_any_sender<> &&sender)
        : m_instance_id(instance_id), m_sender{std::move(sender)} {}

    instance_data(const instance_data &) = delete;
    instance_data(instance_data &&)      = delete;
    instance_data &operator=(const instance_data &) = delete;
    instance_data &operator=(instance_data) = delete;

    uint32_t m_instance_id{HPX::impl_default_instance_id()};
    hpx::execution::experimental::unique_any_sender<> m_sender{
        hpx::execution::experimental::just()};
    Kokkos::Impl::hpx_thread_buffer m_buffer;
    hpx::spinlock m_sender_mutex;
  };

  static void default_instance_deleter(instance_data *) {}
  static instance_data m_default_instance_data;
  Kokkos::Impl::HostSharedPtr<instance_data> m_instance_data;

 public:
  using execution_space      = HPX;
  using memory_space         = HostSpace;
  using device_type          = Kokkos::Device<execution_space, memory_space>;
  using array_layout         = LayoutRight;
  using size_type            = memory_space::size_type;
  using scratch_memory_space = ScratchMemorySpace<HPX>;

  HPX()
      : m_instance_data(Kokkos::Impl::HostSharedPtr<instance_data>(
            &m_default_instance_data, &default_instance_deleter)) {}
  ~HPX() = default;
  HPX(instance_mode mode)
      : m_instance_data(
            mode == instance_mode::independent
                ? (Kokkos::Impl::HostSharedPtr<instance_data>(
                      new instance_data(m_next_instance_id++)))
                : Kokkos::Impl::HostSharedPtr<instance_data>(
                      &m_default_instance_data, &default_instance_deleter)) {}
  HPX(hpx::execution::experimental::unique_any_sender<> &&sender)
      : m_instance_data(Kokkos::Impl::HostSharedPtr<instance_data>(
            new instance_data(m_next_instance_id++, std::move(sender)))) {}

  HPX(HPX &&other)      = default;
  HPX(const HPX &other) = default;

  HPX &operator=(HPX &&) = default;
  HPX &operator=(const HPX &) = default;

  void print_configuration(std::ostream &os, bool /*verbose*/ = false) const;
  instance_data &impl_get_instance_data() const noexcept {
    KOKKOS_EXPECTS(m_instance_data.get());
    return *m_instance_data.get();
  }
  uint32_t impl_instance_id() const noexcept {
    return impl_get_instance_data().m_instance_id;
  }

<<<<<<< HEAD
  bool is_running() const {
    // HPX doesn't provide a query function.
    fence("HPX::is_running");
    return false;
  }
=======
  static bool &impl_get_in_parallel() noexcept;

  struct impl_in_parallel_scope {
    impl_in_parallel_scope() noexcept;
    ~impl_in_parallel_scope() noexcept;
    impl_in_parallel_scope(impl_in_parallel_scope &&)      = delete;
    impl_in_parallel_scope(impl_in_parallel_scope const &) = delete;
    impl_in_parallel_scope &operator=(impl_in_parallel_scope &&) = delete;
    impl_in_parallel_scope &operator=(impl_in_parallel_scope const &) = delete;
  };

  struct impl_not_in_parallel_scope {
    impl_not_in_parallel_scope() noexcept;
    ~impl_not_in_parallel_scope() noexcept;
    impl_not_in_parallel_scope(impl_not_in_parallel_scope &&)      = delete;
    impl_not_in_parallel_scope(impl_not_in_parallel_scope const &) = delete;
    impl_not_in_parallel_scope &operator=(impl_not_in_parallel_scope &&) =
        delete;
    impl_not_in_parallel_scope &operator=(impl_not_in_parallel_scope const &) =
        delete;
  };
>>>>>>> 789b62c6

  static bool in_parallel(HPX const & = HPX()) noexcept {
    return impl_get_in_parallel();
  }

  static void impl_decrement_active_parallel_region_count();
  static void impl_increment_active_parallel_region_count();

  void impl_instance_fence_locked(const std::string &name) const;
  void impl_instance_fence(const std::string &name) const;
  static void impl_static_fence(const std::string &name);

  void fence(
      const std::string &name =
          "Kokkos::Experimental::HPX::fence: Unnamed Instance Fence") const {
    impl_instance_fence(name);
  }

  static bool is_asynchronous(HPX const & = HPX()) noexcept {
#if defined(KOKKOS_ENABLE_IMPL_HPX_ASYNC_DISPATCH)
    return true;
#else
    return false;
#endif
  }

#ifdef KOKKOS_ENABLE_DEPRECATED_CODE_3
  template <typename F>
  KOKKOS_DEPRECATED static void partition_master(
      F const &, int requested_num_partitions = 0, int = 0) {
    if (requested_num_partitions > 1) {
      Kokkos::abort(
          "Kokkos::Experimental::HPX::partition_master: can't partition an "
          "HPX instance\n");
    }
  }
#endif

#ifdef KOKKOS_ENABLE_DEPRECATED_CODE_4
  static int concurrency();
#else
  int concurrency() const;
#endif
  static void impl_initialize(InitializationSettings const &);
  static bool impl_is_initialized() noexcept;
  static void impl_finalize();
  static int impl_thread_pool_size() noexcept;
  static int impl_thread_pool_rank() noexcept;
  static int impl_thread_pool_size(int depth);

  static int impl_max_hardware_threads() noexcept {
    return hpx::threads::hardware_concurrency();
  }

  static int impl_hardware_thread_id() noexcept {
    return hpx::get_worker_thread_num();
  }

  Kokkos::Impl::hpx_thread_buffer &impl_get_buffer() const noexcept {
    return impl_get_instance_data().m_buffer;
  }

  hpx::execution::experimental::unique_any_sender<> &impl_get_sender() const
      noexcept {
    return impl_get_instance_data().m_sender;
  }

  hpx::execution::experimental::any_sender<> get_sender() const noexcept {
    std::lock_guard l(impl_get_sender_mutex());
    auto &s      = impl_get_sender();
    auto split_s = hpx::execution::experimental::split(std::move(s));
    s            = split_s;
    return hpx::execution::experimental::any_sender<>{split_s};
  }

  hpx::future<void> impl_get_future() const noexcept {
    return hpx::execution::experimental::make_future(get_sender());
  }

  hpx::spinlock &impl_get_sender_mutex() const noexcept {
    return impl_get_instance_data().m_sender_mutex;
  }

  template <typename I>
  void impl_bulk_plain_erased(
      [[maybe_unused]] bool force_synchronous, bool is_light_weight_policy,
      std::function<void(I)> &&f, I const n,
      hpx::threads::thread_stacksize stacksize =
          hpx::threads::thread_stacksize::default_) const {
    Kokkos::Experimental::HPX::impl_increment_active_parallel_region_count();

    namespace ex = hpx::execution::experimental;

    auto &sen = impl_get_sender();
    auto &mut = impl_get_sender_mutex();

    std::lock_guard<hpx::spinlock> l(mut);
    hpx::util::ignore_lock(&mut);

    {
      if (n == 1 && is_light_weight_policy &&
          (hpx::threads::get_self_ptr() != nullptr)) {
        sen = std::move(sen) | ex::then(hpx::bind_front(std::move(f), 0)) |
              ex::then(Kokkos::Experimental::HPX::
                           impl_decrement_active_parallel_region_count) |
              ex::ensure_started();
      } else {
        sen = std::move(sen) |
              ex::transfer(
                  ex::with_stacksize(ex::thread_pool_scheduler{}, stacksize)) |
              ex::bulk(n, std::move(f)) |
              ex::then(Kokkos::Experimental::HPX::
                           impl_decrement_active_parallel_region_count) |
              ex::ensure_started();
      }
    }

#if defined(KOKKOS_ENABLE_IMPL_HPX_ASYNC_DISPATCH)
    if (force_synchronous)
#endif
    {
      impl_instance_fence_locked(
          "Kokkos::Experimental::HPX: fence due to forced synchronizations");
    }
  }

  template <typename Functor, typename Index>
  void impl_bulk_plain(bool force_synchronous, bool is_light_weight_policy,
                       Functor const &functor, Index const n,
                       hpx::threads::thread_stacksize stacksize =
                           hpx::threads::thread_stacksize::default_) const {
    impl_bulk_plain_erased(force_synchronous, is_light_weight_policy,
                           {[functor](Index i) {
                             impl_in_parallel_scope p;
                             functor.execute_range(i);
                           }},
                           n, stacksize);
  }

  template <typename Index>
  void impl_bulk_setup_finalize_erased(
      [[maybe_unused]] bool force_synchronous, bool is_light_weight_policy,
      std::function<void(Index)> &&f, std::function<void()> &&f_setup,
      std::function<void()> &&f_finalize, Index const n,
      hpx::threads::thread_stacksize stacksize =
          hpx::threads::thread_stacksize::default_) const {
    Kokkos::Experimental::HPX::impl_increment_active_parallel_region_count();

    namespace ex = hpx::execution::experimental;
    using hpx::threads::thread_stacksize;

    auto &sen = impl_get_sender();
    auto &mut = impl_get_sender_mutex();

    std::lock_guard<hpx::spinlock> l(mut);
    hpx::util::ignore_lock(&mut);

    {
      if (n == 1 && is_light_weight_policy &&
          (hpx::threads::get_self_ptr() != nullptr)) {
        sen = std::move(sen) | ex::then(std::move(f_setup)) |
              ex::then(hpx::bind_front(std::move(f), 0)) |
              ex::then(std::move(f_finalize)) |
              ex::then(Kokkos::Experimental::HPX::
                           impl_decrement_active_parallel_region_count) |
              ex::ensure_started();
      } else {
        sen = std::move(sen) |
              ex::transfer(
                  ex::with_stacksize(ex::thread_pool_scheduler{}, stacksize)) |
              ex::then(std::move(f_setup)) | ex::bulk(n, std::move(f)) |
              ex::then(std::move(f_finalize)) |
              ex::then(Kokkos::Experimental::HPX::
                           impl_decrement_active_parallel_region_count) |
              ex::ensure_started();
      }
    }

#if defined(KOKKOS_ENABLE_IMPL_HPX_ASYNC_DISPATCH)
    if (force_synchronous)
#endif
    {
      impl_instance_fence_locked(
          "Kokkos::Experimental::HPX: fence due to forced syncronizations");
    }
  }

  template <typename Functor, typename Index>
  void impl_bulk_setup_finalize(
      bool force_synchronous, bool is_light_weight_policy,
      Functor const &functor, Index const n,
      hpx::threads::thread_stacksize stacksize =
          hpx::threads::thread_stacksize::default_) const {
    impl_bulk_setup_finalize_erased(force_synchronous, is_light_weight_policy,
                                    {[functor](Index i) {
                                      impl_in_parallel_scope p;
                                      functor.execute_range(i);
                                    }},
                                    {[functor]() {
                                      impl_in_parallel_scope p;
                                      functor.setup();
                                    }},
                                    {[functor]() {
                                      impl_in_parallel_scope p;
                                      functor.finalize();
                                    }},
                                    n, stacksize);
  }

  static constexpr const char *name() noexcept { return "HPX"; }

 private:
  friend bool operator==(HPX const &lhs, HPX const &rhs) {
    return lhs.impl_instance_id() == rhs.impl_instance_id();
  }
  friend bool operator!=(HPX const &lhs, HPX const &rhs) {
    return !(lhs == rhs);
  }
};

extern template void HPX::impl_bulk_plain_erased<int>(
    bool, bool, std::function<void(int)> &&, int const,
    hpx::threads::thread_stacksize stacksize) const;

extern template void HPX::impl_bulk_plain_erased<unsigned int>(
    bool, bool, std::function<void(unsigned int)> &&, unsigned int const,
    hpx::threads::thread_stacksize stacksize) const;

extern template void HPX::impl_bulk_plain_erased<long>(
    bool, bool, std::function<void(long)> &&, long const,
    hpx::threads::thread_stacksize stacksize) const;

extern template void HPX::impl_bulk_plain_erased<std::size_t>(
    bool, bool, std::function<void(std::size_t)> &&, std::size_t const,
    hpx::threads::thread_stacksize stacksize) const;

extern template void HPX::impl_bulk_setup_finalize_erased<int>(
    bool, bool, std::function<void(int)> &&, std::function<void()> &&,
    std::function<void()> &&, int const,
    hpx::threads::thread_stacksize stacksize) const;

extern template void HPX::impl_bulk_setup_finalize_erased<unsigned int>(
    bool, bool, std::function<void(unsigned int)> &&, std::function<void()> &&,
    std::function<void()> &&, unsigned int const,
    hpx::threads::thread_stacksize stacksize) const;

extern template void HPX::impl_bulk_setup_finalize_erased<long>(
    bool, bool, std::function<void(long)> &&, std::function<void()> &&,
    std::function<void()> &&, long const,
    hpx::threads::thread_stacksize stacksize) const;

extern template void HPX::impl_bulk_setup_finalize_erased<std::size_t>(
    bool, bool, std::function<void(std::size_t)> &&, std::function<void()> &&,
    std::function<void()> &&, std::size_t const,
    hpx::threads::thread_stacksize stacksize) const;
}  // namespace Experimental

namespace Tools {
namespace Experimental {
template <>
struct DeviceTypeTraits<Kokkos::Experimental::HPX> {
  static constexpr DeviceType id = DeviceType::HPX;
  static int device_id(const Kokkos::Experimental::HPX &) { return 0; }
};
}  // namespace Experimental
}  // namespace Tools
}  // namespace Kokkos

namespace Kokkos {
namespace Impl {
template <>
struct MemorySpaceAccess<Kokkos::Experimental::HPX::memory_space,
                         Kokkos::Experimental::HPX::scratch_memory_space> {
  enum : bool { assignable = false };
  enum : bool { accessible = true };
  enum : bool { deepcopy = false };
};

}  // namespace Impl
}  // namespace Kokkos

namespace Kokkos {
namespace Experimental {
template <>
class UniqueToken<HPX, UniqueTokenScope::Instance> {
 private:
  using buffer_type = Kokkos::View<uint32_t *, Kokkos::HostSpace>;
  int m_count;
  buffer_type m_buffer_view;
  uint32_t volatile *m_buffer;

 public:
  using execution_space = HPX;
  using size_type       = int;

  /// \brief create object size for concurrency on the given instance
  ///
  /// This object should not be shared between instances
  UniqueToken(execution_space const & = execution_space()) noexcept
      : m_count(execution_space::impl_max_hardware_threads()),
        m_buffer_view(buffer_type()),
        m_buffer(nullptr) {}

  UniqueToken(size_type max_size, execution_space const & = execution_space())
      : m_count(max_size > execution_space::impl_max_hardware_threads()
                    ? execution_space::impl_max_hardware_threads()
                    : max_size),
        m_buffer_view(
            max_size > execution_space::impl_max_hardware_threads()
                ? buffer_type()
                : buffer_type("UniqueToken::m_buffer_view",
                              ::Kokkos::Impl::concurrent_bitset::buffer_bound(
                                  m_count))),
        m_buffer(m_buffer_view.data()) {}

  /// \brief upper bound for acquired values, i.e. 0 <= value < size()
  KOKKOS_INLINE_FUNCTION
  int size() const noexcept { return m_count; }

  /// \brief acquire value such that 0 <= value < size()
  KOKKOS_INLINE_FUNCTION
  int acquire() const noexcept {
    KOKKOS_IF_ON_HOST((
        if (m_buffer == nullptr) {
          return execution_space::impl_hardware_thread_id();
        } else {
          const ::Kokkos::pair<int, int> result =
              ::Kokkos::Impl::concurrent_bitset::acquire_bounded(
                  m_buffer, m_count, ::Kokkos::Impl::clock_tic() % m_count);

          if (result.first < 0) {
            ::Kokkos::abort(
                "UniqueToken<HPX> failure to acquire tokens, no tokens "
                "available");
          }
          return result.first;
        }))

    KOKKOS_IF_ON_DEVICE((return 0;))
  }

  /// \brief release a value acquired by generate
  KOKKOS_INLINE_FUNCTION
  void release(int i) const noexcept {
    KOKKOS_IF_ON_HOST((if (m_buffer != nullptr) {
      ::Kokkos::Impl::concurrent_bitset::release(m_buffer, i);
    }))

    KOKKOS_IF_ON_DEVICE(((void)i;))
  }
};

template <>
class UniqueToken<HPX, UniqueTokenScope::Global> {
 public:
  using execution_space = HPX;
  using size_type       = int;
  UniqueToken(execution_space const & = execution_space()) noexcept {}

  // NOTE: Currently this assumes that there is no oversubscription.
  // hpx::get_num_worker_threads can't be used directly because it may yield
  // it's task (problematic if called after hpx::get_worker_thread_num).
  int size() const noexcept { return HPX::impl_max_hardware_threads(); }
  int acquire() const noexcept { return HPX::impl_hardware_thread_id(); }
  void release(int) const noexcept {}
};
}  // namespace Experimental
}  // namespace Kokkos

namespace Kokkos {
namespace Impl {

struct HPXTeamMember {
 public:
  using execution_space = Kokkos::Experimental::HPX;
  using scratch_memory_space =
      Kokkos::ScratchMemorySpace<Kokkos::Experimental::HPX>;
  using team_handle = HPXTeamMember;

 private:
  scratch_memory_space m_team_shared;

  int m_league_size;
  int m_league_rank;
  int m_team_size;
  int m_team_rank;

 public:
  KOKKOS_INLINE_FUNCTION
  const scratch_memory_space &team_shmem() const {
    return m_team_shared.set_team_thread_mode(0, 1, 0);
  }

  KOKKOS_INLINE_FUNCTION
  const execution_space::scratch_memory_space &team_scratch(const int) const {
    return m_team_shared.set_team_thread_mode(0, 1, 0);
  }

  KOKKOS_INLINE_FUNCTION
  const execution_space::scratch_memory_space &thread_scratch(const int) const {
    return m_team_shared.set_team_thread_mode(0, team_size(), team_rank());
  }

  KOKKOS_INLINE_FUNCTION int league_rank() const noexcept {
    return m_league_rank;
  }

  KOKKOS_INLINE_FUNCTION int league_size() const noexcept {
    return m_league_size;
  }

  KOKKOS_INLINE_FUNCTION int team_rank() const noexcept { return m_team_rank; }
  KOKKOS_INLINE_FUNCTION int team_size() const noexcept { return m_team_size; }

  template <class... Properties>
  constexpr KOKKOS_INLINE_FUNCTION HPXTeamMember(
      const TeamPolicyInternal<Kokkos::Experimental::HPX, Properties...>
          &policy,
      const int team_rank, const int league_rank, void *scratch,
      size_t scratch_size) noexcept
      : m_team_shared(scratch, scratch_size, scratch, scratch_size),
        m_league_size(policy.league_size()),
        m_league_rank(league_rank),
        m_team_size(policy.team_size()),
        m_team_rank(team_rank) {}

  KOKKOS_INLINE_FUNCTION
  void team_barrier() const {}

  template <class ValueType>
  KOKKOS_INLINE_FUNCTION void team_broadcast(ValueType &, const int &) const {}

  template <class Closure, class ValueType>
  KOKKOS_INLINE_FUNCTION void team_broadcast(const Closure &closure,
                                             ValueType &value,
                                             const int &) const {
    closure(value);
  }

  template <class ValueType, class JoinOp>
  KOKKOS_INLINE_FUNCTION ValueType team_reduce(const ValueType &value,
                                               const JoinOp &) const {
    return value;
  }

  template <class ReducerType>
  KOKKOS_INLINE_FUNCTION std::enable_if_t<is_reducer<ReducerType>::value>
  team_reduce(const ReducerType &) const {}

  template <typename Type>
  KOKKOS_INLINE_FUNCTION Type
  team_scan(const Type &value, Type *const global_accum = nullptr) const {
    if (global_accum) {
      Kokkos::atomic_fetch_add(global_accum, value);
    }

    return 0;
  }
};

template <class... Properties>
class TeamPolicyInternal<Kokkos::Experimental::HPX, Properties...>
    : public PolicyTraits<Properties...> {
 public:
  using traits = PolicyTraits<Properties...>;

  //! Tag this class as a kokkos execution policy
  using execution_policy = TeamPolicyInternal;

  using member_type = HPXTeamMember;

  //! Execution space of this execution policy:
  using execution_space = Kokkos::Experimental::HPX;

 private:
  typename traits::execution_space m_space{};
  int m_league_size;
  int m_team_size;
  std::size_t m_team_scratch_size[2];
  std::size_t m_thread_scratch_size[2];
  int m_chunk_size;

 public:
  // NOTE: Max size is 1 for simplicity. In most cases more than 1 is not
  // necessary on CPU. Implement later if there is a need.
  template <class FunctorType>
  inline static int team_size_max(const FunctorType &) {
    return 1;
  }

  template <class FunctorType>
  inline static int team_size_recommended(const FunctorType &) {
    return 1;
  }

  template <class FunctorType>
  inline static int team_size_recommended(const FunctorType &, const int &) {
    return 1;
  }

  template <class FunctorType>
  int team_size_max(const FunctorType &, const ParallelForTag &) const {
    return 1;
  }

  template <class FunctorType>
  int team_size_max(const FunctorType &, const ParallelReduceTag &) const {
    return 1;
  }

  template <class FunctorType, class ReducerType>
  int team_size_max(const FunctorType &, const ReducerType &,
                    const ParallelReduceTag &) const {
    return 1;
  }

  template <class FunctorType>
  int team_size_recommended(const FunctorType &, const ParallelForTag &) const {
    return 1;
  }

  template <class FunctorType>
  int team_size_recommended(const FunctorType &,
                            const ParallelReduceTag &) const {
    return 1;
  }

  template <class FunctorType, class ReducerType>
  int team_size_recommended(const FunctorType &, const ReducerType &,
                            const ParallelReduceTag &) const {
    return 1;
  }

  static int vector_length_max() { return 1; }

  inline int impl_vector_length() noexcept { return 1; }
  inline bool impl_auto_team_size() noexcept { return false; }
  inline bool impl_auto_vector_length() noexcept { return false; }
  inline void impl_set_vector_length(int) noexcept {}
  inline void impl_set_team_size(int) noexcept {}

 private:
  inline void init(const int league_size_request, const int team_size_request) {
    m_league_size           = league_size_request;
    const int max_team_size = 1;  // TODO: Can't use team_size_max(...) because
                                  // it requires a functor as argument.
    m_team_size =
        team_size_request > max_team_size ? max_team_size : team_size_request;

    if (m_chunk_size > 0) {
      if (!Impl::is_integral_power_of_two(m_chunk_size))
        Kokkos::abort("TeamPolicy blocking granularity must be power of two");
    } else {
      int new_chunk_size = 1;
      while (new_chunk_size * 4 * m_space.concurrency() < m_league_size) {
        new_chunk_size *= 2;
      }

      if (new_chunk_size < 128) {
        new_chunk_size = 1;
        while ((new_chunk_size * m_space.concurrency() < m_league_size) &&
               (new_chunk_size < 128))
          new_chunk_size *= 2;
      }

      m_chunk_size = new_chunk_size;
    }
  }

 public:
  inline int team_size() const { return m_team_size; }
  inline int league_size() const { return m_league_size; }

  size_t scratch_size(const int &level, int team_size_ = -1) const {
    if (team_size_ < 0) {
      team_size_ = m_team_size;
    }
    return m_team_scratch_size[level] +
           team_size_ * m_thread_scratch_size[level];
  }

  inline static int scratch_size_max(int level) {
    return (level == 0 ? 1024 * 32 :  // Roughly L1 size
                20 * 1024 * 1024);    // Limit to keep compatibility with CUDA
  }

 public:
  template <class ExecSpace, class... OtherProperties>
  friend class TeamPolicyInternal;

  const typename traits::execution_space &space() const { return m_space; }

  template <class... OtherProperties>
  TeamPolicyInternal(const TeamPolicyInternal<Kokkos::Experimental::HPX,
                                              OtherProperties...> &p) {
    m_space                  = p.m_space;
    m_league_size            = p.m_league_size;
    m_team_size              = p.m_team_size;
    m_team_scratch_size[0]   = p.m_team_scratch_size[0];
    m_thread_scratch_size[0] = p.m_thread_scratch_size[0];
    m_team_scratch_size[1]   = p.m_team_scratch_size[1];
    m_thread_scratch_size[1] = p.m_thread_scratch_size[1];
    m_chunk_size             = p.m_chunk_size;
  }

  TeamPolicyInternal(const typename traits::execution_space &space,
                     int league_size_request, int team_size_request,
                     int /* vector_length_request */ = 1)
      : m_space{space},
        m_team_scratch_size{0, 0},
        m_thread_scratch_size{0, 0},
        m_chunk_size(0) {
    init(league_size_request, team_size_request);
  }

  TeamPolicyInternal(const typename traits::execution_space &space,
                     int league_size_request, const Kokkos::AUTO_t &,
                     int /* vector_length_request */ = 1)
      : m_space{space},
        m_team_scratch_size{0, 0},
        m_thread_scratch_size{0, 0},
        m_chunk_size(0) {
    init(league_size_request, 1);
  }

  TeamPolicyInternal(const typename traits::execution_space &space,
                     int league_size_request,
                     const Kokkos::AUTO_t &, /* team_size_request */
                     const Kokkos::AUTO_t & /* vector_length_request */)
      : m_space{space},
        m_team_scratch_size{0, 0},
        m_thread_scratch_size{0, 0},
        m_chunk_size(0) {
    init(league_size_request, 1);
  }

  TeamPolicyInternal(const typename traits::execution_space &space,
                     int league_size_request, int team_size_request,
                     const Kokkos::AUTO_t & /* vector_length_request */
                     )
      : m_space{space},
        m_team_scratch_size{0, 0},
        m_thread_scratch_size{0, 0},
        m_chunk_size(0) {
    init(league_size_request, team_size_request);
  }

  TeamPolicyInternal(int league_size_request,
                     const Kokkos::AUTO_t &, /* team_size_request */
                     const Kokkos::AUTO_t & /* vector_length_request */)
      : m_team_scratch_size{0, 0},
        m_thread_scratch_size{0, 0},
        m_chunk_size(0) {
    init(league_size_request, 1);
  }

  TeamPolicyInternal(int league_size_request, int team_size_request,
                     const Kokkos::AUTO_t & /* vector_length_request */
                     )
      : m_team_scratch_size{0, 0},
        m_thread_scratch_size{0, 0},
        m_chunk_size(0) {
    init(league_size_request, team_size_request);
  }

  TeamPolicyInternal(int league_size_request, int team_size_request,
                     int /* vector_length_request */ = 1)
      : m_team_scratch_size{0, 0},
        m_thread_scratch_size{0, 0},
        m_chunk_size(0) {
    init(league_size_request, team_size_request);
  }

  TeamPolicyInternal(int league_size_request, const Kokkos::AUTO_t &,
                     int /* vector_length_request */ = 1)
      : m_team_scratch_size{0, 0},
        m_thread_scratch_size{0, 0},
        m_chunk_size(0) {
    init(league_size_request, 1);
  }

  inline int chunk_size() const { return m_chunk_size; }

  inline TeamPolicyInternal &set_chunk_size(
      typename traits::index_type chunk_size_) {
    m_chunk_size = chunk_size_;
    return *this;
  }

  inline TeamPolicyInternal &set_scratch_size(const int &level,
                                              const PerTeamValue &per_team) {
    m_team_scratch_size[level] = per_team.value;
    return *this;
  }

  inline TeamPolicyInternal &set_scratch_size(
      const int &level, const PerThreadValue &per_thread) {
    m_thread_scratch_size[level] = per_thread.value;
    return *this;
  }

  inline TeamPolicyInternal &set_scratch_size(
      const int &level, const PerTeamValue &per_team,
      const PerThreadValue &per_thread) {
    m_team_scratch_size[level]   = per_team.value;
    m_thread_scratch_size[level] = per_thread.value;
    return *this;
  }
};
}  // namespace Impl
}  // namespace Kokkos

namespace Kokkos {
namespace Impl {

template <class FunctorType, class... Traits>
class ParallelFor<FunctorType, Kokkos::RangePolicy<Traits...>,
                  Kokkos::Experimental::HPX> {
 private:
  using Policy  = Kokkos::RangePolicy<Traits...>;
  using WorkTag = typename Policy::work_tag;
  using Member  = typename Policy::member_type;

  const FunctorType m_functor;
  const Policy m_policy;

 public:
  void execute_range(const Member i_chunk) const {
    const auto r = get_chunk_range(i_chunk, m_policy.begin(),
                                   m_policy.chunk_size(), m_policy.end());
    for (Member i = r.begin; i < r.end; ++i) {
      if constexpr (std::is_same_v<WorkTag, void>) {
        m_functor(i);
      } else {
        m_functor(WorkTag{}, i);
      }
    }
  }

  void execute() const {
    const Member num_chunks =
        get_num_chunks(m_policy.begin(), m_policy.chunk_size(), m_policy.end());
    m_policy.space().impl_bulk_plain(false, is_light_weight_policy<Policy>(),
                                     *this, num_chunks,
                                     hpx::threads::thread_stacksize::nostack);
  }

  inline ParallelFor(const FunctorType &arg_functor, Policy arg_policy)
      : m_functor(arg_functor), m_policy(arg_policy) {}
};

template <class FunctorType, class... Traits>
class ParallelFor<FunctorType, Kokkos::MDRangePolicy<Traits...>,
                  Kokkos::Experimental::HPX> {
 private:
  using MDRangePolicy = Kokkos::MDRangePolicy<Traits...>;
  using Policy        = typename MDRangePolicy::impl_range_policy;
  using WorkTag       = typename MDRangePolicy::work_tag;
  using Member        = typename Policy::member_type;
  using iterate_type =
      typename Kokkos::Impl::HostIterateTile<MDRangePolicy, FunctorType,
                                             WorkTag, void>;

  const iterate_type m_iter;
  const Policy m_policy;

 public:
  void execute_range(const Member i_chunk) const {
    const auto r = get_chunk_range(i_chunk, m_policy.begin(),
                                   m_policy.chunk_size(), m_policy.end());
    for (Member i = r.begin; i < r.end; ++i) {
      m_iter(i);
    }
  }

  void execute() const {
    const Member num_chunks =
        get_num_chunks(m_policy.begin(), m_policy.chunk_size(), m_policy.end());
    m_iter.m_rp.space().impl_bulk_plain(
        false, is_light_weight_policy<MDRangePolicy>(), *this, num_chunks,
        hpx::threads::thread_stacksize::nostack);
  }

  inline ParallelFor(const FunctorType &arg_functor, MDRangePolicy arg_policy)
      : m_iter(arg_policy, arg_functor),
        m_policy(Policy(0, arg_policy.m_num_tiles).set_chunk_size(1)) {}
  template <typename Policy, typename Functor>
  static int max_tile_size_product(const Policy &, const Functor &) {
    /**
     * 1024 here is just our guess for a reasonable max tile size,
     * it isn't a hardware constraint. If people see a use for larger
     * tile size products, we're happy to change this.
     */
    return 1024;
  }
};
}  // namespace Impl
}  // namespace Kokkos

namespace Kokkos {
namespace Impl {
template <class CombinedFunctorReducerType, class... Traits>
class ParallelReduce<CombinedFunctorReducerType, Kokkos::RangePolicy<Traits...>,
                     Kokkos::Experimental::HPX> {
 private:
  using Policy      = Kokkos::RangePolicy<Traits...>;
  using FunctorType = typename CombinedFunctorReducerType::functor_type;
  using ReducerType = typename CombinedFunctorReducerType::reducer_type;

  using WorkTag = typename Policy::work_tag;
  using Member  = typename Policy::member_type;

  using value_type     = typename ReducerType::value_type;
  using pointer_type   = typename ReducerType::pointer_type;
  using reference_type = typename ReducerType::reference_type;

  const CombinedFunctorReducerType m_functor_reducer;
  const Policy m_policy;
  const pointer_type m_result_ptr;
  const bool m_force_synchronous;

 public:
  void setup() const {
    const ReducerType &reducer   = m_functor_reducer.get_reducer();
    const std::size_t value_size = reducer.value_size();
    const int num_worker_threads = m_policy.space().concurrency();

    hpx_thread_buffer &buffer = m_policy.space().impl_get_buffer();
    buffer.resize(num_worker_threads, value_size);

    for (int t = 0; t < num_worker_threads; ++t) {
      reducer.init(reinterpret_cast<pointer_type>(buffer.get(t)));
    }
  }

  void execute_range(const Member i_chunk) const {
    hpx_thread_buffer &buffer = m_policy.space().impl_get_buffer();
    reference_type update =
        ReducerType::reference(reinterpret_cast<pointer_type>(
            buffer.get(Kokkos::Experimental::HPX::impl_hardware_thread_id())));
    const auto r = get_chunk_range(i_chunk, m_policy.begin(),
                                   m_policy.chunk_size(), m_policy.end());
    for (Member i = r.begin; i < r.end; ++i) {
      if constexpr (std::is_same_v<WorkTag, void>) {
        m_functor_reducer.get_functor()(i, update);
      } else {
        m_functor_reducer.get_functor()(WorkTag{}, i, update);
      }
    }
  }

  void finalize() const {
    hpx_thread_buffer &buffer    = m_policy.space().impl_get_buffer();
    const ReducerType &reducer   = m_functor_reducer.get_reducer();
    const int num_worker_threads = m_policy.space().concurrency();
    for (int i = 1; i < num_worker_threads; ++i) {
      reducer.join(reinterpret_cast<pointer_type>(buffer.get(0)),
                   reinterpret_cast<pointer_type>(buffer.get(i)));
    }

    pointer_type final_value_ptr =
        reinterpret_cast<pointer_type>(buffer.get(0));

    reducer.final(final_value_ptr);

    if (m_result_ptr != nullptr) {
      const int n = reducer.value_count();

      for (int j = 0; j < n; ++j) {
        m_result_ptr[j] = final_value_ptr[j];
      }
    }
  }

  void execute() const {
    if (m_policy.end() <= m_policy.begin()) {
      if (m_result_ptr) {
        const ReducerType &reducer = m_functor_reducer.get_reducer();
        reducer.init(m_result_ptr);
        reducer.final(m_result_ptr);
      }
      return;
    }

    const Member num_chunks =
        get_num_chunks(m_policy.begin(), m_policy.chunk_size(), m_policy.end());
    m_policy.space().impl_bulk_setup_finalize(
        m_force_synchronous, is_light_weight_policy<Policy>(), *this,
        num_chunks, hpx::threads::thread_stacksize::nostack);
  }

  template <class ViewType>
  inline ParallelReduce(const CombinedFunctorReducerType &arg_functor_reducer,
                        Policy arg_policy, const ViewType &arg_view)
      : m_functor_reducer(arg_functor_reducer),
        m_policy(arg_policy),
        m_result_ptr(arg_view.data()),
        m_force_synchronous(!arg_view.impl_track().has_record()) {
    static_assert(
        Kokkos::Impl::MemorySpaceAccess<typename ViewType::memory_space,
                                        Kokkos::HostSpace>::accessible,
        "HPX reduce result must be a View accessible from HostSpace");
  }
};

template <class CombinedFunctorReducerType, class... Traits>
class ParallelReduce<CombinedFunctorReducerType,
                     Kokkos::MDRangePolicy<Traits...>,
                     Kokkos::Experimental::HPX> {
 private:
  using MDRangePolicy = Kokkos::MDRangePolicy<Traits...>;
  using FunctorType   = typename CombinedFunctorReducerType::functor_type;
  using ReducerType   = typename CombinedFunctorReducerType::reducer_type;

  using Policy  = typename MDRangePolicy::impl_range_policy;
  using WorkTag = typename MDRangePolicy::work_tag;
  using Member  = typename Policy::member_type;

  using pointer_type   = typename ReducerType::pointer_type;
  using value_type     = typename ReducerType::value_type;
  using reference_type = typename ReducerType::reference_type;
  using iterate_type   = typename Kokkos::Impl::HostIterateTile<
      MDRangePolicy, CombinedFunctorReducerType, WorkTag, reference_type>;

  const iterate_type m_iter;
  const Policy m_policy;
  const pointer_type m_result_ptr;
  const bool m_force_synchronous;

 public:
  void setup() const {
    const ReducerType &reducer   = m_iter.m_func.get_reducer();
    const std::size_t value_size = reducer.value_size();
    const int num_worker_threads = m_policy.space().concurrency();

    hpx_thread_buffer &buffer = m_iter.m_rp.space().impl_get_buffer();
    buffer.resize(num_worker_threads, value_size);

    for (int t = 0; t < num_worker_threads; ++t) {
      reducer.init(reinterpret_cast<pointer_type>(buffer.get(t)));
    }
  }

  void execute_range(const Member i_chunk) const {
    hpx_thread_buffer &buffer = m_iter.m_rp.space().impl_get_buffer();
    reference_type update =
        ReducerType::reference(reinterpret_cast<pointer_type>(
            buffer.get(Kokkos::Experimental::HPX::impl_hardware_thread_id())));
    const auto r = get_chunk_range(i_chunk, m_policy.begin(),
                                   m_policy.chunk_size(), m_policy.end());
    for (Member i = r.begin; i < r.end; ++i) {
      m_iter(i, update);
    }
  }

  void finalize() const {
    hpx_thread_buffer &buffer    = m_iter.m_rp.space().impl_get_buffer();
    ReducerType reducer          = m_iter.m_func.get_reducer();
    const int num_worker_threads = m_policy.space().concurrency();
    for (int i = 1; i < num_worker_threads; ++i) {
      reducer.join(reinterpret_cast<pointer_type>(buffer.get(0)),
                   reinterpret_cast<pointer_type>(buffer.get(i)));
    }

    pointer_type final_value_ptr =
        reinterpret_cast<pointer_type>(buffer.get(0));

    reducer.final(final_value_ptr);

    if (m_result_ptr != nullptr) {
      const int n = reducer.value_count();

      for (int j = 0; j < n; ++j) {
        m_result_ptr[j] = final_value_ptr[j];
      }
    }
  }

  void execute() const {
    const Member num_chunks =
        get_num_chunks(m_policy.begin(), m_policy.chunk_size(), m_policy.end());
    m_iter.m_rp.space().impl_bulk_setup_finalize(
        m_force_synchronous, is_light_weight_policy<MDRangePolicy>(), *this,
        num_chunks, hpx::threads::thread_stacksize::nostack);
  }

  template <class ViewType>
  inline ParallelReduce(const CombinedFunctorReducerType &arg_functor_reducer,
                        MDRangePolicy arg_policy, const ViewType &arg_view)
      : m_iter(arg_policy, arg_functor_reducer),
        m_policy(Policy(0, arg_policy.m_num_tiles).set_chunk_size(1)),
        m_result_ptr(arg_view.data()),
        m_force_synchronous(!arg_view.impl_track().has_record()) {
    static_assert(
        Kokkos::Impl::MemorySpaceAccess<typename ViewType::memory_space,
                                        Kokkos::HostSpace>::accessible,
        "HPX reduce result must be a View accessible from HostSpace");
  }

  template <typename Policy, typename Functor>
  static int max_tile_size_product(const Policy &, const Functor &) {
    /**
     * 1024 here is just our guess for a reasonable max tile size,
     * it isn't a hardware constraint. If people see a use for larger
     * tile size products, we're happy to change this.
     */
    return 1024;
  }
};
}  // namespace Impl
}  // namespace Kokkos

namespace Kokkos {
namespace Impl {

template <class FunctorType, class... Traits>
class ParallelScan<FunctorType, Kokkos::RangePolicy<Traits...>,
                   Kokkos::Experimental::HPX> {
 private:
  using Policy    = Kokkos::RangePolicy<Traits...>;
  using WorkTag   = typename Policy::work_tag;
  using WorkRange = typename Policy::WorkRange;
  using Member    = typename Policy::member_type;
  using Analysis =
      FunctorAnalysis<FunctorPatternInterface::SCAN, Policy, FunctorType, void>;
  using pointer_type   = typename Analysis::pointer_type;
  using reference_type = typename Analysis::reference_type;
  using value_type     = typename Analysis::value_type;
  using barrier_type   = hpx::barrier<>;

  const FunctorType m_functor;
  const Policy m_policy;

 public:
  void setup() const {
    const int num_worker_threads = m_policy.space().concurrency();
    const std::size_t value_size = Analysis::value_size(m_functor);

    hpx_thread_buffer &buffer = m_policy.space().impl_get_buffer();
    buffer.resize(num_worker_threads, 2 * value_size, sizeof(barrier_type));

    new (buffer.get_extra_space()) barrier_type(num_worker_threads);
  }

  void execute_chunk(const Member i_begin, const Member i_end,
                     reference_type update, const bool final) const {
    for (Member i = i_begin; i < i_end; ++i) {
      if constexpr (std::is_same_v<WorkTag, void>) {
        m_functor(i, update, final);
      } else {
        m_functor(WorkTag{}, i, update, final);
      }
    }
  }

  void execute_range(int t) const {
    const int num_worker_threads = m_policy.space().concurrency();
    const int value_count        = Analysis::value_count(m_functor);
    const std::size_t value_size = Analysis::value_size(m_functor);

    hpx_thread_buffer &buffer = m_policy.space().impl_get_buffer();
    typename Analysis::Reducer final_reducer(m_functor);
    barrier_type &barrier =
        *static_cast<barrier_type *>(buffer.get_extra_space());
    reference_type update_sum =
        final_reducer.init(reinterpret_cast<pointer_type>(buffer.get(t)));

    const WorkRange range(m_policy, t, num_worker_threads);
    execute_chunk(range.begin(), range.end(), update_sum, false);

    {
      // Since arrive_and_wait may yield and resume on another worker thread we
      // set in_parallel = false on the current thread before suspending and set
      // it again to true when we resume.
      Kokkos::Experimental::HPX::impl_not_in_parallel_scope p;
      barrier.arrive_and_wait();
    }

    if (t == 0) {
      final_reducer.init(reinterpret_cast<pointer_type>(
          static_cast<char *>(buffer.get(0)) + value_size));

      for (int i = 1; i < num_worker_threads; ++i) {
        pointer_type ptr_1_prev =
            reinterpret_cast<pointer_type>(buffer.get(i - 1));
        pointer_type ptr_2_prev = reinterpret_cast<pointer_type>(
            static_cast<char *>(buffer.get(i - 1)) + value_size);
        pointer_type ptr_2 = reinterpret_cast<pointer_type>(
            static_cast<char *>(buffer.get(i)) + value_size);

        for (int j = 0; j < value_count; ++j) {
          ptr_2[j] = ptr_2_prev[j];
        }

        final_reducer.join(ptr_2, ptr_1_prev);
      }
    }

    {
      // Since arrive_and_wait may yield and resume on another worker thread we
      // set in_parallel = false on the current thread before suspending and set
      // it again to true when we resume.
      Kokkos::Experimental::HPX::impl_not_in_parallel_scope p;
      barrier.arrive_and_wait();
    }

    reference_type update_base =
        Analysis::Reducer::reference(reinterpret_cast<pointer_type>(
            static_cast<char *>(buffer.get(t)) + value_size));

    execute_chunk(range.begin(), range.end(), update_base, true);
  }

  void finalize() const {
    hpx_thread_buffer &buffer = m_policy.space().impl_get_buffer();
    static_cast<barrier_type *>(buffer.get_extra_space())->~barrier_type();
  }

  void execute() const {
    const int num_worker_threads = m_policy.space().concurrency();
    m_policy.space().impl_bulk_setup_finalize(
        false, is_light_weight_policy<Policy>(), *this, num_worker_threads,
        hpx::threads::thread_stacksize::small_);
  }

  inline ParallelScan(const FunctorType &arg_functor, const Policy &arg_policy)
      : m_functor(arg_functor), m_policy(arg_policy) {}
};

template <class FunctorType, class ReturnType, class... Traits>
class ParallelScanWithTotal<FunctorType, Kokkos::RangePolicy<Traits...>,
                            ReturnType, Kokkos::Experimental::HPX> {
 private:
  using Policy         = Kokkos::RangePolicy<Traits...>;
  using WorkTag        = typename Policy::work_tag;
  using WorkRange      = typename Policy::WorkRange;
  using Member         = typename Policy::member_type;
  using Analysis       = FunctorAnalysis<FunctorPatternInterface::SCAN, Policy,
                                   FunctorType, ReturnType>;
  using pointer_type   = typename Analysis::pointer_type;
  using reference_type = typename Analysis::reference_type;
  using value_type     = typename Analysis::value_type;
  using barrier_type   = hpx::barrier<>;

  const FunctorType m_functor;
  const Policy m_policy;
  pointer_type m_result_ptr;

 public:
  void setup() const {
    const int num_worker_threads = m_policy.space().concurrency();
    const std::size_t value_size = Analysis::value_size(m_functor);

    hpx_thread_buffer &buffer = m_policy.space().impl_get_buffer();
    buffer.resize(num_worker_threads, 2 * value_size, sizeof(barrier_type));

    new (buffer.get_extra_space()) barrier_type(num_worker_threads);
  }

  void execute_chunk(const Member i_begin, const Member i_end,
                     reference_type update, const bool final) const {
    for (Member i = i_begin; i < i_end; ++i) {
      if constexpr (std::is_same_v<WorkTag, void>) {
        m_functor(i, update, final);
      } else {
        m_functor(WorkTag{}, i, update, final);
      }
    }
  }

  void execute_range(int t) const {
    const int num_worker_threads = m_policy.space().concurrency();
    const int value_count        = Analysis::value_count(m_functor);
    const std::size_t value_size = Analysis::value_size(m_functor);

    hpx_thread_buffer &buffer = m_policy.space().impl_get_buffer();
    typename Analysis::Reducer final_reducer(m_functor);
    barrier_type &barrier =
        *static_cast<barrier_type *>(buffer.get_extra_space());
    reference_type update_sum =
        final_reducer.init(reinterpret_cast<pointer_type>(buffer.get(t)));

    const WorkRange range(m_policy, t, num_worker_threads);
    execute_chunk(range.begin(), range.end(), update_sum, false);

    {
      // Since arrive_and_wait may yield and resume on another worker thread we
      // set in_parallel = false on the current thread before suspending and set
      // it again to true when we resume.
      Kokkos::Experimental::HPX::impl_not_in_parallel_scope p;
      barrier.arrive_and_wait();
    }

    if (t == 0) {
      final_reducer.init(reinterpret_cast<pointer_type>(
          static_cast<char *>(buffer.get(0)) + value_size));

      for (int i = 1; i < num_worker_threads; ++i) {
        pointer_type ptr_1_prev =
            reinterpret_cast<pointer_type>(buffer.get(i - 1));
        pointer_type ptr_2_prev = reinterpret_cast<pointer_type>(
            static_cast<char *>(buffer.get(i - 1)) + value_size);
        pointer_type ptr_2 = reinterpret_cast<pointer_type>(
            static_cast<char *>(buffer.get(i)) + value_size);

        for (int j = 0; j < value_count; ++j) {
          ptr_2[j] = ptr_2_prev[j];
        }

        final_reducer.join(ptr_2, ptr_1_prev);
      }
    }

    {
      // Since arrive_and_wait may yield and resume on another worker thread we
      // set in_parallel = false on the current thread before suspending and set
      // it again to true when we resume.
      Kokkos::Experimental::HPX::impl_not_in_parallel_scope p;
      barrier.arrive_and_wait();
    }

    reference_type update_base =
        Analysis::Reducer::reference(reinterpret_cast<pointer_type>(
            static_cast<char *>(buffer.get(t)) + value_size));

    execute_chunk(range.begin(), range.end(), update_base, true);

    if (t == num_worker_threads - 1) {
      *m_result_ptr = update_base;
    }
  }

  void finalize() const {
    hpx_thread_buffer &buffer = m_policy.space().impl_get_buffer();
    static_cast<barrier_type *>(buffer.get_extra_space())->~barrier_type();
  }

  void execute() const {
    const int num_worker_threads = m_policy.space().concurrency();
    m_policy.space().impl_bulk_setup_finalize(
        false, is_light_weight_policy<Policy>(), *this, num_worker_threads,
        hpx::threads::thread_stacksize::small_);
  }

  template <class ViewType>
  ParallelScanWithTotal(const FunctorType &arg_functor,
                        const Policy &arg_policy,
                        const ViewType &arg_result_view)
      : m_functor(arg_functor),
        m_policy(arg_policy),
        m_result_ptr(arg_result_view.data()) {
    static_assert(
        Kokkos::Impl::MemorySpaceAccess<typename ViewType::memory_space,
                                        Kokkos::HostSpace>::accessible,
        "Kokkos::HPX parallel_scan result must be host-accessible!");
  }
};
}  // namespace Impl
}  // namespace Kokkos

namespace Kokkos {
namespace Impl {
template <class FunctorType, class... Properties>
class ParallelFor<FunctorType, Kokkos::TeamPolicy<Properties...>,
                  Kokkos::Experimental::HPX> {
 private:
  using Policy  = TeamPolicyInternal<Kokkos::Experimental::HPX, Properties...>;
  using WorkTag = typename Policy::work_tag;
  using Member  = typename Policy::member_type;
  using memory_space = Kokkos::HostSpace;

  const FunctorType m_functor;
  const Policy m_policy;
  const int m_league;
  const std::size_t m_shared;

 public:
  void setup() const {
    const int num_worker_threads = m_policy.space().concurrency();

    hpx_thread_buffer &buffer = m_policy.space().impl_get_buffer();
    buffer.resize(num_worker_threads, m_shared);
  }

  void execute_range(const int i) const {
    const int t = Kokkos::Experimental::HPX::impl_hardware_thread_id();
    hpx_thread_buffer &buffer = m_policy.space().impl_get_buffer();
    const auto r =
        get_chunk_range(i, 0, m_policy.chunk_size(), m_policy.league_size());
    for (int league_rank = r.begin; league_rank < r.end; ++league_rank) {
      if constexpr (std::is_same_v<WorkTag, void>) {
        m_functor(Member(m_policy, 0, league_rank, buffer.get(t), m_shared));
      } else {
        m_functor(WorkTag{},
                  Member(m_policy, 0, league_rank, buffer.get(t), m_shared));
      }
    }
  }

  void finalize() const {}

  void execute() const {
    const int num_chunks =
        get_num_chunks(0, m_policy.chunk_size(), m_policy.league_size());
    m_policy.space().impl_bulk_setup_finalize(
        false, is_light_weight_policy<Policy>(), *this, num_chunks,
        hpx::threads::thread_stacksize::nostack);
  }

  ParallelFor(const FunctorType &arg_functor, const Policy &arg_policy)
      : m_functor(arg_functor),
        m_policy(arg_policy),
        m_league(arg_policy.league_size()),
        m_shared(arg_policy.scratch_size(0) + arg_policy.scratch_size(1) +
                 FunctorTeamShmemSize<FunctorType>::value(
                     arg_functor, arg_policy.team_size())) {}
};

template <class CombinedFunctorReducerType, class... Properties>
class ParallelReduce<CombinedFunctorReducerType,
                     Kokkos::TeamPolicy<Properties...>,
                     Kokkos::Experimental::HPX> {
 private:
  using Policy = TeamPolicyInternal<Kokkos::Experimental::HPX, Properties...>;
  using FunctorType = typename CombinedFunctorReducerType::functor_type;
  using ReducerType = typename CombinedFunctorReducerType::reducer_type;

  using Member  = typename Policy::member_type;
  using WorkTag = typename Policy::work_tag;

  using pointer_type   = typename ReducerType::pointer_type;
  using reference_type = typename ReducerType::reference_type;
  using value_type     = typename ReducerType::value_type;

  const CombinedFunctorReducerType m_functor_reducer;
  const int m_league;
  const Policy m_policy;
  pointer_type m_result_ptr;
  const std::size_t m_shared;
  const bool m_force_synchronous;

 public:
  void setup() const {
    const ReducerType &reducer   = m_functor_reducer.get_reducer();
    const std::size_t value_size = reducer.value_size();
    const int num_worker_threads = m_policy.space().concurrency();

    hpx_thread_buffer &buffer = m_policy.space().impl_get_buffer();
    buffer.resize(num_worker_threads, value_size + m_shared);

    for (int t = 0; t < num_worker_threads; ++t) {
      reducer.init(reinterpret_cast<pointer_type>(buffer.get(t)));
    }
  }

  void execute_range(const int i) const {
    const ReducerType &reducer   = m_functor_reducer.get_reducer();
    const std::size_t value_size = reducer.value_size();
    std::size_t t = Kokkos::Experimental::HPX::impl_hardware_thread_id();
    hpx_thread_buffer &buffer = m_policy.space().impl_get_buffer();
    reference_type update =
        ReducerType::reference(reinterpret_cast<pointer_type>(buffer.get(t)));
    const auto r =
        get_chunk_range(i, 0, m_policy.chunk_size(), m_policy.league_size());
    char *local_buffer = static_cast<char *>(buffer.get(t)) + value_size;
    for (int league_rank = r.begin; league_rank < r.end; ++league_rank) {
      if constexpr (std::is_same_v<WorkTag, void>) {
        m_functor_reducer.get_functor()(
            Member(m_policy, 0, league_rank, local_buffer, m_shared), update);
      } else {
        m_functor_reducer.get_functor()(
            WorkTag{}, Member(m_policy, 0, league_rank, local_buffer, m_shared),
            update);
      }
    }
  }

  void finalize() const {
    hpx_thread_buffer &buffer    = m_policy.space().impl_get_buffer();
    const ReducerType &reducer   = m_functor_reducer.get_reducer();
    const int num_worker_threads = m_policy.space().concurrency();
    const pointer_type ptr = reinterpret_cast<pointer_type>(buffer.get(0));
    for (int t = 1; t < num_worker_threads; ++t) {
      reducer.join(ptr, reinterpret_cast<pointer_type>(buffer.get(t)));
    }

    reducer.final(ptr);

    if (m_result_ptr) {
      const int n = reducer.value_count();

      for (int j = 0; j < n; ++j) {
        m_result_ptr[j] = ptr[j];
      }
    }
  }

  void execute() const {
    if (m_policy.league_size() * m_policy.team_size() == 0) {
      if (m_result_ptr) {
        const ReducerType &reducer = m_functor_reducer.get_reducer();
        reducer.init(m_result_ptr);
        reducer.final(m_result_ptr);
      }
      return;
    }

    const int num_chunks =
        get_num_chunks(0, m_policy.chunk_size(), m_policy.league_size());
    m_policy.space().impl_bulk_setup_finalize(
        m_force_synchronous, is_light_weight_policy<Policy>(), *this,
        num_chunks, hpx::threads::thread_stacksize::nostack);
  }

  template <class ViewType>
  ParallelReduce(const CombinedFunctorReducerType &arg_functor_reducer,
                 const Policy &arg_policy, const ViewType &arg_result)
      : m_functor_reducer(arg_functor_reducer),
        m_league(arg_policy.league_size()),
        m_policy(arg_policy),
        m_result_ptr(arg_result.data()),
        m_shared(arg_policy.scratch_size(0) + arg_policy.scratch_size(1) +
                 FunctorTeamShmemSize<FunctorType>::value(
                     m_functor_reducer.get_functor(), arg_policy.team_size())),
        m_force_synchronous(!arg_result.impl_track().has_record()) {
    static_assert(
        Kokkos::Impl::MemorySpaceAccess<typename ViewType::memory_space,
                                        Kokkos::HostSpace>::accessible,
        "HPX reduce result must be a View accessible from HostSpace");
  }
};
}  // namespace Impl
}  // namespace Kokkos

namespace Kokkos {

template <typename iType>
KOKKOS_INLINE_FUNCTION
    Impl::TeamThreadRangeBoundariesStruct<iType, Impl::HPXTeamMember>
    TeamThreadRange(const Impl::HPXTeamMember &thread, const iType &count) {
  return Impl::TeamThreadRangeBoundariesStruct<iType, Impl::HPXTeamMember>(
      thread, count);
}

template <typename iType1, typename iType2>
KOKKOS_INLINE_FUNCTION Impl::TeamThreadRangeBoundariesStruct<
    std::common_type_t<iType1, iType2>, Impl::HPXTeamMember>
TeamThreadRange(const Impl::HPXTeamMember &thread, const iType1 &i_begin,
                const iType2 &i_end) {
  using iType = std::common_type_t<iType1, iType2>;
  return Impl::TeamThreadRangeBoundariesStruct<iType, Impl::HPXTeamMember>(
      thread, iType(i_begin), iType(i_end));
}

template <typename iType>
KOKKOS_INLINE_FUNCTION
    Impl::TeamThreadRangeBoundariesStruct<iType, Impl::HPXTeamMember>
    TeamVectorRange(const Impl::HPXTeamMember &thread, const iType &count) {
  return Impl::TeamThreadRangeBoundariesStruct<iType, Impl::HPXTeamMember>(
      thread, count);
}

template <typename iType1, typename iType2>
KOKKOS_INLINE_FUNCTION Impl::TeamThreadRangeBoundariesStruct<
    std::common_type_t<iType1, iType2>, Impl::HPXTeamMember>
TeamVectorRange(const Impl::HPXTeamMember &thread, const iType1 &i_begin,
                const iType2 &i_end) {
  using iType = std::common_type_t<iType1, iType2>;
  return Impl::TeamThreadRangeBoundariesStruct<iType, Impl::HPXTeamMember>(
      thread, iType(i_begin), iType(i_end));
}

template <typename iType>
KOKKOS_INLINE_FUNCTION
    Impl::ThreadVectorRangeBoundariesStruct<iType, Impl::HPXTeamMember>
    ThreadVectorRange(const Impl::HPXTeamMember &thread, const iType &count) {
  return Impl::ThreadVectorRangeBoundariesStruct<iType, Impl::HPXTeamMember>(
      thread, count);
}

template <typename iType1, typename iType2>
KOKKOS_INLINE_FUNCTION Impl::ThreadVectorRangeBoundariesStruct<
    std::common_type_t<iType1, iType2>, Impl::HPXTeamMember>
ThreadVectorRange(const Impl::HPXTeamMember &thread, const iType1 &i_begin,
                  const iType2 &i_end) {
  using iType = std::common_type_t<iType1, iType2>;
  return Impl::ThreadVectorRangeBoundariesStruct<iType, Impl::HPXTeamMember>(
      thread, iType(i_begin), iType(i_end));
}

KOKKOS_INLINE_FUNCTION
Impl::ThreadSingleStruct<Impl::HPXTeamMember> PerTeam(
    const Impl::HPXTeamMember &thread) {
  return Impl::ThreadSingleStruct<Impl::HPXTeamMember>(thread);
}

KOKKOS_INLINE_FUNCTION
Impl::VectorSingleStruct<Impl::HPXTeamMember> PerThread(
    const Impl::HPXTeamMember &thread) {
  return Impl::VectorSingleStruct<Impl::HPXTeamMember>(thread);
}

/** \brief  Inter-thread parallel_for. Executes lambda(iType i) for each
 * i=0..N-1.
 *
 * The range i=0..N-1 is mapped to all threads of the the calling thread team.
 */
template <typename iType, class Lambda>
KOKKOS_INLINE_FUNCTION void parallel_for(
    const Impl::TeamThreadRangeBoundariesStruct<iType, Impl::HPXTeamMember>
        &loop_boundaries,
    const Lambda &lambda) {
  for (iType i = loop_boundaries.start; i < loop_boundaries.end;
       i += loop_boundaries.increment)
    lambda(i);
}

/** \brief  Inter-thread vector parallel_reduce. Executes lambda(iType i,
 * ValueType & val) for each i=0..N-1.
 *
 * The range i=0..N-1 is mapped to all threads of the the calling thread team
 * and a summation of val is performed and put into result.
 */
template <typename iType, class Lambda, typename ValueType,
          typename = std::enable_if_t<!Kokkos::is_reducer<ValueType>::value>>
KOKKOS_INLINE_FUNCTION void parallel_reduce(
    const Impl::TeamThreadRangeBoundariesStruct<iType, Impl::HPXTeamMember>
        &loop_boundaries,
    const Lambda &lambda, ValueType &result) {
  result = ValueType();
  for (iType i = loop_boundaries.start; i < loop_boundaries.end;
       i += loop_boundaries.increment) {
    lambda(i, result);
  }
}

/** \brief  Intra-thread vector parallel_for. Executes lambda(iType i) for each
 * i=0..N-1.
 *
 * The range i=0..N-1 is mapped to all vector lanes of the the calling thread.
 */
template <typename iType, class Lambda>
KOKKOS_INLINE_FUNCTION void parallel_for(
    const Impl::ThreadVectorRangeBoundariesStruct<iType, Impl::HPXTeamMember>
        &loop_boundaries,
    const Lambda &lambda) {
#ifdef KOKKOS_ENABLE_PRAGMA_IVDEP
#pragma ivdep
#endif
  for (iType i = loop_boundaries.start; i < loop_boundaries.end;
       i += loop_boundaries.increment) {
    lambda(i);
  }
}

/** \brief  Intra-thread vector parallel_reduce. Executes lambda(iType i,
 * ValueType & val) for each i=0..N-1.
 *
 * The range i=0..N-1 is mapped to all vector lanes of the the calling thread
 * and a summation of val is performed and put into result.
 */
template <typename iType, class Lambda, typename ValueType,
          typename = std::enable_if_t<!Kokkos::is_reducer<ValueType>::value>>
KOKKOS_INLINE_FUNCTION void parallel_reduce(
    const Impl::ThreadVectorRangeBoundariesStruct<iType, Impl::HPXTeamMember>
        &loop_boundaries,
    const Lambda &lambda, ValueType &result) {
  result = ValueType();
#ifdef KOKKOS_ENABLE_PRAGMA_IVDEP
#pragma ivdep
#endif
  for (iType i = loop_boundaries.start; i < loop_boundaries.end;
       i += loop_boundaries.increment) {
    lambda(i, result);
  }
}

template <typename iType, class Lambda, typename ReducerType,
          typename = std::enable_if_t<Kokkos::is_reducer<ReducerType>::value>>
KOKKOS_INLINE_FUNCTION void parallel_reduce(
    const Impl::TeamThreadRangeBoundariesStruct<iType, Impl::HPXTeamMember>
        &loop_boundaries,
    const Lambda &lambda, const ReducerType &reducer) {
  reducer.init(reducer.reference());
  for (iType i = loop_boundaries.start; i < loop_boundaries.end;
       i += loop_boundaries.increment) {
    lambda(i, reducer.reference());
  }
}

template <typename iType, class Lambda, typename ReducerType,
          typename = std::enable_if_t<Kokkos::is_reducer<ReducerType>::value>>
KOKKOS_INLINE_FUNCTION void parallel_reduce(
    const Impl::ThreadVectorRangeBoundariesStruct<iType, Impl::HPXTeamMember>
        &loop_boundaries,
    const Lambda &lambda, const ReducerType &reducer) {
  reducer.init(reducer.reference());
#ifdef KOKKOS_ENABLE_PRAGMA_IVDEP
#pragma ivdep
#endif
  for (iType i = loop_boundaries.start; i < loop_boundaries.end;
       i += loop_boundaries.increment) {
    lambda(i, reducer.reference());
  }
}

template <typename iType, class FunctorType>
KOKKOS_INLINE_FUNCTION void parallel_scan(
    Impl::TeamThreadRangeBoundariesStruct<iType, Impl::HPXTeamMember> const
        &loop_boundaries,
    const FunctorType &lambda) {
  using value_type = typename Kokkos::Impl::FunctorAnalysis<
      Kokkos::Impl::FunctorPatternInterface::SCAN, void, FunctorType,
      void>::value_type;

  value_type scan_val = value_type();

  // Intra-member scan
  for (iType i = loop_boundaries.start; i < loop_boundaries.end;
       i += loop_boundaries.increment) {
    lambda(i, scan_val, false);
  }

  // 'scan_val' output is the exclusive prefix sum
  scan_val = loop_boundaries.thread.team_scan(scan_val);

  for (iType i = loop_boundaries.start; i < loop_boundaries.end;
       i += loop_boundaries.increment) {
    lambda(i, scan_val, true);
  }
}

/** \brief  Intra-thread vector parallel exclusive prefix sum. Executes
 * lambda(iType i, ValueType & val, bool final) for each i=0..N-1.
 *
 * The range i=0..N-1 is mapped to all vector lanes in the thread and a scan
 * operation is performed. Depending on the target execution space the operator
 * might be called twice: once with final=false and once with final=true. When
 * final==true val contains the prefix sum value. The contribution of this "i"
 * needs to be added to val no matter whether final==true or not. In a serial
 * execution (i.e. team_size==1) the operator is only called once with
 * final==true. Scan_val will be set to the final sum value over all vector
 */
template <typename iType, class FunctorType>
KOKKOS_INLINE_FUNCTION void parallel_scan(
    const Impl::ThreadVectorRangeBoundariesStruct<iType, Impl::HPXTeamMember>
        &loop_boundaries,
    const FunctorType &lambda) {
  using value_type =
      typename Impl::FunctorAnalysis<Impl::FunctorPatternInterface::SCAN,
                                     TeamPolicy<Experimental::HPX>, FunctorType,
                                     void>::value_type;

  value_type scan_val = value_type();

#ifdef KOKKOS_ENABLE_PRAGMA_IVDEP
#pragma ivdep
#endif
  for (iType i = loop_boundaries.start; i < loop_boundaries.end;
       i += loop_boundaries.increment) {
    lambda(i, scan_val, true);
  }
}

/** \brief  Intra-thread vector parallel scan with reducer
 *
 */
template <typename iType, class FunctorType, typename ReducerType>
KOKKOS_INLINE_FUNCTION std::enable_if_t<Kokkos::is_reducer<ReducerType>::value>
parallel_scan(
    const Impl::ThreadVectorRangeBoundariesStruct<iType, Impl::HPXTeamMember>
        &loop_boundaries,
    const FunctorType &lambda, const ReducerType &reducer) {
  typename ReducerType::value_type scan_val;
  reducer.init(scan_val);

#ifdef KOKKOS_ENABLE_PRAGMA_IVDEP
#pragma ivdep
#endif
  for (iType i = loop_boundaries.start; i < loop_boundaries.end;
       i += loop_boundaries.increment) {
    lambda(i, scan_val, true);
  }
}

template <class FunctorType>
KOKKOS_INLINE_FUNCTION void single(
    const Impl::VectorSingleStruct<Impl::HPXTeamMember> &,
    const FunctorType &lambda) {
  lambda();
}

template <class FunctorType>
KOKKOS_INLINE_FUNCTION void single(
    const Impl::ThreadSingleStruct<Impl::HPXTeamMember> &,
    const FunctorType &lambda) {
  lambda();
}

template <class FunctorType, class ValueType>
KOKKOS_INLINE_FUNCTION void single(
    const Impl::VectorSingleStruct<Impl::HPXTeamMember> &,
    const FunctorType &lambda, ValueType &val) {
  lambda(val);
}

template <class FunctorType, class ValueType>
KOKKOS_INLINE_FUNCTION void single(
    const Impl::ThreadSingleStruct<Impl::HPXTeamMember> &,
    const FunctorType &lambda, ValueType &val) {
  lambda(val);
}

}  // namespace Kokkos

#include <HPX/Kokkos_HPX_Task.hpp>

#endif /* #if defined( KOKKOS_ENABLE_HPX ) */
#endif /* #ifndef KOKKOS_HPX_HPP */<|MERGE_RESOLUTION|>--- conflicted
+++ resolved
@@ -201,13 +201,12 @@
     return impl_get_instance_data().m_instance_id;
   }
 
-<<<<<<< HEAD
   bool is_running() const {
     // HPX doesn't provide a query function.
     fence("HPX::is_running");
     return false;
   }
-=======
+
   static bool &impl_get_in_parallel() noexcept;
 
   struct impl_in_parallel_scope {
@@ -229,7 +228,6 @@
     impl_not_in_parallel_scope &operator=(impl_not_in_parallel_scope const &) =
         delete;
   };
->>>>>>> 789b62c6
 
   static bool in_parallel(HPX const & = HPX()) noexcept {
     return impl_get_in_parallel();
