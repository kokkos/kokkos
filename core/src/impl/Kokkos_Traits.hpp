//@HEADER
// ************************************************************************
//
//                        Kokkos v. 4.0
//       Copyright (2022) National Technology & Engineering
//               Solutions of Sandia, LLC (NTESS).
//
// Under the terms of Contract DE-NA0003525 with NTESS,
// the U.S. Government retains certain rights in this software.
//
// Part of Kokkos, under the Apache License v2.0 with LLVM Exceptions.
// See https://kokkos.org/LICENSE for license information.
// SPDX-License-Identifier: Apache-2.0 WITH LLVM-exception
//
//@HEADER

#ifndef KOKKOSTRAITS_HPP
#define KOKKOSTRAITS_HPP

#include <cstddef>
#include <cstdint>
#include <Kokkos_Macros.hpp>
#include <impl/Kokkos_BitOps.hpp>
#include <string>
#include <type_traits>

namespace Kokkos {
namespace Impl {

//----------------------------------------------------------------------------
// Help with C++11 variadic argument packs

template <unsigned I, typename... Pack>
struct get_type {
  using type = void;
};

template <typename T, typename... Pack>
struct get_type<0, T, Pack...> {
  using type = T;
};

template <unsigned I, typename T, typename... Pack>
struct get_type<I, T, Pack...> {
  using type = typename get_type<I - 1, Pack...>::type;
};

template <typename T, typename... Pack>
struct has_type {
  enum : bool { value = false };
};

template <typename T, typename S, typename... Pack>
struct has_type<T, S, Pack...> {
 private:
  enum { self_value = std::is_same_v<T, S> };

  using next = has_type<T, Pack...>;

  static_assert(
      !(self_value && next::value),
      "Error: more than one member of the argument pack matches the type");

 public:
  enum : bool { value = self_value || next::value };
};

template <typename DefaultType, template <typename> class Condition,
          typename... Pack>
struct has_condition {
  enum : bool { value = false };
  using type = DefaultType;
};

template <typename DefaultType, template <typename> class Condition, typename S,
          typename... Pack>
struct has_condition<DefaultType, Condition, S, Pack...> {
 private:
  enum { self_value = Condition<S>::value };

  using next = has_condition<DefaultType, Condition, Pack...>;

  static_assert(
      !(self_value && next::value),
      "Error: more than one member of the argument pack satisfies condition");

 public:
  enum : bool { value = self_value || next::value };

  using type = std::conditional_t<self_value, S, typename next::type>;
};

template <class... Args>
struct are_integral {
  enum : bool { value = true };
};

template <typename T, class... Args>
struct are_integral<T, Args...> {
  enum {
    value =
        // Accept std::is_integral OR std::is_enum as an integral value
        // since a simple enum value is automically convertible to an
        // integral value.
    (std::is_integral_v<T> || std::is_enum_v<T>)&&are_integral<Args...>::value
  };
};

//----------------------------------------------------------------------------
}  // namespace Impl
}  // namespace Kokkos

//----------------------------------------------------------------------------
//----------------------------------------------------------------------------
// Other traits

namespace Kokkos {
namespace Impl {

//----------------------------------------------------------------------------
// These 'constexpr'functions can be used as
// both regular functions and meta-function.

/**\brief  There exists integral 'k' such that N = 2^k */
KOKKOS_INLINE_FUNCTION
constexpr bool is_integral_power_of_two(const size_t N) {
  return (0 < N) && (0 == (N & (N - 1)));
}

/**\brief  Return integral 'k' such that N = 2^k, assuming valid.  */
KOKKOS_INLINE_FUNCTION
constexpr unsigned integral_power_of_two_assume_valid(const size_t N) {
  return N == 1 ? 0 : 1 + integral_power_of_two_assume_valid(N >> 1);
}

<<<<<<< HEAD
/** \brief  If power of two then return power,
 *          otherwise return ~0u.
 */
KOKKOS_FORCEINLINE_FUNCTION
unsigned power_of_two_if_valid(const unsigned N) {
  unsigned p = ~0u;
  if (is_integral_power_of_two(N)) {
    p = bit_scan_forward(N);
  }
  return p;
=======
/**\brief  Return integral 'k' such that N = 2^k, if exists.
 *         If does not exist return ~0u.
 */
KOKKOS_INLINE_FUNCTION
constexpr unsigned integral_power_of_two(const size_t N) {
  return is_integral_power_of_two(N) ? integral_power_of_two_assume_valid(N)
                                     : ~0u;
>>>>>>> 614005d5
}

//----------------------------------------------------------------------------

template <typename T, T v, bool NonZero = (v != T(0))>
struct integral_nonzero_constant {
  // Declaration of 'static const' causes an unresolved linker symbol in debug
  // static const T value = v ;
  enum { value = T(v) };
  using value_type = T;
  using type       = integral_nonzero_constant<T, v>;
  KOKKOS_INLINE_FUNCTION integral_nonzero_constant(const T&) {}
};

template <typename T, T zero>
struct integral_nonzero_constant<T, zero, false> {
  const T value;
  using value_type = T;
  using type       = integral_nonzero_constant<T, 0>;
  KOKKOS_INLINE_FUNCTION integral_nonzero_constant(const T& v) : value(v) {}
};

//----------------------------------------------------------------------------

template <class T>
struct make_all_extents_into_pointers {
  using type = T;
};

template <class T, unsigned N>
struct make_all_extents_into_pointers<T[N]> {
  using type = typename make_all_extents_into_pointers<T>::type*;
};

template <class T>
struct make_all_extents_into_pointers<T*> {
  using type = typename make_all_extents_into_pointers<T>::type*;
};

}  // namespace Impl
}  // namespace Kokkos

//----------------------------------------------------------------------------
//----------------------------------------------------------------------------

#endif /* #ifndef KOKKOSTRAITS_HPP */<|MERGE_RESOLUTION|>--- conflicted
+++ resolved
@@ -133,28 +133,6 @@
   return N == 1 ? 0 : 1 + integral_power_of_two_assume_valid(N >> 1);
 }
 
-<<<<<<< HEAD
-/** \brief  If power of two then return power,
- *          otherwise return ~0u.
- */
-KOKKOS_FORCEINLINE_FUNCTION
-unsigned power_of_two_if_valid(const unsigned N) {
-  unsigned p = ~0u;
-  if (is_integral_power_of_two(N)) {
-    p = bit_scan_forward(N);
-  }
-  return p;
-=======
-/**\brief  Return integral 'k' such that N = 2^k, if exists.
- *         If does not exist return ~0u.
- */
-KOKKOS_INLINE_FUNCTION
-constexpr unsigned integral_power_of_two(const size_t N) {
-  return is_integral_power_of_two(N) ? integral_power_of_two_assume_valid(N)
-                                     : ~0u;
->>>>>>> 614005d5
-}
-
 //----------------------------------------------------------------------------
 
 template <typename T, T v, bool NonZero = (v != T(0))>
