/*
//@HEADER
// ************************************************************************
//
//                        Kokkos v. 3.0
//       Copyright (2020) National Technology & Engineering
//               Solutions of Sandia, LLC (NTESS).
//
// Under the terms of Contract DE-NA0003525 with NTESS,
// the U.S. Government retains certain rights in this software.
//
// Redistribution and use in source and binary forms, with or without
// modification, are permitted provided that the following conditions are
// met:
//
// 1. Redistributions of source code must retain the above copyright
// notice, this list of conditions and the following disclaimer.
//
// 2. Redistributions in binary form must reproduce the above copyright
// notice, this list of conditions and the following disclaimer in the
// documentation and/or other materials provided with the distribution.
//
// 3. Neither the name of the Corporation nor the names of the
// contributors may be used to endorse or promote products derived from
// this software without specific prior written permission.
//
// THIS SOFTWARE IS PROVIDED BY NTESS "AS IS" AND ANY
// EXPRESS OR IMPLIED WARRANTIES, INCLUDING, BUT NOT LIMITED TO, THE
// IMPLIED WARRANTIES OF MERCHANTABILITY AND FITNESS FOR A PARTICULAR
// PURPOSE ARE DISCLAIMED. IN NO EVENT SHALL NTESS OR THE
// CONTRIBUTORS BE LIABLE FOR ANY DIRECT, INDIRECT, INCIDENTAL, SPECIAL,
// EXEMPLARY, OR CONSEQUENTIAL DAMAGES (INCLUDING, BUT NOT LIMITED TO,
// PROCUREMENT OF SUBSTITUTE GOODS OR SERVICES; LOSS OF USE, DATA, OR
// PROFITS; OR BUSINESS INTERRUPTION) HOWEVER CAUSED AND ON ANY THEORY OF
// LIABILITY, WHETHER IN CONTRACT, STRICT LIABILITY, OR TORT (INCLUDING
// NEGLIGENCE OR OTHERWISE) ARISING IN ANY WAY OUT OF THE USE OF THIS
// SOFTWARE, EVEN IF ADVISED OF THE POSSIBILITY OF SUCH DAMAGE.
//
// Questions? Contact Christian R. Trott (crtrott@sandia.gov)
//
// ************************************************************************
//@HEADER
*/

#ifndef KOKKOS_PROFILING_C_INTERFACE_HPP
#define KOKKOS_PROFILING_C_INTERFACE_HPP

#ifdef __cplusplus
#include <cstddef>
#include <cstdint>
#else
#include <stddef.h>
#include <stdint.h>
#include <stdbool.h>
#endif

#define KOKKOSP_INTERFACE_VERSION 20200625

// Profiling

struct Kokkos_Profiling_KokkosPDeviceInfo {
  size_t deviceID;
};

struct Kokkos_Profiling_SpaceHandle {
  char name[64];
};

// NOLINTNEXTLINE(modernize-use-using): C compatibility
typedef void (*Kokkos_Profiling_initFunction)(
    const int, const uint64_t, const uint32_t,
<<<<<<< HEAD
    Kokkos_Profiling_KokkosPDeviceInfo*);
// NOLINTNEXTLINE(modernize-use-using): C compatibility
=======
    struct Kokkos_Profiling_KokkosPDeviceInfo*);
>>>>>>> a00371d6
typedef void (*Kokkos_Profiling_finalizeFunction)();
// NOLINTNEXTLINE(modernize-use-using): C compatibility
typedef void (*Kokkos_Profiling_beginFunction)(const char*, const uint32_t,
                                               uint64_t*);
// NOLINTNEXTLINE(modernize-use-using): C compatibility
typedef void (*Kokkos_Profiling_endFunction)(uint64_t);

// NOLINTNEXTLINE(modernize-use-using): C compatibility
typedef void (*Kokkos_Profiling_pushFunction)(const char*);
// NOLINTNEXTLINE(modernize-use-using): C compatibility
typedef void (*Kokkos_Profiling_popFunction)();

// NOLINTNEXTLINE(modernize-use-using): C compatibility
typedef void (*Kokkos_Profiling_allocateDataFunction)(
    const struct Kokkos_Profiling_SpaceHandle, const char*, const void*,
    const uint64_t);
// NOLINTNEXTLINE(modernize-use-using): C compatibility
typedef void (*Kokkos_Profiling_deallocateDataFunction)(
    const struct Kokkos_Profiling_SpaceHandle, const char*, const void*,
    const uint64_t);

// NOLINTNEXTLINE(modernize-use-using): C compatibility
typedef void (*Kokkos_Profiling_createProfileSectionFunction)(const char*,
                                                              uint32_t*);
// NOLINTNEXTLINE(modernize-use-using): C compatibility
typedef void (*Kokkos_Profiling_startProfileSectionFunction)(const uint32_t);
// NOLINTNEXTLINE(modernize-use-using): C compatibility
typedef void (*Kokkos_Profiling_stopProfileSectionFunction)(const uint32_t);
// NOLINTNEXTLINE(modernize-use-using): C compatibility
typedef void (*Kokkos_Profiling_destroyProfileSectionFunction)(const uint32_t);

// NOLINTNEXTLINE(modernize-use-using): C compatibility
typedef void (*Kokkos_Profiling_profileEventFunction)(const char*);

// NOLINTNEXTLINE(modernize-use-using): C compatibility
typedef void (*Kokkos_Profiling_beginDeepCopyFunction)(
<<<<<<< HEAD
    Kokkos_Profiling_SpaceHandle, const char*, const void*,
    Kokkos_Profiling_SpaceHandle, const char*, const void*, uint64_t);
// NOLINTNEXTLINE(modernize-use-using): C compatibility
=======
    struct Kokkos_Profiling_SpaceHandle, const char*, const void*,
    struct Kokkos_Profiling_SpaceHandle, const char*, const void*, uint64_t);
>>>>>>> a00371d6
typedef void (*Kokkos_Profiling_endDeepCopyFunction)();

// Tuning

#define KOKKOS_TOOLS_TUNING_STRING_LENGTH 64
typedef char Kokkos_Tools_Tuning_String[KOKKOS_TOOLS_TUNING_STRING_LENGTH];
union Kokkos_Tools_VariableValue_ValueUnion {
  int64_t int_value;
  double double_value;
  Kokkos_Tools_Tuning_String string_value;
};

union Kokkos_Tools_VariableValue_ValueUnionSet {
  int64_t* int_value;
  double* double_value;
  Kokkos_Tools_Tuning_String* string_value;
};

struct Kokkos_Tools_ValueSet {
  size_t size;
  union Kokkos_Tools_VariableValue_ValueUnionSet values;
};

enum Kokkos_Tools_OptimizationType {
  Kokkos_Tools_Minimize,
  Kokkos_Tools_Maximize
};

struct Kokkos_Tools_OptimzationGoal {
  size_t type_id;
  enum Kokkos_Tools_OptimizationType goal;
};

struct Kokkos_Tools_ValueRange {
  union Kokkos_Tools_VariableValue_ValueUnion lower;
  union Kokkos_Tools_VariableValue_ValueUnion upper;
  union Kokkos_Tools_VariableValue_ValueUnion step;
  bool openLower;
  bool openUpper;
};

enum Kokkos_Tools_VariableInfo_ValueType {
  kokkos_value_double,
  kokkos_value_int64,
  kokkos_value_string,
};

enum Kokkos_Tools_VariableInfo_StatisticalCategory {
  kokkos_value_categorical,  // unordered distinct objects
  kokkos_value_ordinal,      // ordered distinct objects
  kokkos_value_interval,  // ordered distinct objects for which distance matters
  kokkos_value_ratio  // ordered distinct objects for which distance matters,
                      // division matters, and the concept of zero exists
};

enum Kokkos_Tools_VariableInfo_CandidateValueType {
  kokkos_value_set,       // I am one of [2,3,4,5]
  kokkos_value_range,     // I am somewhere in [2,12)
  kokkos_value_unbounded  // I am [text/int/float], but we don't know at
                          // declaration time what values are appropriate. Only
                          // valid for Context Variables
};

union Kokkos_Tools_VariableInfo_SetOrRange {
  struct Kokkos_Tools_ValueSet set;
  struct Kokkos_Tools_ValueRange range;
};

struct Kokkos_Tools_VariableInfo {
  enum Kokkos_Tools_VariableInfo_ValueType type;
  enum Kokkos_Tools_VariableInfo_StatisticalCategory category;
  enum Kokkos_Tools_VariableInfo_CandidateValueType valueQuantity;
  union Kokkos_Tools_VariableInfo_SetOrRange candidates;
  void* toolProvidedInfo;
};

struct Kokkos_Tools_VariableValue {
  size_t type_id;
  union Kokkos_Tools_VariableValue_ValueUnion value;
  struct Kokkos_Tools_VariableInfo* metadata;
};

typedef void (*Kokkos_Tools_outputTypeDeclarationFunction)(
    const char*, const size_t, struct Kokkos_Tools_VariableInfo* info);
typedef void (*Kokkos_Tools_inputTypeDeclarationFunction)(
    const char*, const size_t, struct Kokkos_Tools_VariableInfo* info);

typedef void (*Kokkos_Tools_requestValueFunction)(
    const size_t, const size_t, const struct Kokkos_Tools_VariableValue*,
    const size_t count, struct Kokkos_Tools_VariableValue*);
typedef void (*Kokkos_Tools_contextBeginFunction)(const size_t);
typedef void (*Kokkos_Tools_contextEndFunction)(
    const size_t, struct Kokkos_Tools_VariableValue);
typedef void (*Kokkos_Tools_optimizationGoalDeclarationFunction)(
    const size_t, const struct Kokkos_Tools_OptimzationGoal goal);

typedef void (*function_pointer)();

struct Kokkos_Profiling_EventSet {
  Kokkos_Profiling_initFunction init;
  Kokkos_Profiling_finalizeFunction finalize;
  Kokkos_Profiling_beginFunction begin_parallel_for;
  Kokkos_Profiling_endFunction end_parallel_for;
  Kokkos_Profiling_beginFunction begin_parallel_reduce;
  Kokkos_Profiling_endFunction end_parallel_reduce;
  Kokkos_Profiling_beginFunction begin_parallel_scan;
  Kokkos_Profiling_endFunction end_parallel_scan;
  Kokkos_Profiling_pushFunction push_region;
  Kokkos_Profiling_popFunction pop_region;
  Kokkos_Profiling_allocateDataFunction allocate_data;
  Kokkos_Profiling_deallocateDataFunction deallocate_data;
  Kokkos_Profiling_createProfileSectionFunction create_profile_section;
  Kokkos_Profiling_startProfileSectionFunction start_profile_section;
  Kokkos_Profiling_stopProfileSectionFunction stop_profile_section;
  Kokkos_Profiling_destroyProfileSectionFunction destroy_profile_section;
  Kokkos_Profiling_profileEventFunction profile_event;
  Kokkos_Profiling_beginDeepCopyFunction begin_deep_copy;
  Kokkos_Profiling_endDeepCopyFunction end_deep_copy;
  char profiling_padding[16 * sizeof(function_pointer)];
  Kokkos_Tools_outputTypeDeclarationFunction declare_output_type;
  Kokkos_Tools_inputTypeDeclarationFunction declare_input_type;
  Kokkos_Tools_requestValueFunction request_output_values;
  Kokkos_Tools_contextBeginFunction begin_tuning_context;
  Kokkos_Tools_contextEndFunction end_tuning_context;
  Kokkos_Tools_optimizationGoalDeclarationFunction declare_optimization_goal;
  char padding[234 *
               sizeof(function_pointer)];  // allows us to add another 256
                                           // events to the Tools interface
                                           // without changing struct layout
};

#endif  // KOKKOS_PROFILING_C_INTERFACE_HPP<|MERGE_RESOLUTION|>--- conflicted
+++ resolved
@@ -69,12 +69,8 @@
 // NOLINTNEXTLINE(modernize-use-using): C compatibility
 typedef void (*Kokkos_Profiling_initFunction)(
     const int, const uint64_t, const uint32_t,
-<<<<<<< HEAD
-    Kokkos_Profiling_KokkosPDeviceInfo*);
-// NOLINTNEXTLINE(modernize-use-using): C compatibility
-=======
     struct Kokkos_Profiling_KokkosPDeviceInfo*);
->>>>>>> a00371d6
+// NOLINTNEXTLINE(modernize-use-using): C compatibility
 typedef void (*Kokkos_Profiling_finalizeFunction)();
 // NOLINTNEXTLINE(modernize-use-using): C compatibility
 typedef void (*Kokkos_Profiling_beginFunction)(const char*, const uint32_t,
@@ -111,14 +107,9 @@
 
 // NOLINTNEXTLINE(modernize-use-using): C compatibility
 typedef void (*Kokkos_Profiling_beginDeepCopyFunction)(
-<<<<<<< HEAD
-    Kokkos_Profiling_SpaceHandle, const char*, const void*,
-    Kokkos_Profiling_SpaceHandle, const char*, const void*, uint64_t);
-// NOLINTNEXTLINE(modernize-use-using): C compatibility
-=======
     struct Kokkos_Profiling_SpaceHandle, const char*, const void*,
     struct Kokkos_Profiling_SpaceHandle, const char*, const void*, uint64_t);
->>>>>>> a00371d6
+// NOLINTNEXTLINE(modernize-use-using): C compatibility
 typedef void (*Kokkos_Profiling_endDeepCopyFunction)();
 
 // Tuning
