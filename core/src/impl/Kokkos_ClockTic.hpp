//@HEADER
// ************************************************************************
//
//                        Kokkos v. 4.0
//       Copyright (2022) National Technology & Engineering
//               Solutions of Sandia, LLC (NTESS).
//
// Under the terms of Contract DE-NA0003525 with NTESS,
// the U.S. Government retains certain rights in this software.
//
// Part of Kokkos, under the Apache License v2.0 with LLVM Exceptions.
// See https://kokkos.org/LICENSE for license information.
// SPDX-License-Identifier: Apache-2.0 WITH LLVM-exception
//
//@HEADER

#ifndef KOKKOS_CLOCKTIC_HPP
#define KOKKOS_CLOCKTIC_HPP

#include <Kokkos_Macros.hpp>
#include <stdint.h>
#include <chrono>
#ifdef KOKKOS_ENABLE_OPENMPTARGET
#include <omp.h>
#endif

// To use OpenCL(TM) built-in intrinsics inside kernels, we have to
// forward-declare their prototype, also see
// https://github.com/intel/pti-gpu/blob/master/chapters/binary_instrumentation/OpenCLBuiltIn.md
<<<<<<< HEAD
#if defined(KOKKOS_ENABLE_SYCL) &&                         \
    defined(KOKKOS_ENABLE_SYCL_RELOCATABLE_DEVICE_CODE) && \
=======
#if defined(KOKKOS_ENABLE_SYCL) &&                              \
    defined(KOKKOS_ENABLE_IMPL_SYCL_RELOCATABLE_DEVICE_CODE) && \
>>>>>>> 638664a6
    defined(KOKKOS_ARCH_INTEL_GPU) && defined(__SYCL_DEVICE_ONLY__)
extern SYCL_EXTERNAL unsigned long __attribute__((overloadable))
intel_get_cycle_counter();
#endif

namespace Kokkos {
namespace Impl {

/**\brief  Quick query of clock register tics
 *
 *  Primary use case is to, with low overhead,
 *  obtain a integral value that consistently varies
 *  across concurrent threads of execution within
 *  a parallel algorithm.
 *  This value is often used to "randomly" seed an
 *  attempt to acquire an indexed resource (e.g., bit)
 *  from an array of resources (e.g., bitset) such that
 *  concurrent threads will have high likelihood of
 *  having different index-seed values.
 */

KOKKOS_IMPL_DEVICE_FUNCTION inline uint64_t clock_tic_device() noexcept {
#if defined(KOKKOS_ENABLE_CUDA) || defined(KOKKOS_ENABLE_HIP)

  // Return value of 64-bit hi-res clock register.
  return clock64();

<<<<<<< HEAD
#elif defined(KOKKOS_ENABLE_SYCL) &&                       \
    defined(KOKKOS_ENABLE_SYCL_RELOCATABLE_DEVICE_CODE) && \
=======
// FIXME_SYCL We can only return something useful for Intel GPUs and with RDC
#elif defined(KOKKOS_ENABLE_SYCL) &&                            \
    defined(KOKKOS_ENABLE_IMPL_SYCL_RELOCATABLE_DEVICE_CODE) && \
>>>>>>> 638664a6
    defined(KOKKOS_ARCH_INTEL_GPU) && defined(__SYCL_DEVICE_ONLY__)

  return intel_get_cycle_counter();

#elif defined(KOKKOS_ENABLE_OPENMPTARGET)

  return omp_get_wtime() * 1.e9;

#else

  return 0;

#endif
}

KOKKOS_IMPL_HOST_FUNCTION inline uint64_t clock_tic_host() noexcept {
#if defined(__i386__) || defined(__x86_64)

  // Return value of 64-bit hi-res clock register.

  unsigned a = 0, d = 0;

  __asm__ volatile("rdtsc" : "=a"(a), "=d"(d));

  return ((uint64_t)a) | (((uint64_t)d) << 32);

#elif defined(__powerpc64__) || defined(__ppc64__)

  unsigned long cycles = 0;

  asm volatile("mftb %0" : "=r"(cycles));

  return (uint64_t)cycles;

#elif defined(__ppc__)
  // see : pages.cs.wisc.edu/~legault/miniproj-736.pdf or
  // cmssdt.cern.ch/lxr/source/FWCore/Utilities/interface/HRRealTime.h

  uint64_t result = 0;
  uint32_t upper, lower, tmp;

  __asm__ volatile(
      "0: \n"
      "\tmftbu %0     \n"
      "\tmftb  %1     \n"
      "\tmftbu %2     \n"
      "\tcmpw  %2, %0 \n"
      "\tbne   0b     \n"
      : "=r"(upper), "=r"(lower), "=r"(tmp));
  result = upper;
  result = result << 32;
  result = result | lower;

  return (result);

#else

  return std::chrono::high_resolution_clock::now().time_since_epoch().count();

#endif
}

KOKKOS_FORCEINLINE_FUNCTION
uint64_t clock_tic() noexcept {
  KOKKOS_IF_ON_DEVICE((return clock_tic_device();))
  KOKKOS_IF_ON_HOST((return clock_tic_host();))
}

}  // namespace Impl
}  // namespace Kokkos

#endif  // KOKKOS_CLOCKTIC_HPP<|MERGE_RESOLUTION|>--- conflicted
+++ resolved
@@ -27,13 +27,8 @@
 // To use OpenCL(TM) built-in intrinsics inside kernels, we have to
 // forward-declare their prototype, also see
 // https://github.com/intel/pti-gpu/blob/master/chapters/binary_instrumentation/OpenCLBuiltIn.md
-<<<<<<< HEAD
 #if defined(KOKKOS_ENABLE_SYCL) &&                         \
     defined(KOKKOS_ENABLE_SYCL_RELOCATABLE_DEVICE_CODE) && \
-=======
-#if defined(KOKKOS_ENABLE_SYCL) &&                              \
-    defined(KOKKOS_ENABLE_IMPL_SYCL_RELOCATABLE_DEVICE_CODE) && \
->>>>>>> 638664a6
     defined(KOKKOS_ARCH_INTEL_GPU) && defined(__SYCL_DEVICE_ONLY__)
 extern SYCL_EXTERNAL unsigned long __attribute__((overloadable))
 intel_get_cycle_counter();
@@ -61,14 +56,9 @@
   // Return value of 64-bit hi-res clock register.
   return clock64();
 
-<<<<<<< HEAD
-#elif defined(KOKKOS_ENABLE_SYCL) &&                       \
-    defined(KOKKOS_ENABLE_SYCL_RELOCATABLE_DEVICE_CODE) && \
-=======
 // FIXME_SYCL We can only return something useful for Intel GPUs and with RDC
 #elif defined(KOKKOS_ENABLE_SYCL) &&                            \
-    defined(KOKKOS_ENABLE_IMPL_SYCL_RELOCATABLE_DEVICE_CODE) && \
->>>>>>> 638664a6
+    defined(KOKKOS_ENABLE_SYCL_RELOCATABLE_DEVICE_CODE) && \
     defined(KOKKOS_ARCH_INTEL_GPU) && defined(__SYCL_DEVICE_ONLY__)
 
   return intel_get_cycle_counter();
