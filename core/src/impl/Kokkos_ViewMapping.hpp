--- conflicted
+++ resolved
@@ -3165,22 +3165,12 @@
   KOKKOS_DEFAULTED_FUNCTION ~ViewMapping() = default;
   KOKKOS_INLINE_FUNCTION ViewMapping() : m_impl_handle(), m_impl_offset() {}
 
-<<<<<<< HEAD
-  KOKKOS_DEFAULTED_FUNCTION ViewMapping(const ViewMapping& /*rhs*/) = default;
-  KOKKOS_DEFAULTED_FUNCTION ViewMapping& operator=(const ViewMapping& /*rhs*/) =
-      default;
-
-  KOKKOS_DEFAULTED_FUNCTION ViewMapping(ViewMapping&& /*rhs*/) = default;
-  KOKKOS_DEFAULTED_FUNCTION ViewMapping& operator=(ViewMapping&& /*rhs*/) =
-      default;
-=======
   KOKKOS_DEFAULTED_FUNCTION ViewMapping(const ViewMapping&) = default;
   KOKKOS_DEFAULTED_FUNCTION ViewMapping& operator=(const ViewMapping&) =
       default;
 
   KOKKOS_DEFAULTED_FUNCTION ViewMapping(ViewMapping&&) = default;
   KOKKOS_DEFAULTED_FUNCTION ViewMapping& operator=(ViewMapping&&) = default;
->>>>>>> 677c7a84
 
   //----------------------------------------
 
