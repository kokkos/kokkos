/*
//@HEADER
// ************************************************************************
//
//                        Kokkos v. 3.0
//       Copyright (2020) National Technology & Engineering
//               Solutions of Sandia, LLC (NTESS).
//
// Under the terms of Contract DE-NA0003525 with NTESS,
// the U.S. Government retains certain rights in this software.
//
// Redistribution and use in source and binary forms, with or without
// modification, are permitted provided that the following conditions are
// met:
//
// 1. Redistributions of source code must retain the above copyright
// notice, this list of conditions and the following disclaimer.
//
// 2. Redistributions in binary form must reproduce the above copyright
// notice, this list of conditions and the following disclaimer in the
// documentation and/or other materials provided with the distribution.
//
// 3. Neither the name of the Corporation nor the names of the
// contributors may be used to endorse or promote products derived from
// this software without specific prior written permission.
//
// THIS SOFTWARE IS PROVIDED BY NTESS "AS IS" AND ANY
// EXPRESS OR IMPLIED WARRANTIES, INCLUDING, BUT NOT LIMITED TO, THE
// IMPLIED WARRANTIES OF MERCHANTABILITY AND FITNESS FOR A PARTICULAR
// PURPOSE ARE DISCLAIMED. IN NO EVENT SHALL NTESS OR THE
// CONTRIBUTORS BE LIABLE FOR ANY DIRECT, INDIRECT, INCIDENTAL, SPECIAL,
// EXEMPLARY, OR CONSEQUENTIAL DAMAGES (INCLUDING, BUT NOT LIMITED TO,
// PROCUREMENT OF SUBSTITUTE GOODS OR SERVICES; LOSS OF USE, DATA, OR
// PROFITS; OR BUSINESS INTERRUPTION) HOWEVER CAUSED AND ON ANY THEORY OF
// LIABILITY, WHETHER IN CONTRACT, STRICT LIABILITY, OR TORT (INCLUDING
// NEGLIGENCE OR OTHERWISE) ARISING IN ANY WAY OUT OF THE USE OF THIS
// SOFTWARE, EVEN IF ADVISED OF THE POSSIBILITY OF SUCH DAMAGE.
//
// Questions? Contact Christian R. Trott (crtrott@sandia.gov)
//
// ************************************************************************
//@HEADER
*/

#include <Kokkos_Core.hpp>
#include <impl/Kokkos_Error.hpp>
#include <cctype>
#include <cstring>
#include <iostream>
#include <sstream>
#include <cstdlib>
#include <stack>
#include <functional>
#include <list>
#include <cerrno>
#ifndef _WIN32
#include <unistd.h>
#endif

//----------------------------------------------------------------------------
namespace {
bool g_is_initialized = false;
bool g_show_warnings  = true;
// When compiling with clang/LLVM and using the GNU (GCC) C++ Standard Library
// (any recent version between GCC 7.3 and GCC 9.2), std::deque SEGV's during
// the unwinding of the atexit(3C) handlers at program termination.  However,
// this bug is not observable when building with GCC.
// As an added bonus, std::list<T> provides constant insertion and
// deletion time complexity, which translates to better run-time performance. As
// opposed to std::deque<T> which does not provide the same constant time
// complexity for inserts/removals, since std::deque<T> is implemented as a
// segmented array.
using hook_function_type = std::function<void()>;
std::stack<hook_function_type, std::list<hook_function_type>> finalize_hooks;
}  // namespace

namespace Kokkos {
namespace Impl {

int get_ctest_gpu(const char* local_rank_str) {
  auto const* ctest_kokkos_device_type =
      std::getenv("CTEST_KOKKOS_DEVICE_TYPE");
  if (!ctest_kokkos_device_type) {
    return 0;
  }

  auto const* ctest_resource_group_count_str =
      std::getenv("CTEST_RESOURCE_GROUP_COUNT");
  if (!ctest_resource_group_count_str) {
    return 0;
  }

  // Make sure rank is within bounds of resource groups specified by CTest
  auto resource_group_count = std::stoi(ctest_resource_group_count_str);
  auto local_rank           = std::stoi(local_rank_str);
  if (local_rank >= resource_group_count) {
    std::ostringstream ss;
    ss << "Error: local rank " << local_rank
       << " is outside the bounds of resource groups provided by CTest. Raised"
       << " by Kokkos::Impl::get_ctest_gpu().";
    throw_runtime_exception(ss.str());
  }

  // Get the resource types allocated to this resource group
  std::ostringstream ctest_resource_group;
  ctest_resource_group << "CTEST_RESOURCE_GROUP_" << local_rank;
  std::string ctest_resource_group_name = ctest_resource_group.str();
  auto const* ctest_resource_group_str =
      std::getenv(ctest_resource_group_name.c_str());
  if (!ctest_resource_group_str) {
    std::ostringstream ss;
    ss << "Error: " << ctest_resource_group_name << " is not specified. Raised"
       << " by Kokkos::Impl::get_ctest_gpu().";
    throw_runtime_exception(ss.str());
  }

  // Look for the device type specified in CTEST_KOKKOS_DEVICE_TYPE
  bool found_device                        = false;
  std::string ctest_resource_group_cxx_str = ctest_resource_group_str;
  std::istringstream instream(ctest_resource_group_cxx_str);
  while (true) {
    std::string devName;
    std::getline(instream, devName, ',');
    if (devName == ctest_kokkos_device_type) {
      found_device = true;
      break;
    }
    if (instream.eof() || devName.length() == 0) {
      break;
    }
  }

  if (!found_device) {
    std::ostringstream ss;
    ss << "Error: device type '" << ctest_kokkos_device_type
       << "' not included in " << ctest_resource_group_name
       << ". Raised by Kokkos::Impl::get_ctest_gpu().";
    throw_runtime_exception(ss.str());
  }

  // Get the device ID
  std::string ctest_device_type_upper = ctest_kokkos_device_type;
  for (auto& c : ctest_device_type_upper) {
    c = std::toupper(c);
  }
  ctest_resource_group << "_" << ctest_device_type_upper;

  std::string ctest_resource_group_id_name = ctest_resource_group.str();
  auto resource_str = std::getenv(ctest_resource_group_id_name.c_str());
  if (!resource_str) {
    std::ostringstream ss;
    ss << "Error: " << ctest_resource_group_id_name
       << " is not specified. Raised by Kokkos::Impl::get_ctest_gpu().";
    throw_runtime_exception(ss.str());
  }

  auto const* comma = std::strchr(resource_str, ',');
  if (!comma || strncmp(resource_str, "id:", 3)) {
    std::ostringstream ss;
    ss << "Error: invalid value of " << ctest_resource_group_id_name << ": '"
       << resource_str << "'. Raised by Kokkos::Impl::get_ctest_gpu().";
    throw_runtime_exception(ss.str());
  }

  std::string id(resource_str + 3, comma - resource_str - 3);
  return std::stoi(id.c_str());
}

namespace {

<<<<<<< HEAD
#if defined(KOKKOS_ENABLE_CUDA) || defined(KOKKOS_ENABLE_ROCM) || \
    defined(KOKKOS_ENABLE_HIP) || defined(KOKKOS_ENABLE_SYCL)
=======
#if defined(KOKKOS_ENABLE_CUDA) || defined(KOKKOS_ENABLE_HIP)
>>>>>>> 8555115a
int get_gpu(const InitArguments& args) {
  int use_gpu           = args.device_id;
  const int ndevices    = args.ndevices;
  const int skip_device = args.skip_device;

  // if the exact device is not set, but ndevices was given, assign round-robin
  // using on-node MPI rank
  if (use_gpu < 0) {
    auto const* local_rank_str =
        std::getenv("OMPI_COMM_WORLD_LOCAL_RANK");  // OpenMPI
    if (!local_rank_str)
      local_rank_str = std::getenv("MV2_COMM_WORLD_LOCAL_RANK");  // MVAPICH2
    if (!local_rank_str)
      local_rank_str = std::getenv("SLURM_LOCALID");  // SLURM

    auto const* ctest_kokkos_device_type =
        std::getenv("CTEST_KOKKOS_DEVICE_TYPE");  // CTest
    auto const* ctest_resource_group_count_str =
        std::getenv("CTEST_RESOURCE_GROUP_COUNT");  // CTest
    if (ctest_kokkos_device_type && ctest_resource_group_count_str &&
        local_rank_str) {
      // Use the device assigned by CTest
      use_gpu = get_ctest_gpu(local_rank_str);
    } else if (ndevices >= 0) {
      // Use the device assigned by the rank
      if (local_rank_str) {
        auto local_rank = std::stoi(local_rank_str);
        use_gpu         = local_rank % ndevices;
      } else {
        // user only gave use ndevices, but the MPI environment variable wasn't
        // set. start with GPU 0 at this point
        use_gpu = 0;
      }
    }
    // shift assignments over by one so no one is assigned to "skip_device"
    if (use_gpu >= skip_device) ++use_gpu;
  }
  return use_gpu;
}
#endif  // KOKKOS_ENABLE_CUDA || KOKKOS_ENABLE_HIP

bool is_unsigned_int(const char* str) {
  const size_t len = strlen(str);
  for (size_t i = 0; i < len; ++i) {
    if (!isdigit(str[i])) {
      return false;
    }
  }
  return true;
}

void initialize_backends(const InitArguments& args) {
// This is an experimental setting
// For KNL in Flat mode this variable should be set, so that
// memkind allocates high bandwidth memory correctly.
#ifdef KOKKOS_ENABLE_HBWSPACE
  setenv("MEMKIND_HBW_NODES", "1", 0);
#endif

  // Protect declarations, to prevent "unused variable" warnings.
#if defined(KOKKOS_ENABLE_OPENMP) || defined(KOKKOS_ENABLE_THREADS) || \
    defined(KOKKOS_ENABLE_HPX)
  const int num_threads = args.num_threads;
#endif
#if defined(KOKKOS_ENABLE_THREADS)
  const int use_numa = args.num_numa;
#endif
<<<<<<< HEAD
#if defined(KOKKOS_ENABLE_CUDA) || defined(KOKKOS_ENABLE_ROCM) || \
    defined(KOKKOS_ENABLE_HIP) || defined(KOKKOS_ENABLE_SYCL)
=======
#if defined(KOKKOS_ENABLE_CUDA) || defined(KOKKOS_ENABLE_HIP)
>>>>>>> 8555115a
  int use_gpu = get_gpu(args);
#endif  // defined( KOKKOS_ENABLE_CUDA )

#if defined(KOKKOS_ENABLE_OPENMP)
  if (std::is_same<Kokkos::OpenMP, Kokkos::DefaultExecutionSpace>::value ||
      std::is_same<Kokkos::OpenMP, Kokkos::HostSpace::execution_space>::value) {
    Kokkos::OpenMP::impl_initialize(num_threads);
  } else {
    // std::cout << "Kokkos::initialize() fyi: OpenMP enabled but not
    // initialized" << std::endl ;
  }
#endif

#if defined(KOKKOS_ENABLE_THREADS)
  if (std::is_same<Kokkos::Threads, Kokkos::DefaultExecutionSpace>::value ||
      std::is_same<Kokkos::Threads,
                   Kokkos::HostSpace::execution_space>::value) {
    if (num_threads > 0) {
      if (use_numa > 0) {
        Kokkos::Threads::impl_initialize(num_threads, use_numa);
      } else {
        Kokkos::Threads::impl_initialize(num_threads);
      }
    } else {
      Kokkos::Threads::impl_initialize();
    }
    // std::cout << "Kokkos::initialize() fyi: Pthread enabled and initialized"
    // << std::endl ;
  } else {
    // std::cout << "Kokkos::initialize() fyi: Pthread enabled but not
    // initialized" << std::endl ;
  }
#endif

#if defined(KOKKOS_ENABLE_HPX)
  if (std::is_same<Kokkos::Experimental::HPX,
                   Kokkos::DefaultExecutionSpace>::value ||
      std::is_same<Kokkos::Experimental::HPX,
                   Kokkos::HostSpace::execution_space>::value) {
    if (num_threads > 0) {
      Kokkos::Experimental::HPX::impl_initialize(num_threads);
    } else {
      Kokkos::Experimental::HPX::impl_initialize();
    }
    // std::cout << "Kokkos::initialize() fyi: HPX enabled and initialized" <<
    // std::endl ;
  } else {
    // std::cout << "Kokkos::initialize() fyi: HPX enabled but not initialized"
    // << std::endl ;
  }
#endif

#if defined(KOKKOS_ENABLE_SERIAL)
  // Prevent "unused variable" warning for 'args' input struct.  If
  // Serial::initialize() ever needs to take arguments from the input
  // struct, you may remove this line of code.
  (void)args;

  // Always initialize Serial if it is configure time enabled
  Kokkos::Serial::impl_initialize();
#endif

#if defined(KOKKOS_ENABLE_OPENMPTARGET)
  if (std::is_same<Kokkos::Experimental::OpenMPTarget,
                   Kokkos::DefaultExecutionSpace>::value) {
    Kokkos::Experimental::OpenMPTarget().impl_initialize();
    // std::cout << "Kokkos::initialize() fyi: OpenMP enabled and initialized"
    // << std::endl ;
  } else {
    // std::cout << "Kokkos::initialize() fyi: OpenMP enabled but not
    // initialized" << std::endl ;
  }
#endif

#if defined(KOKKOS_ENABLE_CUDA)
  if (std::is_same<Kokkos::Cuda, Kokkos::DefaultExecutionSpace>::value ||
      0 < use_gpu) {
    if (use_gpu > -1) {
      Kokkos::Cuda::impl_initialize(Kokkos::Cuda::SelectDevice(use_gpu));
    } else {
      Kokkos::Cuda::impl_initialize();
    }
    // std::cout << "Kokkos::initialize() fyi: Cuda enabled and initialized" <<
    // std::endl ;
  }
#endif

#if defined(KOKKOS_ENABLE_HIP)
  if (std::is_same<Kokkos::Experimental::HIP,
                   Kokkos::DefaultExecutionSpace>::value ||
      0 < use_gpu) {
    if (use_gpu > -1) {
      Kokkos::Experimental::HIP::impl_initialize(
          Kokkos::Experimental::HIP::SelectDevice(use_gpu));
    } else {
      Kokkos::Experimental::HIP::impl_initialize();
    }
  }
#endif

#if defined(KOKKOS_ENABLE_SYCL)
  if (std::is_same<Kokkos::Experimental::SYCL,
                   Kokkos::DefaultExecutionSpace>::value ||
      0 < use_gpu) {
    if (use_gpu > -1)
      Kokkos::Experimental::SYCL::impl_initialize(
          Kokkos::Experimental::SYCL::SYCLDevice(cl::sycl::gpu_selector()));
    else
      Kokkos::Experimental::SYCL::impl_initialize(
          Kokkos::Experimental::SYCL::SYCLDevice(cl::sycl::default_selector()));
  }
#endif
}

void initialize_profiling(const InitArguments&) {
  Kokkos::Profiling::initialize();
}

void pre_initialize_internal(const InitArguments& args) {
  if (args.disable_warnings) g_show_warnings = false;
}

void post_initialize_internal(const InitArguments& args) {
  initialize_profiling(args);
  g_is_initialized = true;
}

void initialize_internal(const InitArguments& args) {
  pre_initialize_internal(args);
  initialize_backends(args);
  post_initialize_internal(args);
}

void finalize_internal(const bool all_spaces = false) {
  typename decltype(finalize_hooks)::size_type numSuccessfulCalls = 0;
  while (!finalize_hooks.empty()) {
    auto f = finalize_hooks.top();
    try {
      f();
    } catch (...) {
      std::cerr << "Kokkos::finalize: A finalize hook (set via "
                   "Kokkos::push_finalize_hook) threw an exception that it did "
                   "not catch."
                   "  Per std::atexit rules, this results in std::terminate.  "
                   "This is "
                   "finalize hook number "
                << numSuccessfulCalls
                << " (1-based indexing) "
                   "out of "
                << finalize_hooks.size()
                << " to call.  Remember that "
                   "Kokkos::finalize calls finalize hooks in reverse order "
                   "from how they "
                   "were pushed."
                << std::endl;
      std::terminate();
    }
    finalize_hooks.pop();
    ++numSuccessfulCalls;
  }

  Kokkos::Profiling::finalize();

#if defined(KOKKOS_ENABLE_CUDA)
  if (std::is_same<Kokkos::Cuda, Kokkos::DefaultExecutionSpace>::value ||
      all_spaces) {
    if (Kokkos::Cuda::impl_is_initialized()) Kokkos::Cuda::impl_finalize();
  }
#else
  (void)all_spaces;
#endif

#if defined(KOKKOS_ENABLE_HIP)
  if (std::is_same<Kokkos::Experimental::HIP,
                   Kokkos::DefaultExecutionSpace>::value ||
      all_spaces) {
    if (Kokkos::Experimental::HIP::impl_is_initialized())
      Kokkos::Experimental::HIP::impl_finalize();
  }
#endif

#if defined(KOKKOS_ENABLE_SYCL)
  if (std::is_same<Kokkos::Experimental::SYCL,
                   Kokkos::DefaultExecutionSpace>::value ||
      all_spaces) {
    if (Kokkos::Experimental::SYCL::impl_is_initialized())
      Kokkos::Experimental::SYCL::impl_finalize();
  }
#endif

#if defined(KOKKOS_ENABLE_OPENMPTARGET)
  if (std::is_same<Kokkos::Experimental::OpenMPTarget,
                   Kokkos::DefaultExecutionSpace>::value ||
      all_spaces) {
    if (Kokkos::Experimental::OpenMPTarget().impl_is_initialized())
      Kokkos::Experimental::OpenMPTarget().impl_finalize();
  }
#endif

#if defined(KOKKOS_ENABLE_OPENMP)
  if (std::is_same<Kokkos::OpenMP, Kokkos::DefaultExecutionSpace>::value ||
      std::is_same<Kokkos::OpenMP, Kokkos::HostSpace::execution_space>::value ||
      all_spaces) {
    if (Kokkos::OpenMP::impl_is_initialized()) Kokkos::OpenMP::impl_finalize();
  }
#endif

#if defined(KOKKOS_ENABLE_HPX)
  if (std::is_same<Kokkos::Experimental::HPX,
                   Kokkos::DefaultExecutionSpace>::value ||
      std::is_same<Kokkos::Experimental::HPX,
                   Kokkos::HostSpace::execution_space>::value ||
      all_spaces) {
    if (Kokkos::Experimental::HPX::impl_is_initialized())
      Kokkos::Experimental::HPX::impl_finalize();
  }
#endif

#if defined(KOKKOS_ENABLE_THREADS)
  if (std::is_same<Kokkos::Threads, Kokkos::DefaultExecutionSpace>::value ||
      std::is_same<Kokkos::Threads,
                   Kokkos::HostSpace::execution_space>::value ||
      all_spaces) {
    if (Kokkos::Threads::impl_is_initialized())
      Kokkos::Threads::impl_finalize();
  }
#endif

#if defined(KOKKOS_ENABLE_SERIAL)
  if (Kokkos::Serial::impl_is_initialized()) Kokkos::Serial::impl_finalize();
#endif

  g_is_initialized = false;
  g_show_warnings  = true;
}

void fence_internal() {
#if defined(KOKKOS_ENABLE_CUDA)
  Kokkos::Cuda::impl_static_fence();
#endif

#if defined(KOKKOS_ENABLE_HIP)
  Kokkos::Experimental::HIP::impl_static_fence();
#endif

#if defined(KOKKOS_ENABLE_SYCL)
  Kokkos::Experimental::SYCL().fence();
#endif

#if defined(KOKKOS_ENABLE_OPENMP)
  Kokkos::OpenMP::impl_static_fence();
#endif

#if defined(KOKKOS_ENABLE_HPX)
  Kokkos::Experimental::HPX().fence();
#endif

#if defined(KOKKOS_ENABLE_THREADS)
  Kokkos::Threads::impl_static_fence();
#endif

#if defined(KOKKOS_ENABLE_SERIAL)
  Kokkos::Serial::impl_static_fence();
#endif
}

bool check_arg(char const* arg, char const* expected) {
  std::size_t arg_len = std::strlen(arg);
  std::size_t exp_len = std::strlen(expected);
  if (arg_len < exp_len) return false;
  if (std::strncmp(arg, expected, exp_len) != 0) return false;
  if (arg_len == exp_len) return true;
  /* if expected is "--threads", ignore "--threads-for-application"
     by checking this character          ---------^
     to see if it continues to make a longer name */
  if (std::isalnum(arg[exp_len]) || arg[exp_len] == '-' ||
      arg[exp_len] == '_') {
    return false;
  }
  return true;
}

bool check_int_arg(char const* arg, char const* expected, int* value) {
  if (!check_arg(arg, expected)) return false;
  std::size_t arg_len = std::strlen(arg);
  std::size_t exp_len = std::strlen(expected);
  bool okay           = true;
  if (arg_len == exp_len || arg[exp_len] != '=') okay = false;
  char const* number = arg + exp_len + 1;
  if (!Impl::is_unsigned_int(number) || strlen(number) == 0) okay = false;
  *value = std::stoi(number);
  if (!okay) {
    std::ostringstream ss;
    ss << "Error: expecting an '=INT' after command line argument '" << expected
       << "'";
    ss << ". Raised by Kokkos::initialize(int narg, char* argc[]).";
    Impl::throw_runtime_exception(ss.str());
  }
  return true;
}

void warn_deprecated_command_line_argument(std::string deprecated,
                                           std::string valid) {
  std::cerr
      << "Warning: command line argument '" << deprecated
      << "' is deprecated. Use '" << valid
      << "' instead. Raised by Kokkos::initialize(int narg, char* argc[])."
      << std::endl;
}

unsigned get_process_id() {
#ifdef _WIN32
  return unsigned(GetCurrentProcessId());
#else
  return unsigned(getpid());
#endif
}

void parse_command_line_arguments(int& narg, char* arg[],
                                  InitArguments& arguments) {
  auto& num_threads      = arguments.num_threads;
  auto& numa             = arguments.num_numa;
  auto& device           = arguments.device_id;
  auto& ndevices         = arguments.ndevices;
  auto& skip_device      = arguments.skip_device;
  auto& disable_warnings = arguments.disable_warnings;

  bool kokkos_threads_found  = false;
  bool kokkos_numa_found     = false;
  bool kokkos_device_found   = false;
  bool kokkos_ndevices_found = false;

  int iarg = 0;

  while (iarg < narg) {
    if (check_int_arg(arg[iarg], "--kokkos-threads", &num_threads)) {
      for (int k = iarg; k < narg - 1; k++) {
        arg[k] = arg[k + 1];
      }
      kokkos_threads_found = true;
      narg--;
    } else if (!kokkos_threads_found &&
               check_int_arg(arg[iarg], "--threads", &num_threads)) {
      iarg++;
    } else if (check_int_arg(arg[iarg], "--kokkos-numa", &numa)) {
      for (int k = iarg; k < narg - 1; k++) {
        arg[k] = arg[k + 1];
      }
      kokkos_numa_found = true;
      narg--;
    } else if (!kokkos_numa_found &&
               check_int_arg(arg[iarg], "--numa", &numa)) {
      iarg++;
    } else if (check_int_arg(arg[iarg], "--kokkos-device-id", &device) ||
               check_int_arg(arg[iarg], "--kokkos-device", &device)) {
      if (check_arg(arg[iarg], "--kokkos-device")) {
        warn_deprecated_command_line_argument("--kokkos-device",
                                              "--kokkos-device-id");
      }
      for (int k = iarg; k < narg - 1; k++) {
        arg[k] = arg[k + 1];
      }
      kokkos_device_found = true;
      narg--;
    } else if (!kokkos_device_found &&
               (check_int_arg(arg[iarg], "--device-id", &device) ||
                check_int_arg(arg[iarg], "--device", &device))) {
      if (check_arg(arg[iarg], "--device")) {
        warn_deprecated_command_line_argument("--device", "--device-id");
      }
      iarg++;
    } else if (check_arg(arg[iarg], "--kokkos-num-devices") ||
               check_arg(arg[iarg], "--num-devices") ||
               check_arg(arg[iarg], "--kokkos-ndevices") ||
               check_arg(arg[iarg], "--ndevices")) {
      if (check_arg(arg[iarg], "--ndevices")) {
        warn_deprecated_command_line_argument("--ndevices", "--num-devices");
      }
      if (check_arg(arg[iarg], "--kokkos-ndevices")) {
        warn_deprecated_command_line_argument("--kokkos-ndevices",
                                              "--kokkos-num-devices");
      }
      // Find the number of device (expecting --device=XX)
      if (!((strncmp(arg[iarg], "--kokkos-num-devices=", 21) == 0) ||
            (strncmp(arg[iarg], "--num-ndevices=", 14) == 0) ||
            (strncmp(arg[iarg], "--kokkos-ndevices=", 18) == 0) ||
            (strncmp(arg[iarg], "--ndevices=", 11) == 0)))
        throw_runtime_exception(
            "Error: expecting an '=INT[,INT]' after command line argument "
            "'--num-devices/--kokkos-num-devices'. Raised by "
            "Kokkos::initialize(int narg, char* argc[]).");

      char* num1      = strchr(arg[iarg], '=') + 1;
      char* num2      = strpbrk(num1, ",");
      int num1_len    = num2 == nullptr ? strlen(num1) : num2 - num1;
      char* num1_only = new char[num1_len + 1];
      strncpy(num1_only, num1, num1_len);
      num1_only[num1_len] = 0;

      if (!is_unsigned_int(num1_only) || (strlen(num1_only) == 0)) {
        throw_runtime_exception(
            "Error: expecting an integer number after command line argument "
            "'--kokkos-numdevices'. Raised by "
            "Kokkos::initialize(int narg, char* argc[]).");
      }
      if (check_arg(arg[iarg], "--kokkos-num-devices") ||
          check_arg(arg[iarg], "--kokkos-ndevices") || !kokkos_ndevices_found)
        ndevices = std::stoi(num1_only);
      delete[] num1_only;

      if (num2 != nullptr) {
        if ((!is_unsigned_int(num2 + 1)) || (strlen(num2) == 1))
          throw_runtime_exception(
              "Error: expecting an integer number after command line argument "
              "'--kokkos-num-devices=XX,'. Raised by "
              "Kokkos::initialize(int narg, char* argc[]).");

        if (check_arg(arg[iarg], "--kokkos-num-devices") ||
            check_arg(arg[iarg], "--kokkos-ndevices") || !kokkos_ndevices_found)
          skip_device = std::stoi(num2 + 1);
      }

      // Remove the --kokkos-num-devices argument from the list but leave
      // --num-devices
      if (check_arg(arg[iarg], "--kokkos-num-devices") ||
          check_arg(arg[iarg], "--kokkos-ndevices")) {
        for (int k = iarg; k < narg - 1; k++) {
          arg[k] = arg[k + 1];
        }
        kokkos_ndevices_found = true;
        narg--;
      } else {
        iarg++;
      }
    } else if (check_arg(arg[iarg], "--kokkos-disable-warnings")) {
      disable_warnings = true;
      for (int k = iarg; k < narg - 1; k++) {
        arg[k] = arg[k + 1];
      }
      narg--;
    } else if (check_arg(arg[iarg], "--kokkos-help") ||
               check_arg(arg[iarg], "--help")) {
      auto const help_message = R"(
      --------------------------------------------------------------------------------
      -------------Kokkos command line arguments--------------------------------------
      --------------------------------------------------------------------------------
      The following arguments exist also without prefix 'kokkos' (e.g. --help).
      The prefixed arguments will be removed from the list by Kokkos::initialize(),
      the non-prefixed ones are not removed. Prefixed versions take precedence over
      non prefixed ones, and the last occurrence of an argument overwrites prior
      settings.

      --kokkos-help                  : print this message
      --kokkos-disable-warnings      : disable kokkos warning messages
      --kokkos-threads=INT           : specify total number of threads or
                                       number of threads per NUMA region if
                                       used in conjunction with '--numa' option.
      --kokkos-numa=INT              : specify number of NUMA regions used by process.
      --kokkos-device-id=INT         : specify device id to be used by Kokkos.
      --kokkos-num-devices=INT[,INT] : used when running MPI jobs. Specify number of
                                       devices per node to be used. Process to device
                                       mapping happens by obtaining the local MPI rank
                                       and assigning devices round-robin. The optional
                                       second argument allows for an existing device
                                       to be ignored. This is most useful on workstations
                                       with multiple GPUs of which one is used to drive
                                       screen output.
      --------------------------------------------------------------------------------
)";
      std::cout << help_message << std::endl;

      // Remove the --kokkos-help argument from the list but leave --ndevices
      if (strcmp(arg[iarg], "--kokkos-help") == 0) {
        for (int k = iarg; k < narg - 1; k++) {
          arg[k] = arg[k + 1];
        }
        narg--;
      } else {
        iarg++;
      }
    } else
      iarg++;
  }
}

void parse_environment_variables(InitArguments& arguments) {
  auto& num_threads      = arguments.num_threads;
  auto& numa             = arguments.num_numa;
  auto& device           = arguments.device_id;
  auto& ndevices         = arguments.ndevices;
  auto& skip_device      = arguments.skip_device;
  auto& disable_warnings = arguments.disable_warnings;

  char* endptr;
  auto env_num_threads_str = std::getenv("KOKKOS_NUM_THREADS");
  if (env_num_threads_str != nullptr) {
    errno                = 0;
    auto env_num_threads = std::strtol(env_num_threads_str, &endptr, 10);
    if (endptr == env_num_threads_str)
      Impl::throw_runtime_exception(
          "Error: cannot convert KOKKOS_NUM_THREADS to an integer. Raised by "
          "Kokkos::initialize(int narg, char* argc[]).");
    if (errno == ERANGE)
      Impl::throw_runtime_exception(
          "Error: KOKKOS_NUM_THREADS out of range of representable values by "
          "an integer. Raised by Kokkos::initialize(int narg, char* argc[]).");
    if ((num_threads != -1) && (env_num_threads != num_threads))
      Impl::throw_runtime_exception(
          "Error: expecting a match between --kokkos-threads and "
          "KOKKOS_NUM_THREADS if both are set. Raised by "
          "Kokkos::initialize(int narg, char* argc[]).");
    else
      num_threads = env_num_threads;
  }
  auto env_numa_str = std::getenv("KOKKOS_NUMA");
  if (env_numa_str != nullptr) {
    errno         = 0;
    auto env_numa = std::strtol(env_numa_str, &endptr, 10);
    if (endptr == env_numa_str)
      Impl::throw_runtime_exception(
          "Error: cannot convert KOKKOS_NUMA to an integer. Raised by "
          "Kokkos::initialize(int narg, char* argc[]).");
    if (errno == ERANGE)
      Impl::throw_runtime_exception(
          "Error: KOKKOS_NUMA out of range of representable values by an "
          "integer. Raised by Kokkos::initialize(int narg, char* argc[]).");
    if ((numa != -1) && (env_numa != numa))
      Impl::throw_runtime_exception(
          "Error: expecting a match between --kokkos-numa and KOKKOS_NUMA if "
          "both are set. Raised by Kokkos::initialize(int narg, char* "
          "argc[]).");
    else
      numa = env_numa;
  }
  auto env_device_str = std::getenv("KOKKOS_DEVICE_ID");
  if (env_device_str != nullptr) {
    errno           = 0;
    auto env_device = std::strtol(env_device_str, &endptr, 10);
    if (endptr == env_device_str)
      Impl::throw_runtime_exception(
          "Error: cannot convert KOKKOS_DEVICE_ID to an integer. Raised by "
          "Kokkos::initialize(int narg, char* argc[]).");
    if (errno == ERANGE)
      Impl::throw_runtime_exception(
          "Error: KOKKOS_DEVICE_ID out of range of representable values by an "
          "integer. Raised by Kokkos::initialize(int narg, char* argc[]).");
    if ((device != -1) && (env_device != device))
      Impl::throw_runtime_exception(
          "Error: expecting a match between --kokkos-device and "
          "KOKKOS_DEVICE_ID if both are set. Raised by Kokkos::initialize(int "
          "narg, char* argc[]).");
    else
      device = env_device;
  }
  auto env_rdevices_str = std::getenv("KOKKOS_RAND_DEVICES");
  auto env_ndevices_str = std::getenv("KOKKOS_NUM_DEVICES");
  if (env_ndevices_str != nullptr || env_rdevices_str != nullptr) {
    errno = 0;
    if (env_ndevices_str != nullptr && env_rdevices_str != nullptr) {
      Impl::throw_runtime_exception(
          "Error: cannot specify both KOKKOS_NUM_DEVICES and "
          "KOKKOS_RAND_DEVICES. "
          "Raised by Kokkos::initialize(int narg, char* argc[]).");
    }
    int rdevices = -1;
    if (env_ndevices_str != nullptr) {
      auto env_ndevices = std::strtol(env_ndevices_str, &endptr, 10);
      if (endptr == env_ndevices_str)
        Impl::throw_runtime_exception(
            "Error: cannot convert KOKKOS_NUM_DEVICES to an integer. Raised by "
            "Kokkos::initialize(int narg, char* argc[]).");
      if (errno == ERANGE)
        Impl::throw_runtime_exception(
            "Error: KOKKOS_NUM_DEVICES out of range of representable values by "
            "an integer. Raised by Kokkos::initialize(int narg, char* "
            "argc[]).");
      if ((ndevices != -1) && (env_ndevices != ndevices))
        Impl::throw_runtime_exception(
            "Error: expecting a match between --kokkos-ndevices and "
            "KOKKOS_NUM_DEVICES if both are set. Raised by "
            "Kokkos::initialize(int narg, char* argc[]).");
      else
        ndevices = env_ndevices;
    } else {  // you set KOKKOS_RAND_DEVICES
      auto env_rdevices = std::strtol(env_rdevices_str, &endptr, 10);
      if (endptr == env_ndevices_str)
        Impl::throw_runtime_exception(
            "Error: cannot convert KOKKOS_RAND_DEVICES to an integer. Raised "
            "by Kokkos::initialize(int narg, char* argc[]).");
      if (errno == ERANGE)
        Impl::throw_runtime_exception(
            "Error: KOKKOS_RAND_DEVICES out of range of representable values "
            "by an integer. Raised by Kokkos::initialize(int narg, char* "
            "argc[]).");
      else
        rdevices = env_rdevices;
    }
    // Skip device
    auto env_skip_device_str = std::getenv("KOKKOS_SKIP_DEVICE");
    if (env_skip_device_str != nullptr) {
      errno                = 0;
      auto env_skip_device = std::strtol(env_skip_device_str, &endptr, 10);
      if (endptr == env_skip_device_str)
        Impl::throw_runtime_exception(
            "Error: cannot convert KOKKOS_SKIP_DEVICE to an integer. Raised by "
            "Kokkos::initialize(int narg, char* argc[]).");
      if (errno == ERANGE)
        Impl::throw_runtime_exception(
            "Error: KOKKOS_SKIP_DEVICE out of range of representable values by "
            "an integer. Raised by Kokkos::initialize(int narg, char* "
            "argc[]).");
      if ((skip_device != 9999) && (env_skip_device != skip_device))
        Impl::throw_runtime_exception(
            "Error: expecting a match between --kokkos-ndevices and "
            "KOKKOS_SKIP_DEVICE if both are set. Raised by "
            "Kokkos::initialize(int narg, char* argc[]).");
      else
        skip_device = env_skip_device;
    }
    if (rdevices > 0) {
      if (skip_device > 0 && rdevices == 1)
        Impl::throw_runtime_exception(
            "Error: cannot KOKKOS_SKIP_DEVICE the only KOKKOS_RAND_DEVICE. "
            "Raised by Kokkos::initialize(int narg, char* argc[]).");

      std::srand(get_process_id());
      while (device < 0) {
        int test_device = std::rand() % rdevices;
        if (test_device != skip_device) device = test_device;
      }
    }
  }
  char* env_disablewarnings_str = std::getenv("KOKKOS_DISABLE_WARNINGS");
  if (env_disablewarnings_str != nullptr) {
    std::string env_str(env_disablewarnings_str);  // deep-copies string
    for (char& c : env_str) {
      c = toupper(c);
    }
    if ((env_str == "TRUE") || (env_str == "ON") || (env_str == "1"))
      disable_warnings = true;
    else if (disable_warnings)
      Impl::throw_runtime_exception(
          "Error: expecting a match between --kokkos-disable-warnings and "
          "KOKKOS_DISABLE_WARNINGS if both are set. Raised by "
          "Kokkos::initialize(int narg, char* argc[]).");
  }
}

}  // namespace

}  // namespace Impl
}  // namespace Kokkos

//----------------------------------------------------------------------------

namespace Kokkos {

void initialize(int& narg, char* arg[]) {
  InitArguments arguments;
  Impl::parse_command_line_arguments(narg, arg, arguments);
  Impl::parse_environment_variables(arguments);
  Impl::initialize_internal(arguments);
}

void initialize(InitArguments arguments) {
  Impl::parse_environment_variables(arguments);
  Impl::initialize_internal(arguments);
}

namespace Impl {

void pre_initialize(const InitArguments& args) {
  pre_initialize_internal(args);
}

void post_initialize(const InitArguments& args) {
  post_initialize_internal(args);
}
}  // namespace Impl

void push_finalize_hook(std::function<void()> f) { finalize_hooks.push(f); }

void finalize() { Impl::finalize_internal(); }

void finalize_all() {
  enum { all_spaces = true };
  Impl::finalize_internal(all_spaces);
}

void fence() { Impl::fence_internal(); }

void print_configuration(std::ostream& out, const bool detail) {
  std::ostringstream msg;

  msg << "Kokkos Version:" << std::endl;
  msg << "  " << KOKKOS_VERSION / 10000 << "." << (KOKKOS_VERSION % 10000) / 100
      << "." << KOKKOS_VERSION % 100 << std::endl;

  msg << "Compiler:" << std::endl;
#ifdef KOKKOS_COMPILER_APPLECC
  msg << "  KOKKOS_COMPILER_APPLECC: " << KOKKOS_COMPILER_APPLECC << std::endl;
#endif
#ifdef KOKKOS_COMPILER_CLANG
  msg << "  KOKKOS_COMPILER_CLANG: " << KOKKOS_COMPILER_CLANG << std::endl;
#endif
#ifdef KOKKOS_COMPILER_CRAYC
  msg << "  KOKKOS_COMPILER_CRAYC: " << KOKKOS_COMPILER_CRAYC << std::endl;
#endif
#ifdef KOKKOS_COMPILER_GNU
  msg << "  KOKKOS_COMPILER_GNU: " << KOKKOS_COMPILER_GNU << std::endl;
#endif
#ifdef KOKKOS_COMPILER_IBM
  msg << "  KOKKOS_COMPILER_IBM: " << KOKKOS_COMPILER_IBM << std::endl;
#endif
#ifdef KOKKOS_COMPILER_INTEL
  msg << "  KOKKOS_COMPILER_INTEL: " << KOKKOS_COMPILER_INTEL << std::endl;
#endif
#ifdef KOKKOS_COMPILER_NVCC
  msg << "  KOKKOS_COMPILER_NVCC: " << KOKKOS_COMPILER_NVCC << std::endl;
#endif
#ifdef KOKKOS_COMPILER_PGI
  msg << "  KOKKOS_COMPILER_PGI: " << KOKKOS_COMPILER_PGI << std::endl;
#endif

  msg << "Architecture:" << std::endl;
#ifdef KOKKOS_ENABLE_ISA_KNC
  msg << "  KOKKOS_ENABLE_ISA_KNC: yes" << std::endl;
#else
  msg << "  KOKKOS_ENABLE_ISA_KNC: no" << std::endl;
#endif
#ifdef KOKKOS_ENABLE_ISA_POWERPCLE
  msg << "  KOKKOS_ENABLE_ISA_POWERPCLE: yes" << std::endl;
#else
  msg << "  KOKKOS_ENABLE_ISA_POWERPCLE: no" << std::endl;
#endif
#ifdef KOKKOS_ENABLE_ISA_X86_64
  msg << "  KOKKOS_ENABLE_ISA_X86_64: yes" << std::endl;
#else
  msg << "  KOKKOS_ENABLE_ISA_X86_64: no" << std::endl;
#endif

  msg << "Devices:" << std::endl;
  msg << "  KOKKOS_ENABLE_CUDA: ";
#ifdef KOKKOS_ENABLE_CUDA
  msg << "yes" << std::endl;
#else
  msg << "no" << std::endl;
#endif
  msg << "  KOKKOS_ENABLE_HIP: ";
#ifdef KOKKOS_ENABLE_HIP
  msg << "yes" << std::endl;
#else
  msg << "no" << std::endl;
#endif
  msg << "  KOKKOS_ENABLE_SYCL: ";
#ifdef KOKKOS_ENABLE_SYCL
  msg << "yes" << std::endl;
#else
  msg << "no" << std::endl;
#endif
  msg << "  KOKKOS_ENABLE_OPENMP: ";
#ifdef KOKKOS_ENABLE_OPENMP
  msg << "yes" << std::endl;
#else
  msg << "no" << std::endl;
#endif
  msg << "  KOKKOS_ENABLE_HPX: ";
#ifdef KOKKOS_ENABLE_HPX
  msg << "yes" << std::endl;
#else
  msg << "no" << std::endl;
#endif
  msg << "  KOKKOS_ENABLE_THREADS: ";
#ifdef KOKKOS_ENABLE_THREADS
  msg << "yes" << std::endl;
#else
  msg << "no" << std::endl;
#endif
  msg << "  KOKKOS_ENABLE_SERIAL: ";
#ifdef KOKKOS_ENABLE_SERIAL
  msg << "yes" << std::endl;
#else
  msg << "no" << std::endl;
#endif

  msg << "Default Device:" << std::endl;
  msg << "  KOKKOS_ENABLE_DEFAULT_DEVICE_TYPE_CUDA: ";
#ifdef KOKKOS_ENABLE_DEFAULT_DEVICE_TYPE_CUDA
  msg << "yes" << std::endl;
#else
  msg << "no" << std::endl;
#endif
  msg << "  KOKKOS_ENABLE_DEFAULT_DEVICE_TYPE_HIP: ";
#ifdef KOKKOS_ENABLE_DEFAULT_DEVICE_TYPE_HIP
  msg << "yes" << std::endl;
#else
  msg << "no" << std::endl;
#endif
  msg << "  KOKKOS_ENABLE_DEFAULT_DEVICE_TYPE_SYCL: ";
#ifdef KOKKOS_ENABLE_DEFAULT_DEVICE_TYPE_SYCL
  msg << "yes" << std::endl;
#else
  msg << "no" << std::endl;
#endif
  msg << "  KOKKOS_ENABLE_DEFAULT_DEVICE_TYPE_OPENMP: ";
#ifdef KOKKOS_ENABLE_DEFAULT_DEVICE_TYPE_OPENMP
  msg << "yes" << std::endl;
#else
  msg << "no" << std::endl;
#endif
  msg << "  KOKKOS_ENABLE_DEFAULT_DEVICE_TYPE_THREADS: ";
#ifdef KOKKOS_ENABLE_DEFAULT_DEVICE_TYPE_THREADS
  msg << "yes" << std::endl;
#else
  msg << "no" << std::endl;
#endif
  msg << "  KOKKOS_ENABLE_DEFAULT_DEVICE_TYPE_SERIAL: ";
#ifdef KOKKOS_ENABLE_DEFAULT_DEVICE_TYPE_SERIAL
  msg << "yes" << std::endl;
#else
  msg << "no" << std::endl;
#endif

  msg << "Atomics:" << std::endl;
  msg << "  KOKKOS_ENABLE_CUDA_ATOMICS: ";
#ifdef KOKKOS_ENABLE_CUDA_ATOMICS
  msg << "yes" << std::endl;
#else
  msg << "no" << std::endl;
#endif
  msg << "  KOKKOS_ENABLE_GNU_ATOMICS: ";
#ifdef KOKKOS_ENABLE_GNU_ATOMICS
  msg << "yes" << std::endl;
#else
  msg << "no" << std::endl;
#endif
  msg << "  KOKKOS_ENABLE_INTEL_ATOMICS: ";
#ifdef KOKKOS_ENABLE_INTEL_ATOMICS
  msg << "yes" << std::endl;
#else
  msg << "no" << std::endl;
#endif
  msg << "  KOKKOS_ENABLE_OPENMP_ATOMICS: ";
#ifdef KOKKOS_ENABLE_OPENMP_ATOMICS
  msg << "yes" << std::endl;
#else
  msg << "no" << std::endl;
#endif
  msg << "  KOKKOS_ENABLE_WINDOWS_ATOMICS: ";
#ifdef KOKKOS_ENABLE_WINDOWS_ATOMICS
  msg << "yes" << std::endl;
#else
  msg << "no" << std::endl;
#endif
  msg << "  KOKKOS_ENABLE_SERIAL_ATOMICS: ";
#ifdef KOKKOS_ENABLE_SERIAL_ATOMICS
  msg << "yes" << std::endl;
#else
  msg << "no" << std::endl;
#endif

  msg << "Vectorization:" << std::endl;
  msg << "  KOKKOS_ENABLE_PRAGMA_IVDEP: ";
#ifdef KOKKOS_ENABLE_PRAGMA_IVDEP
  msg << "yes" << std::endl;
#else
  msg << "no" << std::endl;
#endif
  msg << "  KOKKOS_ENABLE_PRAGMA_LOOPCOUNT: ";
#ifdef KOKKOS_ENABLE_PRAGMA_LOOPCOUNT
  msg << "yes" << std::endl;
#else
  msg << "no" << std::endl;
#endif
  msg << "  KOKKOS_ENABLE_PRAGMA_SIMD: ";
#ifdef KOKKOS_ENABLE_PRAGMA_SIMD
  msg << "yes" << std::endl;
#else
  msg << "no" << std::endl;
#endif
  msg << "  KOKKOS_ENABLE_PRAGMA_UNROLL: ";
#ifdef KOKKOS_ENABLE_PRAGMA_UNROLL
  msg << "yes" << std::endl;
#else
  msg << "no" << std::endl;
#endif
  msg << "  KOKKOS_ENABLE_PRAGMA_VECTOR: ";
#ifdef KOKKOS_ENABLE_PRAGMA_VECTOR
  msg << "yes" << std::endl;
#else
  msg << "no" << std::endl;
#endif

  msg << "Memory:" << std::endl;
  msg << "  KOKKOS_ENABLE_HBWSPACE: ";
#ifdef KOKKOS_ENABLE_HBWSPACE
  msg << "yes" << std::endl;
#else
  msg << "no" << std::endl;
#endif
  msg << "  KOKKOS_ENABLE_INTEL_MM_ALLOC: ";
#ifdef KOKKOS_ENABLE_INTEL_MM_ALLOC
  msg << "yes" << std::endl;
#else
  msg << "no" << std::endl;
#endif
  msg << "  KOKKOS_ENABLE_POSIX_MEMALIGN: ";
#ifdef KOKKOS_ENABLE_POSIX_MEMALIGN
  msg << "yes" << std::endl;
#else
  msg << "no" << std::endl;
#endif

  msg << "Options:" << std::endl;
  msg << "  KOKKOS_ENABLE_ASM: ";
#ifdef KOKKOS_ENABLE_ASM
  msg << "yes" << std::endl;
#else
  msg << "no" << std::endl;
#endif
  msg << "  KOKKOS_ENABLE_CXX14: ";
#ifdef KOKKOS_ENABLE_CXX14
  msg << "yes" << std::endl;
#else
  msg << "no" << std::endl;
#endif
  msg << "  KOKKOS_ENABLE_CXX17: ";
#ifdef KOKKOS_ENABLE_CXX17
  msg << "yes" << std::endl;
#else
  msg << "no" << std::endl;
#endif
  msg << "  KOKKOS_ENABLE_CXX20: ";
#ifdef KOKKOS_ENABLE_CXX20
  msg << "yes" << std::endl;
#else
  msg << "no" << std::endl;
#endif
  msg << "  KOKKOS_ENABLE_DEBUG_BOUNDS_CHECK: ";
#ifdef KOKKOS_ENABLE_DEBUG_BOUNDS_CHECK
  msg << "yes" << std::endl;
#else
  msg << "no" << std::endl;
#endif
  msg << "  KOKKOS_ENABLE_HWLOC: ";
#ifdef KOKKOS_ENABLE_HWLOC
  msg << "yes" << std::endl;
#else
  msg << "no" << std::endl;
#endif
  msg << "  KOKKOS_ENABLE_LIBRT: ";
#ifdef KOKKOS_ENABLE_LIBRT
  msg << "yes" << std::endl;
#else
  msg << "no" << std::endl;
#endif
  msg << "  KOKKOS_ENABLE_MPI: ";
#ifdef KOKKOS_ENABLE_MPI
  msg << "yes" << std::endl;
#else
  msg << "no" << std::endl;
#endif

#ifdef KOKKOS_ENABLE_CUDA
  msg << "Cuda Options:" << std::endl;
  msg << "  KOKKOS_ENABLE_CUDA_LAMBDA: ";
#ifdef KOKKOS_ENABLE_CUDA_LAMBDA
  msg << "yes" << std::endl;
#else
  msg << "no" << std::endl;
#endif
  msg << "  KOKKOS_ENABLE_CUDA_LDG_INTRINSIC: ";
#ifdef KOKKOS_ENABLE_CUDA_LDG_INTRINSIC
  msg << "yes" << std::endl;
#else
  msg << "no" << std::endl;
#endif
  msg << "  KOKKOS_ENABLE_CUDA_RELOCATABLE_DEVICE_CODE: ";
#ifdef KOKKOS_ENABLE_CUDA_RELOCATABLE_DEVICE_CODE
  msg << "yes" << std::endl;
#else
  msg << "no" << std::endl;
#endif
  msg << "  KOKKOS_ENABLE_CUDA_UVM: ";
#ifdef KOKKOS_ENABLE_CUDA_UVM
  msg << "yes" << std::endl;
#else
  msg << "no" << std::endl;
#endif
  msg << "  KOKKOS_ENABLE_CUSPARSE: ";
#ifdef KOKKOS_ENABLE_CUSPARSE
  msg << "yes" << std::endl;
#else
  msg << "no" << std::endl;
#endif
  msg << "  KOKKOS_ENABLE_CXX11_DISPATCH_LAMBDA: ";
#ifdef KOKKOS_ENABLE_CXX11_DISPATCH_LAMBDA
  msg << "yes" << std::endl;
#else
  msg << "no" << std::endl;
#endif

#endif

#ifdef KOKKOS_ENABLE_HIP
  msg << "HIP Options:" << std::endl;
  msg << "  KOKKOS_ENABLE_HIP_RELOCATABLE_DEVICE_CODE: ";
#ifdef KOKKOS_ENABLE_HIP_RELOCATABLE_DEVICE_CODE
  msg << "yes" << std::endl;
#else
  msg << "no" << std::endl;
#endif
#endif

  msg << "\nRuntime Configuration:" << std::endl;
#ifdef KOKKOS_ENABLE_CUDA
  Cuda::print_configuration(msg, detail);
#endif
#ifdef KOKKOS_ENABLE_HIP
  Experimental::HIP::print_configuration(msg, detail);
#endif
#ifdef KOKKOS_ENABLE_SYCL
  Experimental::SYCL::print_configuration(msg, detail);
#endif
#ifdef KOKKOS_ENABLE_OPENMP
  OpenMP::print_configuration(msg, detail);
#endif
#ifdef KOKKOS_ENABLE_HPX
  Experimental::HPX::print_configuration(msg, detail);
#endif
#if defined(KOKKOS_ENABLE_THREADS)
  Threads::print_configuration(msg, detail);
#endif
#ifdef KOKKOS_ENABLE_SERIAL
  Serial::print_configuration(msg, detail);
#endif

  out << msg.str() << std::endl;
}

bool is_initialized() noexcept { return g_is_initialized; }

bool show_warnings() noexcept { return g_show_warnings; }

#ifdef KOKKOS_COMPILER_PGI
namespace Impl {
// Bizzarely, an extra jump instruction forces the PGI compiler to not have a
// bug related to (probably?) empty base optimization and/or aggregate
// construction.
void _kokkos_pgi_compiler_bug_workaround() {}
}  // end namespace Impl
#endif

}  // namespace Kokkos<|MERGE_RESOLUTION|>--- conflicted
+++ resolved
@@ -168,12 +168,8 @@
 
 namespace {
 
-<<<<<<< HEAD
-#if defined(KOKKOS_ENABLE_CUDA) || defined(KOKKOS_ENABLE_ROCM) || \
-    defined(KOKKOS_ENABLE_HIP) || defined(KOKKOS_ENABLE_SYCL)
-=======
-#if defined(KOKKOS_ENABLE_CUDA) || defined(KOKKOS_ENABLE_HIP)
->>>>>>> 8555115a
+#if defined(KOKKOS_ENABLE_CUDA) || defined(KOKKOS_ENABLE_HIP) || \
+    defined(KOKKOS_ENABLE_SYCL)
 int get_gpu(const InitArguments& args) {
   int use_gpu           = args.device_id;
   const int ndevices    = args.ndevices;
@@ -241,12 +237,8 @@
 #if defined(KOKKOS_ENABLE_THREADS)
   const int use_numa = args.num_numa;
 #endif
-<<<<<<< HEAD
-#if defined(KOKKOS_ENABLE_CUDA) || defined(KOKKOS_ENABLE_ROCM) || \
-    defined(KOKKOS_ENABLE_HIP) || defined(KOKKOS_ENABLE_SYCL)
-=======
-#if defined(KOKKOS_ENABLE_CUDA) || defined(KOKKOS_ENABLE_HIP)
->>>>>>> 8555115a
+#if defined(KOKKOS_ENABLE_CUDA) || defined(KOKKOS_ENABLE_HIP) || \
+    defined(KOKKOS_ENABLE_SYCL)
   int use_gpu = get_gpu(args);
 #endif  // defined( KOKKOS_ENABLE_CUDA )
 
