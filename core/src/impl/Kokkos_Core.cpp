//@HEADER
// ************************************************************************
//
//                        Kokkos v. 4.0
//       Copyright (2022) National Technology & Engineering
//               Solutions of Sandia, LLC (NTESS).
//
// Under the terms of Contract DE-NA0003525 with NTESS,
// the U.S. Government retains certain rights in this software.
//
// Part of Kokkos, under the Apache License v2.0 with LLVM Exceptions.
// See https://kokkos.org/LICENSE for license information.
// SPDX-License-Identifier: Apache-2.0 WITH LLVM-exception
//
//@HEADER

#ifndef KOKKOS_IMPL_PUBLIC_INCLUDE
#define KOKKOS_IMPL_PUBLIC_INCLUDE
#endif

#include <Kokkos_Core.hpp>
#include <impl/Kokkos_Error.hpp>
#include <impl/Kokkos_Command_Line_Parsing.hpp>
#include <impl/Kokkos_ParseCommandLineArgumentsAndEnvironmentVariables.hpp>
#include <impl/Kokkos_DeviceManagement.hpp>
#include <impl/Kokkos_ExecSpaceManager.hpp>
#include <impl/Kokkos_CPUDiscovery.hpp>

#include <algorithm>
#include <cctype>
#include <cstring>
#include <iostream>
#include <sstream>
#include <cstdlib>
#include <stack>
#include <functional>
#include <list>
#include <cerrno>
#include <random>
#include <regex>
#ifndef _WIN32
#include <unistd.h>
#else
#include <windows.h>
#endif

//----------------------------------------------------------------------------
namespace {
bool g_is_initialized = false;
bool g_is_finalized   = false;
bool g_show_warnings  = true;
bool g_tune_internals = false;
// When compiling with clang/LLVM and using the GNU (GCC) C++ Standard Library
// (any recent version between GCC 7.3 and GCC 9.2), std::deque SEGV's during
// the unwinding of the atexit(3C) handlers at program termination.  However,
// this bug is not observable when building with GCC.
// As an added bonus, std::list<T> provides constant insertion and
// deletion time complexity, which translates to better run-time performance. As
// opposed to std::deque<T> which does not provide the same constant time
// complexity for inserts/removals, since std::deque<T> is implemented as a
// segmented array.
using hook_function_type = std::function<void()>;
std::stack<hook_function_type, std::list<hook_function_type>> finalize_hooks;

/**
 * The category is only used in printing, tools
 * get all metadata free of category
 */
using metadata_category_type = std::string;
using metadata_key_type      = std::string;
using metadata_value_type    = std::string;

std::map<metadata_category_type,
         std::map<metadata_key_type, metadata_value_type>>
    metadata_map;

void declare_configuration_metadata(const std::string& category,
                                    const std::string& key,
                                    const std::string& value) {
  metadata_map[category][key] = value;
}

void combine(Kokkos::InitializationSettings& out,
             Kokkos::InitializationSettings const& in) {
#define KOKKOS_IMPL_COMBINE_SETTING(NAME) \
  if (in.has_##NAME()) {                  \
    out.set_##NAME(in.get_##NAME());      \
  }                                       \
  static_assert(true, "no-op to require trailing semicolon")
  KOKKOS_IMPL_COMBINE_SETTING(num_threads);
  KOKKOS_IMPL_COMBINE_SETTING(map_device_id_by);
  KOKKOS_IMPL_COMBINE_SETTING(device_id);
  KOKKOS_IMPL_COMBINE_SETTING(disable_warnings);
  KOKKOS_IMPL_COMBINE_SETTING(print_configuration);
  KOKKOS_IMPL_COMBINE_SETTING(tune_internals);
  KOKKOS_IMPL_COMBINE_SETTING(tools_help);
  KOKKOS_IMPL_COMBINE_SETTING(tools_libs);
  KOKKOS_IMPL_COMBINE_SETTING(tools_args);
#undef KOKKOS_IMPL_COMBINE_SETTING
}

void combine(Kokkos::InitializationSettings& out,
             Kokkos::Tools::InitArguments const& in) {
  using Kokkos::Tools::InitArguments;
  if (in.help != InitArguments::PossiblyUnsetOption::unset) {
    out.set_tools_help(in.help == InitArguments::PossiblyUnsetOption::on);
  }
  if (in.lib != InitArguments::unset_string_option) {
    out.set_tools_libs(in.lib);
  }
  if (in.args != InitArguments::unset_string_option) {
    out.set_tools_args(in.args);
  }
}

void combine(Kokkos::Tools::InitArguments& out,
             Kokkos::InitializationSettings const& in) {
  using Kokkos::Tools::InitArguments;
  if (in.has_tools_help()) {
    out.help = in.get_tools_help() ? InitArguments::PossiblyUnsetOption::on
                                   : InitArguments::PossiblyUnsetOption::off;
  }
  if (in.has_tools_libs()) {
    out.lib = in.get_tools_libs();
  }
  if (in.has_tools_args()) {
    out.args = in.get_tools_args();
  }
}

int get_device_count() {
#if defined(KOKKOS_ENABLE_CUDA)
  int count;
  KOKKOS_IMPL_CUDA_SAFE_CALL(cudaGetDeviceCount(&count));
  return count;
#elif defined(KOKKOS_ENABLE_HIP)
  int count;
  KOKKOS_IMPL_HIP_SAFE_CALL(hipGetDeviceCount(&count));
  return count;
#elif defined(KOKKOS_ENABLE_SYCL)
  return Kokkos::Impl::get_sycl_devices().size();
#elif defined(KOKKOS_ENABLE_OPENACC)
  return acc_get_num_devices(
      Kokkos::Experimental::Impl::OpenACC_Traits::dev_type);
#elif defined(KOKKOS_ENABLE_OPENMPTARGET)
  return omp_get_num_devices();
#else
  Kokkos::abort("implementation bug");
  return -1;
#endif
}

unsigned get_process_id() {
#ifdef _WIN32
  return unsigned(GetCurrentProcessId());
#else
  return unsigned(getpid());
#endif
}

bool is_valid_num_threads(int x) { return x > 0; }

bool is_valid_device_id(int x) { return x >= 0; }

bool is_valid_map_device_id_by(std::string const& x) {
  return x == "mpi_rank" || x == "random";
}

}  // namespace

std::vector<int> const& Kokkos::Impl::get_visible_devices() {
  static auto devices = get_visible_devices(get_device_count());
  return devices;
}

[[nodiscard]] int Kokkos::device_id() noexcept {
#if defined(KOKKOS_ENABLE_CUDA)
  int device = Cuda().cuda_device();
#elif defined(KOKKOS_ENABLE_HIP)
  int device = HIP().hip_device();
#elif defined(KOKKOS_ENABLE_OPENACC)
  int device = Experimental::OpenACC().acc_device_number();
#elif defined(KOKKOS_ENABLE_OPENMPTARGET)
  int device = omp_get_default_device();  // FIXME_OPENMPTARGET
#elif defined(KOKKOS_ENABLE_SYCL)
  int device = Impl::SYCLInternal::m_syclDev;
#else
  int device = -1;
  return device;
#endif
  auto const& visible_devices = Impl::get_visible_devices();
  for (std::size_t i = 0; i < visible_devices.size(); ++i) {
    if (visible_devices[i] == device) {
      return i;
    }
  }
  Kokkos::abort("Unexpected error: cannot determine device id");
  return -1;
}

[[nodiscard]] int Kokkos::num_devices() noexcept {
  if constexpr (std::is_same_v<DefaultExecutionSpace,
                               DefaultHostExecutionSpace>) {
    return -1;  // no GPU backend enabled
  } else {
    return Impl::get_visible_devices().size();
  }
}

[[nodiscard]] int Kokkos::num_threads() noexcept {
  return DefaultHostExecutionSpace().concurrency();
}

Kokkos::Impl::ExecSpaceManager& Kokkos::Impl::ExecSpaceManager::get_instance() {
  static ExecSpaceManager space_initializer = {};
  return space_initializer;
}

void Kokkos::Impl::ExecSpaceManager::register_space_factory(
    const std::string name, std::unique_ptr<ExecSpaceBase> space) {
  exec_space_factory_list[name] = std::move(space);
}

void Kokkos::Impl::ExecSpaceManager::initialize_spaces(
    const InitializationSettings& settings) {
  // Note: the names of the execution spaces, used as keys in the map, encode
  // the ordering of the initialization code from the old initialization stuff.
  // Eventually, we may want to do something less brittle than this, but for now
  // we're just preserving compatibility with the old implementation.
  for (auto& to_init : exec_space_factory_list) {
    to_init.second->initialize(settings);
  }
}

void Kokkos::Impl::ExecSpaceManager::finalize_spaces() {
  for (auto& to_finalize : exec_space_factory_list) {
    to_finalize.second->finalize();
  }
}

void Kokkos::Impl::ExecSpaceManager::static_fence(const std::string& name) {
  for (auto& to_fence : exec_space_factory_list) {
    to_fence.second->static_fence(name);
  }
}
void Kokkos::Impl::ExecSpaceManager::print_configuration(std::ostream& os,
                                                         bool verbose) {
  for (auto const& to_print : exec_space_factory_list) {
    to_print.second->print_configuration(os, verbose);
  }
}

int Kokkos::Impl::get_ctest_gpu(int local_rank) {
  auto const* ctest_kokkos_device_type =
      std::getenv("CTEST_KOKKOS_DEVICE_TYPE");
  if (!ctest_kokkos_device_type) {
    return 0;
  }

  auto const* ctest_resource_group_count_str =
      std::getenv("CTEST_RESOURCE_GROUP_COUNT");
  if (!ctest_resource_group_count_str) {
    return 0;
  }

  // Make sure rank is within bounds of resource groups specified by CTest
  auto resource_group_count = std::stoi(ctest_resource_group_count_str);
  assert(local_rank >= 0);
  if (local_rank >= resource_group_count) {
    std::ostringstream ss;
    ss << "Error: local rank " << local_rank
       << " is outside the bounds of resource groups provided by CTest. Raised"
       << " by Kokkos::Impl::get_ctest_gpu().";
    abort(ss.str().c_str());
  }

  // Get the resource types allocated to this resource group
  std::ostringstream ctest_resource_group;
  ctest_resource_group << "CTEST_RESOURCE_GROUP_" << local_rank;
  std::string ctest_resource_group_name = ctest_resource_group.str();
  auto const* ctest_resource_group_str =
      std::getenv(ctest_resource_group_name.c_str());
  if (!ctest_resource_group_str) {
    std::ostringstream ss;
    ss << "Error: " << ctest_resource_group_name << " is not specified. Raised"
       << " by Kokkos::Impl::get_ctest_gpu().";
    abort(ss.str().c_str());
  }

  // Look for the device type specified in CTEST_KOKKOS_DEVICE_TYPE
  bool found_device                        = false;
  std::string ctest_resource_group_cxx_str = ctest_resource_group_str;
  std::istringstream instream(ctest_resource_group_cxx_str);
  while (true) {
    std::string devName;
    std::getline(instream, devName, ',');
    if (devName == ctest_kokkos_device_type) {
      found_device = true;
      break;
    }
    if (instream.eof() || devName.length() == 0) {
      break;
    }
  }

  if (!found_device) {
    std::ostringstream ss;
    ss << "Error: device type '" << ctest_kokkos_device_type
       << "' not included in " << ctest_resource_group_name
       << ". Raised by Kokkos::Impl::get_ctest_gpu().";
    abort(ss.str().c_str());
  }

  // Get the device ID
  std::string ctest_device_type_upper = ctest_kokkos_device_type;
  for (auto& c : ctest_device_type_upper) {
    c = std::toupper(c);
  }
  ctest_resource_group << "_" << ctest_device_type_upper;

  std::string ctest_resource_group_id_name = ctest_resource_group.str();
  auto resource_str = std::getenv(ctest_resource_group_id_name.c_str());
  if (!resource_str) {
    std::ostringstream ss;
    ss << "Error: " << ctest_resource_group_id_name
       << " is not specified. Raised by Kokkos::Impl::get_ctest_gpu().";
    abort(ss.str().c_str());
  }

  auto const* comma = std::strchr(resource_str, ',');
  if (!comma || strncmp(resource_str, "id:", 3) != 0) {
    std::ostringstream ss;
    ss << "Error: invalid value of " << ctest_resource_group_id_name << ": '"
       << resource_str << "'. Raised by Kokkos::Impl::get_ctest_gpu().";
    abort(ss.str().c_str());
  }

  std::string id(resource_str + 3, comma - resource_str - 3);
  return std::stoi(id.c_str());
}

std::vector<int> Kokkos::Impl::get_visible_devices(int device_count) {
  std::vector<int> visible_devices;
  char* env_visible_devices = std::getenv("KOKKOS_VISIBLE_DEVICES");
  if (env_visible_devices) {
    std::stringstream ss(env_visible_devices);
    for (int i; ss >> i;) {
      visible_devices.push_back(i);
      if (ss.peek() == ',') ss.ignore();
    }
    for (auto id : visible_devices) {
      if (id < 0) {
        ss << "Error: Invalid device id '" << id
           << "' in environment variable 'KOKKOS_VISIBLE_DEVICES="
           << env_visible_devices << "'."
           << " Device id cannot be negative!"
           << " Raised by Kokkos::initialize().\n";
      }
      if (id >= device_count) {
        ss << "Error: Invalid device id '" << id
           << "' in environment variable 'KOKKOS_VISIBLE_DEVICES="
           << env_visible_devices << "'."
           << " Device id must be smaller than the number of GPUs available"
           << " for execution '" << device_count << "'!"
           << " Raised by Kokkos::initialize().\n";
      }
    }
  } else {
    for (int i = 0; i < device_count; ++i) {
      visible_devices.push_back(i);
    }
  }
  if (visible_devices.empty()) {
    Kokkos::abort(
        "Error: no GPU available for execution.\n"
        " Raised by Kokkos::initialize().\n");
  }
  return visible_devices;
}

std::optional<int> Kokkos::Impl::get_gpu(
    const InitializationSettings& settings) {
  std::vector<int> visible_devices = get_visible_devices(get_device_count());
  int const num_devices            = visible_devices.size();
  // device_id is provided
  if (settings.has_device_id()) {
    int const id = settings.get_device_id();
    if (id < 0) {
      std::stringstream ss;
      ss << "Error: Requested GPU with invalid id '" << id << "'."
         << " Device id cannot be negative!"
         << " Raised by Kokkos::initialize().\n";
      Kokkos::abort(ss.str().c_str());
    }
    if (id >= num_devices) {
      std::stringstream ss;
      ss << "Error: Requested GPU with id '" << id << "' but only "
         << num_devices << "GPU(s) available!"
         << " Raised by Kokkos::initialize().\n";
      Kokkos::abort(ss.str().c_str());
    }
    return visible_devices[settings.get_device_id()];
  }

  // either random or round-robin assignment based on local MPI rank
  if (settings.has_map_device_id_by() &&
      !is_valid_map_device_id_by(settings.get_map_device_id_by())) {
    std::stringstream ss;
    ss << "Error: map_device_id_by setting '" << settings.get_map_device_id_by()
       << "' is not recognized."
       << " Raised by Kokkos::initialize().\n";
    Kokkos::abort(ss.str().c_str());
  }

  if (settings.has_map_device_id_by() &&
      settings.get_map_device_id_by() == "random") {
    std::default_random_engine gen(get_process_id());
    std::uniform_int_distribution<int> distribution(0, num_devices - 1);
    return visible_devices[distribution(gen)];
  }

  // either map_device_id_by is not specified or it is mpi_rank
  if (settings.has_map_device_id_by() &&
      settings.get_map_device_id_by() != "mpi_rank") {
    Kokkos::abort("implementation bug");
  }

  int const mpi_local_rank = mpi_local_rank_on_node();

  // if unable to detect local MPI rank return nullopt to delegate device
  // selection to the backend
  if (mpi_local_rank < 0) {
    if (settings.has_map_device_id_by()) {
      std::cerr << "Warning: unable to detect local MPI rank."
                << " Falling back to the first GPU available for execution."
                << " Raised by Kokkos::initialize()." << std::endl;
    }
    return std::nullopt;
  }

  // use device assigned by CTest when resource allocation is activated
  if (std::getenv("CTEST_KOKKOS_DEVICE_TYPE") &&
      std::getenv("CTEST_RESOURCE_GROUP_COUNT")) {
    return get_ctest_gpu(mpi_local_rank);
  }

  return visible_devices[mpi_local_rank % visible_devices.size()];
}

namespace {

void initialize_backends(const Kokkos::InitializationSettings& settings) {
  Kokkos::Impl::ExecSpaceManager::get_instance().initialize_spaces(settings);
}

void initialize_profiling(const Kokkos::Tools::InitArguments& args) {
  auto initialization_status =
      Kokkos::Tools::Impl::initialize_tools_subsystem(args);
  if (initialization_status.result ==
      Kokkos::Tools::Impl::InitializationStatus::InitializationResult::
          help_request) {
    g_is_initialized = true;
    ::Kokkos::finalize();
    std::exit(EXIT_SUCCESS);
  } else if (initialization_status.result ==
             Kokkos::Tools::Impl::InitializationStatus::InitializationResult::
                 success) {
    Kokkos::Tools::parseArgs(args.args);
    for (const auto& category_value : metadata_map) {
      for (const auto& key_value : category_value.second) {
        Kokkos::Tools::declareMetadata(key_value.first, key_value.second);
      }
    }
  } else {
    std::cerr << "Error initializing Kokkos Tools subsystem" << std::endl;
    g_is_initialized = true;
    ::Kokkos::finalize();
    std::exit(EXIT_FAILURE);
  }
}

std::string version_string_from_int(int version_number) {
  std::stringstream str_builder;
  str_builder << version_number / 10000 << "." << (version_number % 10000) / 100
              << "." << version_number % 100;
  return str_builder.str();
}

void pre_initialize_internal(const Kokkos::InitializationSettings& settings) {
  if (settings.has_disable_warnings() && settings.get_disable_warnings())
    g_show_warnings = false;
  if (settings.has_tune_internals() && settings.get_tune_internals())
    g_tune_internals = true;

  // clang-format off
  declare_configuration_metadata("version_info", "Kokkos Version", version_string_from_int(KOKKOS_VERSION));
#ifdef KOKKOS_COMPILER_APPLECC
  declare_configuration_metadata("compiler_version", "KOKKOS_COMPILER_APPLECC", std::to_string(KOKKOS_COMPILER_APPLECC));
  declare_configuration_metadata("tools_only", "compiler_family", "apple");
#endif
#ifdef KOKKOS_COMPILER_CLANG
  declare_configuration_metadata("compiler_version", "KOKKOS_COMPILER_CLANG", std::to_string(KOKKOS_COMPILER_CLANG));
  declare_configuration_metadata("tools_only", "compiler_family", "clang");
#endif
#ifdef KOKKOS_COMPILER_CRAYC
  declare_configuration_metadata("compiler_version", "KOKKOS_COMPILER_CRAYC", std::to_string(KOKKOS_COMPILER_CRAYC));
  declare_configuration_metadata("tools_only", "compiler_family", "cray");
#endif
#ifdef KOKKOS_COMPILER_GNU
  declare_configuration_metadata("compiler_version", "KOKKOS_COMPILER_GNU", std::to_string(KOKKOS_COMPILER_GNU));
  declare_configuration_metadata("tools_only", "compiler_family", "gnu");
#endif
#ifdef KOKKOS_COMPILER_INTEL_LLVM
  declare_configuration_metadata("compiler_version", "KOKKOS_COMPILER_INTEL_LLVM", std::to_string(KOKKOS_COMPILER_INTEL_LLVM));
  declare_configuration_metadata("tools_only", "compiler_family", "intel_llvm");
#endif
#ifdef KOKKOS_COMPILER_NVCC
  declare_configuration_metadata("compiler_version", "KOKKOS_COMPILER_NVCC", std::to_string(KOKKOS_COMPILER_NVCC));
  declare_configuration_metadata("tools_only", "compiler_family", "nvcc");
#endif
#ifdef KOKKOS_COMPILER_NVHPC
  declare_configuration_metadata("compiler_version", "KOKKOS_COMPILER_NVHPC", std::to_string(KOKKOS_COMPILER_NVHPC));
  declare_configuration_metadata("tools_only", "compiler_family", "pgi");
#endif
#ifdef KOKKOS_COMPILER_MSVC
  declare_configuration_metadata("compiler_version", "KOKKOS_COMPILER_MSVC", std::to_string(KOKKOS_COMPILER_MSVC));
  declare_configuration_metadata("tools_only", "compiler_family", "msvc");
#endif

#ifdef KOKKOS_ENABLE_PRAGMA_IVDEP
  declare_configuration_metadata("vectorization", "KOKKOS_ENABLE_PRAGMA_IVDEP", "yes");
#else
  declare_configuration_metadata("vectorization", "KOKKOS_ENABLE_PRAGMA_IVDEP", "no");
#endif
#ifdef KOKKOS_ENABLE_PRAGMA_LOOPCOUNT
  declare_configuration_metadata("vectorization", "KOKKOS_ENABLE_PRAGMA_LOOPCOUNT", "yes");
#else
  declare_configuration_metadata("vectorization", "KOKKOS_ENABLE_PRAGMA_LOOPCOUNT", "no");
#endif
#ifdef KOKKOS_ENABLE_PRAGMA_UNROLL
  declare_configuration_metadata("vectorization", "KOKKOS_ENABLE_PRAGMA_UNROLL", "yes");
#else
  declare_configuration_metadata("vectorization", "KOKKOS_ENABLE_PRAGMA_UNROLL", "no");
#endif
#ifdef KOKKOS_ENABLE_PRAGMA_VECTOR
  declare_configuration_metadata("vectorization", "KOKKOS_ENABLE_PRAGMA_VECTOR", "yes");
#else
  declare_configuration_metadata("vectorization", "KOKKOS_ENABLE_PRAGMA_VECTOR", "no");
#endif

#ifdef KOKKOS_ENABLE_ASM
  declare_configuration_metadata("options", "KOKKOS_ENABLE_ASM", "yes");
#else
  declare_configuration_metadata("options", "KOKKOS_ENABLE_ASM", "no");
#endif
#ifdef KOKKOS_ENABLE_CXX17
  declare_configuration_metadata("options", "KOKKOS_ENABLE_CXX17", "yes");
#else
  declare_configuration_metadata("options", "KOKKOS_ENABLE_CXX17", "no");
#endif
#ifdef KOKKOS_ENABLE_CXX20
  declare_configuration_metadata("options", "KOKKOS_ENABLE_CXX20", "yes");
#else
  declare_configuration_metadata("options", "KOKKOS_ENABLE_CXX20", "no");
#endif
#ifdef KOKKOS_ENABLE_CXX23
  declare_configuration_metadata("options", "KOKKOS_ENABLE_CXX23", "yes");
#else
  declare_configuration_metadata("options", "KOKKOS_ENABLE_CXX23", "no");
#endif
#ifdef KOKKOS_ENABLE_CXX26
  declare_configuration_metadata("options", "KOKKOS_ENABLE_CXX26", "yes");
#else
  declare_configuration_metadata("options", "KOKKOS_ENABLE_CXX26", "no");
#endif
#ifdef KOKKOS_ENABLE_DEBUG_BOUNDS_CHECK
  declare_configuration_metadata("options", "KOKKOS_ENABLE_DEBUG_BOUNDS_CHECK", "yes");
#else
  declare_configuration_metadata("options", "KOKKOS_ENABLE_DEBUG_BOUNDS_CHECK", "no");
#endif
#ifdef KOKKOS_ENABLE_HWLOC
  declare_configuration_metadata("options", "KOKKOS_ENABLE_HWLOC", "yes");
#else
  declare_configuration_metadata("options", "KOKKOS_ENABLE_HWLOC", "no");
#endif
#ifdef KOKKOS_ENABLE_LIBDL
  declare_configuration_metadata("options", "KOKKOS_ENABLE_LIBDL", "yes");
#else
  declare_configuration_metadata("options", "KOKKOS_ENABLE_LIBDL", "no");
#endif

  declare_configuration_metadata("architecture", "Default Device", Kokkos::DefaultExecutionSpace::name());

#if defined(KOKKOS_ARCH_A64FX)
  declare_configuration_metadata("architecture", "CPU architecture", "A64FX");
#elif defined(KOKKOS_ARCH_AMDAVX)
  declare_configuration_metadata("architecture", "CPU architecture", "AMDAVX");
#elif defined(KOKKOS_ARCH_ARMV80)
  declare_configuration_metadata("architecture", "CPU architecture", "ARMV80");
#elif defined(KOKKOS_ARCH_ARMV81)
  declare_configuration_metadata("architecture", "CPU architecture", "ARMV81");
#elif defined(KOKKOS_ARCH_ARMV8_THUNDERX)
  declare_configuration_metadata("architecture", "CPU architecture", "ARMV8_THUNDERX");
#elif defined(KOKKOS_ARCH_ARMV8_THUNDERX2)
  declare_configuration_metadata("architecture", "CPU architecture", "ARMV8_THUNDERX2");
#elif defined(KOKKOS_ARCH_ARMV9_GRACE)
  declare_configuration_metadata("architecture", "CPU architecture", "ARMV9_GRACE");
#elif defined(KOKKOS_ARCH_BDW)
  declare_configuration_metadata("architecture", "CPU architecture", "BDW");
#elif defined(KOKKOS_ARCH_HSW)
  declare_configuration_metadata("architecture", "CPU architecture", "HSW");
#elif defined(KOKKOS_ARCH_ICL)
  declare_configuration_metadata("architecture", "CPU architecture", "ICL");
#elif defined(KOKKOS_ARCH_ICX)
  declare_configuration_metadata("architecture", "CPU architecture", "ICX");
#elif defined(KOKKOS_ARCH_KNC)
  declare_configuration_metadata("architecture", "CPU architecture", "KNC");
#elif defined(KOKKOS_ARCH_KNL)
  declare_configuration_metadata("architecture", "CPU architecture", "KNL");
#elif defined(KOKKOS_ARCH_NATIVE)
  declare_configuration_metadata("architecture", "CPU architecture", "NATIVE");
#elif defined(KOKKOS_ARCH_POWER8)
  declare_configuration_metadata("architecture", "CPU architecture", "POWER8");
#elif defined(KOKKOS_ARCH_POWER9)
  declare_configuration_metadata("architecture", "CPU architecture", "POWER9");
#elif defined(KOKKOS_ARCH_SKL)
  declare_configuration_metadata("architecture", "CPU architecture", "SKL");
#elif defined(KOKKOS_ARCH_SKX)
  declare_configuration_metadata("architecture", "CPU architecture", "SKX");
#elif defined(KOKKOS_ARCH_SNB)
  declare_configuration_metadata("architecture", "CPU architecture", "SNB");
#elif defined(KOKKOS_ARCH_SPR)
  declare_configuration_metadata("architecture", "CPU architecture", "SPR");
#elif defined(KOKKOS_ARCH_AMD_ZEN)
  declare_configuration_metadata("architecture", "CPU architecture", "AMD_ZEN");
#elif defined(KOKKOS_ARCH_AMD_ZEN2)
  declare_configuration_metadata("architecture", "CPU architecture", "AMD_ZEN2");
#elif defined(KOKKOS_ARCH_AMD_ZEN3)
  declare_configuration_metadata("architecture", "CPU architecture", "AMD_ZEN3");
#elif defined(KOKKOS_ARCH_AMD_ZEN4)
  declare_configuration_metadata("architecture", "CPU architecture", "AMD_ZEN4");
#elif defined(KOKKOS_ARCH_AMD_ZEN5)
  declare_configuration_metadata("architecture", "CPU architecture", "AMD_ZEN5");
#elif defined(KOKKOS_ARCH_RISCV_SG2042)
  declare_configuration_metadata("architecture", "CPU architecture", "SG2042 (RISC-V)")
#elif defined(KOKKOS_ARCH_RISCV_RVA22V)
<<<<<<< HEAD
  declare_configuration_metadata("architecture", "CPU architecture",
                                 "RVA22V (RISC-V)")
#elif defined(KOKKOS_ARCH_RISCV_U74MC)
  declare_configuration_metadata("architecture", "CPU architecture",
                                 "U74MC (RISC-V)")
=======
  declare_configuration_metadata("architecture", "CPU architecture", "RVA22V (RISC-V)")
>>>>>>> cf5ce8ad
#else
  declare_configuration_metadata("architecture", "CPU architecture", "none");
#endif

#if defined(KOKKOS_ARCH_INTEL_GEN)
  declare_configuration_metadata("architecture", "GPU architecture", "INTEL_GEN");
#elif defined(KOKKOS_ARCH_INTEL_DG1)
  declare_configuration_metadata("architecture", "GPU architecture", "INTEL_DG1");
#elif defined(KOKKOS_ARCH_INTEL_GEN9)
  declare_configuration_metadata("architecture", "GPU architecture", "INTEL_GEN9");
#elif defined(KOKKOS_ARCH_INTEL_GEN11)
  declare_configuration_metadata("architecture", "GPU architecture", "INTEL_GEN11");
#elif defined(KOKKOS_ARCH_INTEL_GEN12LP)
  declare_configuration_metadata("architecture", "GPU architecture", "INTEL_GEN12LP");
#elif defined(KOKKOS_ARCH_INTEL_XEHP)
  declare_configuration_metadata("architecture", "GPU architecture", "INTEL_XEHP");
#elif defined(KOKKOS_ARCH_INTEL_PVC)
  declare_configuration_metadata("architecture", "GPU architecture", "INTEL_PVC");

#elif defined(KOKKOS_ARCH_KEPLER30)
  declare_configuration_metadata("architecture", "GPU architecture", "KEPLER30");
#elif defined(KOKKOS_ARCH_KEPLER32)
  declare_configuration_metadata("architecture", "GPU architecture", "KEPLER32");
#elif defined(KOKKOS_ARCH_KEPLER35)
  declare_configuration_metadata("architecture", "GPU architecture", "KEPLER35");
#elif defined(KOKKOS_ARCH_KEPLER37)
  declare_configuration_metadata("architecture", "GPU architecture", "KELPER37");
#elif defined(KOKKOS_ARCH_MAXWELL50)
  declare_configuration_metadata("architecture", "GPU architecture", "MAXWELL50");
#elif defined(KOKKOS_ARCH_MAXWELL52)
  declare_configuration_metadata("architecture", "GPU architecture", "MAXWELL52");
#elif defined(KOKKOS_ARCH_MAXWELL53)
  declare_configuration_metadata("architecture", "GPU architecture", "MAXWELL53");
#elif defined(KOKKOS_ARCH_PASCAL60)
  declare_configuration_metadata("architecture", "GPU architecture", "PASCAL60");
#elif defined(KOKKOS_ARCH_PASCAL61)
  declare_configuration_metadata("architecture", "GPU architecture", "PASCAL61");
#elif defined(KOKKOS_ARCH_VOLTA70)
  declare_configuration_metadata("architecture", "GPU architecture", "VOLTA70");
#elif defined(KOKKOS_ARCH_VOLTA72)
  declare_configuration_metadata("architecture", "GPU architecture", "VOLTA72");
#elif defined(KOKKOS_ARCH_TURING75)
  declare_configuration_metadata("architecture", "GPU architecture", "TURING75");
#elif defined(KOKKOS_ARCH_AMPERE80)
  declare_configuration_metadata("architecture", "GPU architecture", "AMPERE80");
#elif defined(KOKKOS_ARCH_AMPERE86)
  declare_configuration_metadata("architecture", "GPU architecture", "AMPERE86");
#elif defined(KOKKOS_ARCH_ADA89)
  declare_configuration_metadata("architecture", "GPU architecture", "ADA89");
#elif defined(KOKKOS_ARCH_HOPPER90)
  declare_configuration_metadata("architecture", "GPU architecture", "HOPPER90");
#elif defined(KOKKOS_ARCH_BLACKWELL100)
  declare_configuration_metadata("architecture", "GPU architecture", "BLACKWELL100");
#elif defined(KOKKOS_ARCH_BLACKWELL120)
  declare_configuration_metadata("architecture", "GPU architecture", "BLACKWELL120");
#elif defined(KOKKOS_ARCH_AMD_GFX906)
  declare_configuration_metadata("architecture", "GPU architecture", "AMD_GFX906");
#elif defined(KOKKOS_ARCH_AMD_GFX908)
  declare_configuration_metadata("architecture", "GPU architecture", "AMD_GFX908");
#elif defined(KOKKOS_ARCH_AMD_GFX90A)
  declare_configuration_metadata("architecture", "GPU architecture", "AMD_GFX90A");
#elif defined(KOKKOS_ARCH_AMD_GFX1030)
  declare_configuration_metadata("architecture", "GPU architecture", "AMD_GFX1030");
#elif defined(KOKKOS_ARCH_AMD_GFX1100)
  declare_configuration_metadata("architecture", "GPU architecture", "AMD_GFX1100");
#elif defined(KOKKOS_ARCH_AMD_GFX1103)
  declare_configuration_metadata("architecture", "GPU architecture", "AMD_GFX1103");
#else
  declare_configuration_metadata("architecture", "GPU architecture", "none");
#endif

#ifdef KOKKOS_IMPL_32BIT
  declare_configuration_metadata("architecture", "platform", "32bit");
#else
  declare_configuration_metadata("architecture", "platform", "64bit");
#endif
  // clang-format on
}

void post_initialize_internal(const Kokkos::InitializationSettings& settings) {
  Kokkos::Tools::InitArguments tools_init_arguments;
  combine(tools_init_arguments, settings);
  initialize_profiling(tools_init_arguments);
  g_is_initialized = true;
  if (settings.has_print_configuration() &&
      settings.get_print_configuration()) {
    ::Kokkos::print_configuration(std::cout);
  }
}

void initialize_internal(const Kokkos::InitializationSettings& settings) {
  // The tool initialization is only called in post_initialize_internal.
  // Pausing tools here, so that if someone has set callbacks programmatically
  // these callbacks are not called inside the backend initialization, before
  // the tool initialization happened.
  Kokkos::Tools::Experimental::pause_tools();
  pre_initialize_internal(settings);
  initialize_backends(settings);
  Kokkos::Tools::Experimental::resume_tools();
  post_initialize_internal(settings);
}

// declared noexcept such that std::terminate is called if any of the registered
// function throws
void call_registered_finalize_hook_functions() noexcept {
  while (!finalize_hooks.empty()) {
    auto const& func = finalize_hooks.top();
    func();
    finalize_hooks.pop();
  }
}

void pre_finalize_internal() {
  call_registered_finalize_hook_functions();
  Kokkos::Profiling::finalize();
}

void post_finalize_internal() {
  g_is_initialized = false;
  g_is_finalized   = true;
  g_show_warnings  = true;
  g_tune_internals = false;
}

void fence_internal(const std::string& name) {
  Kokkos::Impl::ExecSpaceManager::get_instance().static_fence(name);
}

void print_help_message() {
  auto const help_message = R"(
--------------------------------------------------------------------------------
-------------Kokkos command line arguments--------------------------------------
--------------------------------------------------------------------------------
This program is using Kokkos.  You can use the following command line flags to
control its behavior:

Kokkos Core Options:
  --kokkos-help                  : print this message
  --kokkos-disable-warnings      : disable kokkos warning messages
  --kokkos-print-configuration   : print configuration
  --kokkos-tune-internals        : allow Kokkos to autotune policies and declare
                                   tuning features through the tuning system. If
                                   left off, Kokkos uses heuristics
  --kokkos-num-threads=INT       : specify total number of threads to use for
                                   parallel regions on the host.
  --kokkos-device-id=INT         : specify device id to be used by Kokkos.
  --kokkos-map-device-id-by=(random|mpi_rank)
                                 : strategy to select device-id automatically from
                                   available devices.
                                   - random:   choose a random device from available.
                                   - mpi_rank: choose device-id based on a round robin
                                               assignment of local MPI ranks.
                                               Works with OpenMPI, MVAPICH, SLURM, and
                                               derived implementations.

Kokkos Tools Options:
  --kokkos-tools-libs=STR        : Specify which of the tools to use. Must either
                                   be full path to library or name of library if the
                                   path is present in the runtime library search path
                                   (e.g. LD_LIBRARY_PATH)
  --kokkos-tools-help            : Query the (loaded) kokkos-tool for its command-line
                                   option support (which should then be passed via
                                   --kokkos-tools-args="...")
  --kokkos-tools-args=STR        : A single (quoted) string of options which will be
                                   whitespace delimited and passed to the loaded
                                   kokkos-tool as command-line arguments. E.g.
                                   `<EXE> --kokkos-tools-args="-c input.txt"` will
                                   pass `<EXE> -c input.txt` as argc/argv to tool

Except for --kokkos[-tools]-help, you can alternatively set the corresponding
environment variable of a flag (all letters in upper-case and underscores
instead of hyphens). For example, to disable warning messages, you can either
specify --kokkos-disable-warnings or set the KOKKOS_DISABLE_WARNINGS
environment variable to yes.

Join us on Slack, visit https://kokkosteam.slack.com
Report bugs to https://github.com/kokkos/kokkos/issues
--------------------------------------------------------------------------------
)";
  std::cout << help_message << std::endl;
}

}  // namespace

void Kokkos::Impl::parse_command_line_arguments(
    int& argc, char* argv[], InitializationSettings& settings) {
  Tools::InitArguments tools_init_arguments;
  combine(tools_init_arguments, settings);
  Tools::Impl::parse_command_line_arguments(argc, argv, tools_init_arguments);
  combine(settings, tools_init_arguments);

  int num_threads;
  int device_id;
  std::string map_device_id_by;
  bool disable_warnings;
  bool print_configuration;
  bool tune_internals;

  bool help_flag = false;

  int iarg = 0;
  while (iarg < argc) {
    bool remove_flag = false;

    if (check_arg_int(argv[iarg], "--kokkos-num-threads", num_threads)) {
      if (!is_valid_num_threads(num_threads)) {
        std::stringstream ss;
        ss << "Error: command line argument '" << argv[iarg] << "' is invalid."
           << " The number of threads must be greater than or equal to one."
           << " Raised by Kokkos::initialize().\n";
        Kokkos::abort(ss.str().c_str());
      }
      settings.set_num_threads(num_threads);
      remove_flag = true;
    } else if (check_arg_int(argv[iarg], "--kokkos-device-id", device_id)) {
      if (!is_valid_device_id(device_id)) {
        std::stringstream ss;
        ss << "Error: command line argument '" << argv[iarg] << "' is invalid."
           << " The device id must be greater than or equal to zero."
           << " Raised by Kokkos::initialize().\n";
        Kokkos::abort(ss.str().c_str());
      }
      settings.set_device_id(device_id);
      remove_flag = true;
    } else if (check_arg_bool(argv[iarg], "--kokkos-disable-warnings",
                              disable_warnings)) {
      settings.set_disable_warnings(disable_warnings);
      remove_flag = true;
    } else if (check_arg_bool(argv[iarg], "--kokkos-print-configuration",
                              print_configuration)) {
      settings.set_print_configuration(print_configuration);
      remove_flag = true;
    } else if (check_arg_bool(argv[iarg], "--kokkos-tune-internals",
                              tune_internals)) {
      settings.set_tune_internals(tune_internals);
      remove_flag = true;
    } else if (check_arg(argv[iarg], "--kokkos-help") ||
               check_arg(argv[iarg], "--help")) {
      help_flag   = true;
      remove_flag = std::string(argv[iarg]).find("--kokkos-") == 0;
    } else if (check_arg_str(argv[iarg], "--kokkos-map-device-id-by",
                             map_device_id_by)) {
      if (!is_valid_map_device_id_by(map_device_id_by)) {
        std::stringstream ss;
        ss << "Warning: command line argument '--kokkos-map-device-id-by="
           << map_device_id_by << "' is not recognized."
           << " Raised by Kokkos::initialize().\n";
        Kokkos::abort(ss.str().c_str());
      }
      settings.set_map_device_id_by(map_device_id_by);
      remove_flag = true;
    } else if (std::regex_match(argv[iarg],
                                std::regex("-?-kokkos.*", std::regex::egrep))) {
      warn_not_recognized_command_line_argument(argv[iarg]);
    }

    if (remove_flag) {
      // Shift the remainder of the argv list by one.  Note that argv has
      // (argc + 1) arguments, the last one always being nullptr.  The following
      // loop moves the trailing nullptr element as well
      for (int k = iarg; k < argc; ++k) {
        argv[k] = argv[k + 1];
      }
      argc--;
    } else {
      iarg++;
    }
  }

  if (help_flag) {
    print_help_message();
  }

  if ((tools_init_arguments.args ==
       Kokkos::Tools::InitArguments::unset_string_option) &&
      argc > 0) {
    settings.set_tools_args(argv[0]);
  }
}

void Kokkos::Impl::parse_environment_variables(
    InitializationSettings& settings) {
  Tools::InitArguments tools_init_arguments;
  combine(tools_init_arguments, settings);
  auto init_result =
      Tools::Impl::parse_environment_variables(tools_init_arguments);
  if (init_result.result ==
      Tools::Impl::InitializationStatus::environment_argument_mismatch) {
    Kokkos::abort(init_result.error_message.c_str());
  }
  combine(settings, tools_init_arguments);

  int num_threads;
  if (check_env_int("KOKKOS_NUM_THREADS", num_threads)) {
    if (!is_valid_num_threads(num_threads)) {
      std::stringstream ss;
      ss << "Error: environment variable 'KOKKOS_NUM_THREADS=" << num_threads
         << "' is invalid."
         << " The number of threads must be greater than or equal to one."
         << " Raised by Kokkos::initialize().\n";
      Kokkos::abort(ss.str().c_str());
    }
    settings.set_num_threads(num_threads);
  }
  int device_id;
  if (check_env_int("KOKKOS_DEVICE_ID", device_id)) {
    if (!is_valid_device_id(device_id)) {
      std::stringstream ss;
      ss << "Error: environment variable 'KOKKOS_DEVICE_ID" << device_id
         << "' is invalid."
         << " The device id must be greater than or equal to zero."
         << " Raised by Kokkos::initialize().\n";
      Kokkos::abort(ss.str().c_str());
    }
    settings.set_device_id(device_id);
  }
  bool disable_warnings;
  if (check_env_bool("KOKKOS_DISABLE_WARNINGS", disable_warnings)) {
    settings.set_disable_warnings(disable_warnings);
  }
  bool print_configuration;
  if (check_env_bool("KOKKOS_PRINT_CONFIGURATION", print_configuration)) {
    settings.set_print_configuration(print_configuration);
  }
  bool tune_internals;
  if (check_env_bool("KOKKOS_TUNE_INTERNALS", tune_internals)) {
    settings.set_tune_internals(tune_internals);
  }
  char const* map_device_id_by = std::getenv("KOKKOS_MAP_DEVICE_ID_BY");
  if (map_device_id_by != nullptr) {
    if (std::getenv("KOKKOS_DEVICE_ID")) {
      std::cerr << "Warning: environment variable KOKKOS_MAP_DEVICE_ID_BY"
                << "ignored since KOKKOS_DEVICE_ID is specified."
                << " Raised by Kokkos::initialize()." << std::endl;
    }
    if (!is_valid_map_device_id_by(map_device_id_by)) {
      std::stringstream ss;
      ss << "Warning: environment variable 'KOKKOS_MAP_DEVICE_ID_BY="
         << map_device_id_by << "' is not recognized."
         << " Raised by Kokkos::initialize().\n";
      Kokkos::abort(ss.str().c_str());
    }
    settings.set_map_device_id_by(map_device_id_by);
  }
}

//----------------------------------------------------------------------------
namespace {
bool kokkos_initialize_was_called() {
  return Kokkos::is_initialized() || Kokkos::is_finalized();
}
bool kokkos_finalize_was_called() { return Kokkos::is_finalized(); }
}  // namespace

void Kokkos::initialize(int& argc, char* argv[]) {
  if (kokkos_initialize_was_called()) {
    Kokkos::abort(
        "Error: Kokkos::initialize() has already been called."
        " Kokkos can be initialized at most once.\n");
  }
  InitializationSettings settings;
  Impl::parse_environment_variables(settings);
  Impl::parse_command_line_arguments(argc, argv, settings);
  initialize_internal(settings);
}

void Kokkos::initialize(InitializationSettings const& settings) {
  if (kokkos_initialize_was_called()) {
    Kokkos::abort(
        "Error: Kokkos::initialize() has already been called."
        " Kokkos can be initialized at most once.\n");
  }
  InitializationSettings tmp;
  Impl::parse_environment_variables(tmp);
  combine(tmp, settings);
  initialize_internal(tmp);
}

void Kokkos::Impl::pre_initialize(const InitializationSettings& settings) {
  pre_initialize_internal(settings);
}

void Kokkos::Impl::post_initialize(const InitializationSettings& settings) {
  post_initialize_internal(settings);
}

void Kokkos::Impl::pre_finalize() { pre_finalize_internal(); }

void Kokkos::Impl::post_finalize() { post_finalize_internal(); }

void Kokkos::push_finalize_hook(std::function<void()> f) {
  finalize_hooks.push(f);
}

void Kokkos::finalize() {
  if (!kokkos_initialize_was_called()) {
    Kokkos::abort(
        "Error: Kokkos::finalize() may only be called after Kokkos has been "
        "initialized.\n");
  }
  if (kokkos_finalize_was_called()) {
    Kokkos::abort("Error: Kokkos::finalize() has already been called.\n");
  }
  pre_finalize_internal();
  Impl::ExecSpaceManager::get_instance().finalize_spaces();
  post_finalize_internal();
}

void Kokkos::fence(const std::string& name) { fence_internal(name); }

namespace {
void print_helper(std::ostream& os,
                  const std::map<std::string, std::string>& print_me) {
  for (const auto& kv : print_me) {
    os << "  " << kv.first << ": " << kv.second << '\n';
  }
}
}  // namespace

void Kokkos::print_configuration(std::ostream& os, bool verbose) {
  print_helper(os, metadata_map["version_info"]);

  os << "Compiler:\n";
  print_helper(os, metadata_map["compiler_version"]);

  os << "Architecture:\n";
  print_helper(os, metadata_map["architecture"]);

  os << "Atomics:\n";
  print_helper(os, metadata_map["atomics"]);

  os << "Vectorization:\n";
  print_helper(os, metadata_map["vectorization"]);

  os << "Memory:\n";
  print_helper(os, metadata_map["memory"]);

  os << "Options:\n";
  print_helper(os, metadata_map["options"]);

  Impl::ExecSpaceManager::get_instance().print_configuration(os, verbose);
}

[[nodiscard]] bool Kokkos::is_initialized() noexcept {
  return g_is_initialized;
}

[[nodiscard]] bool Kokkos::is_finalized() noexcept { return g_is_finalized; }

bool Kokkos::show_warnings() noexcept { return g_show_warnings; }

bool Kokkos::tune_internals() noexcept { return g_tune_internals; }<|MERGE_RESOLUTION|>--- conflicted
+++ resolved
@@ -644,15 +644,11 @@
 #elif defined(KOKKOS_ARCH_RISCV_SG2042)
   declare_configuration_metadata("architecture", "CPU architecture", "SG2042 (RISC-V)")
 #elif defined(KOKKOS_ARCH_RISCV_RVA22V)
-<<<<<<< HEAD
   declare_configuration_metadata("architecture", "CPU architecture",
                                  "RVA22V (RISC-V)")
 #elif defined(KOKKOS_ARCH_RISCV_U74MC)
   declare_configuration_metadata("architecture", "CPU architecture",
                                  "U74MC (RISC-V)")
-=======
-  declare_configuration_metadata("architecture", "CPU architecture", "RVA22V (RISC-V)")
->>>>>>> cf5ce8ad
 #else
   declare_configuration_metadata("architecture", "CPU architecture", "none");
 #endif
