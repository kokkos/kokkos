//@HEADER
// ************************************************************************
//
//                        Kokkos v. 4.0
//       Copyright (2022) National Technology & Engineering
//               Solutions of Sandia, LLC (NTESS).
//
// Under the terms of Contract DE-NA0003525 with NTESS,
// the U.S. Government retains certain rights in this software.
//
// Part of Kokkos, under the Apache License v2.0 with LLVM Exceptions.
// See https://kokkos.org/LICENSE for license information.
// SPDX-License-Identifier: Apache-2.0 WITH LLVM-exception
//
//@HEADER

#ifndef KOKKOS_IMPL_PUBLIC_INCLUDE
#define KOKKOS_IMPL_PUBLIC_INCLUDE
#endif

#include <Kokkos_Core.hpp>
#include <impl/Kokkos_Error.hpp>
#include <impl/Kokkos_Command_Line_Parsing.hpp>
#include <impl/Kokkos_ParseCommandLineArgumentsAndEnvironmentVariables.hpp>
#include <impl/Kokkos_DeviceManagement.hpp>
#include <impl/Kokkos_ExecSpaceManager.hpp>
#include <impl/Kokkos_CPUDiscovery.hpp>

#include <algorithm>
#include <cctype>
#include <cstring>
#include <iostream>
#include <sstream>
#include <cstdlib>
#include <stack>
#include <functional>
#include <list>
#include <cerrno>
#include <random>
#include <regex>
#ifndef _WIN32
#include <unistd.h>
#else
#include <windows.h>
#endif

//----------------------------------------------------------------------------
namespace {
bool g_is_initialized = false;
bool g_is_finalized   = false;
bool g_show_warnings  = true;
bool g_tune_internals = false;
// When compiling with clang/LLVM and using the GNU (GCC) C++ Standard Library
// (any recent version between GCC 7.3 and GCC 9.2), std::deque SEGV's during
// the unwinding of the atexit(3C) handlers at program termination.  However,
// this bug is not observable when building with GCC.
// As an added bonus, std::list<T> provides constant insertion and
// deletion time complexity, which translates to better run-time performance. As
// opposed to std::deque<T> which does not provide the same constant time
// complexity for inserts/removals, since std::deque<T> is implemented as a
// segmented array.
using hook_function_type = std::function<void()>;
std::stack<hook_function_type, std::list<hook_function_type>> finalize_hooks;

/**
 * The category is only used in printing, tools
 * get all metadata free of category
 */
using metadata_category_type = std::string;
using metadata_key_type      = std::string;
using metadata_value_type    = std::string;

std::map<metadata_category_type,
         std::map<metadata_key_type, metadata_value_type>>
    metadata_map;

void declare_configuration_metadata(const std::string& category,
                                    const std::string& key,
                                    const std::string& value) {
  metadata_map[category][key] = value;
}

void combine(Kokkos::InitializationSettings& out,
             Kokkos::InitializationSettings const& in) {
#define KOKKOS_IMPL_COMBINE_SETTING(NAME) \
  if (in.has_##NAME()) {                  \
    out.set_##NAME(in.get_##NAME());      \
  }                                       \
  static_assert(true, "no-op to require trailing semicolon")
  KOKKOS_IMPL_COMBINE_SETTING(num_threads);
  KOKKOS_IMPL_COMBINE_SETTING(map_device_id_by);
  KOKKOS_IMPL_COMBINE_SETTING(device_id);
  KOKKOS_IMPL_COMBINE_SETTING(disable_warnings);
  KOKKOS_IMPL_COMBINE_SETTING(print_configuration);
  KOKKOS_IMPL_COMBINE_SETTING(tune_internals);
  KOKKOS_IMPL_COMBINE_SETTING(tools_help);
  KOKKOS_IMPL_COMBINE_SETTING(tools_libs);
  KOKKOS_IMPL_COMBINE_SETTING(tools_args);
#undef KOKKOS_IMPL_COMBINE_SETTING
}

void combine(Kokkos::InitializationSettings& out,
             Kokkos::Tools::InitArguments const& in) {
  using Kokkos::Tools::InitArguments;
  if (in.help != InitArguments::PossiblyUnsetOption::unset) {
    out.set_tools_help(in.help == InitArguments::PossiblyUnsetOption::on);
  }
  if (in.lib != InitArguments::unset_string_option) {
    out.set_tools_libs(in.lib);
  }
  if (in.args != InitArguments::unset_string_option) {
    out.set_tools_args(in.args);
  }
}

void combine(Kokkos::Tools::InitArguments& out,
             Kokkos::InitializationSettings const& in) {
  using Kokkos::Tools::InitArguments;
  if (in.has_tools_help()) {
    out.help = in.get_tools_help() ? InitArguments::PossiblyUnsetOption::on
                                   : InitArguments::PossiblyUnsetOption::off;
  }
  if (in.has_tools_libs()) {
    out.lib = in.get_tools_libs();
  }
  if (in.has_tools_args()) {
    out.args = in.get_tools_args();
  }
}

int get_device_count() {
#if defined(KOKKOS_ENABLE_CUDA)
  int count;
  KOKKOS_IMPL_CUDA_SAFE_CALL(cudaGetDeviceCount(&count));
  return count;
#elif defined(KOKKOS_ENABLE_HIP)
  int count;
  KOKKOS_IMPL_HIP_SAFE_CALL(hipGetDeviceCount(&count));
  return count;
#elif defined(KOKKOS_ENABLE_SYCL)
  return Kokkos::Impl::get_sycl_devices().size();
#elif defined(KOKKOS_ENABLE_OPENACC)
  return acc_get_num_devices(
      Kokkos::Experimental::Impl::OpenACC_Traits::dev_type);
#elif defined(KOKKOS_ENABLE_OPENMPTARGET)
  return omp_get_num_devices();
#else
  Kokkos::abort("implementation bug");
  return -1;
#endif
}

unsigned get_process_id() {
#ifdef _WIN32
  return unsigned(GetCurrentProcessId());
#else
  return unsigned(getpid());
#endif
}

bool is_valid_num_threads(int x) { return x > 0; }

bool is_valid_device_id(int x) { return x >= 0; }

bool is_valid_map_device_id_by(std::string const& x) {
  return x == "mpi_rank" || x == "random";
}

}  // namespace

std::vector<int> const& Kokkos::Impl::get_visible_devices() {
  static auto devices = get_visible_devices(get_device_count());
  return devices;
}

[[nodiscard]] int Kokkos::device_id() noexcept {
#if defined(KOKKOS_ENABLE_CUDA)
  int device = Cuda().cuda_device();
#elif defined(KOKKOS_ENABLE_HIP)
  int device = HIP().hip_device();
#elif defined(KOKKOS_ENABLE_OPENACC)
  int device = Experimental::OpenACC().acc_device_number();
#elif defined(KOKKOS_ENABLE_OPENMPTARGET)
  int device = omp_get_default_device();  // FIXME_OPENMPTARGET
#elif defined(KOKKOS_ENABLE_SYCL)
  int device = Impl::SYCLInternal::m_syclDev;
#else
  int device = -1;
  return device;
#endif
  auto const& visible_devices = Impl::get_visible_devices();
  for (std::size_t i = 0; i < visible_devices.size(); ++i) {
    if (visible_devices[i] == device) {
      return i;
    }
  }
  Kokkos::abort("Unexpected error: cannot determine device id");
  return -1;
}

[[nodiscard]] int Kokkos::num_devices() noexcept {
  if constexpr (std::is_same_v<DefaultExecutionSpace,
                               DefaultHostExecutionSpace>) {
    return -1;  // no GPU backend enabled
  } else {
    return Impl::get_visible_devices().size();
  }
}

[[nodiscard]] int Kokkos::num_threads() noexcept {
  return DefaultHostExecutionSpace().concurrency();
}

Kokkos::Impl::ExecSpaceManager& Kokkos::Impl::ExecSpaceManager::get_instance() {
  static ExecSpaceManager space_initializer = {};
  return space_initializer;
}

void Kokkos::Impl::ExecSpaceManager::register_space_factory(
    const std::string name, std::unique_ptr<ExecSpaceBase> space) {
  exec_space_factory_list[name] = std::move(space);
}

void Kokkos::Impl::ExecSpaceManager::initialize_spaces(
    const InitializationSettings& settings) {
  // Note: the names of the execution spaces, used as keys in the map, encode
  // the ordering of the initialization code from the old initialization stuff.
  // Eventually, we may want to do something less brittle than this, but for now
  // we're just preserving compatibility with the old implementation.
  for (auto& to_init : exec_space_factory_list) {
    to_init.second->initialize(settings);
  }
}

void Kokkos::Impl::ExecSpaceManager::finalize_spaces() {
  for (auto& to_finalize : exec_space_factory_list) {
    to_finalize.second->finalize();
  }
}

void Kokkos::Impl::ExecSpaceManager::static_fence(const std::string& name) {
  for (auto& to_fence : exec_space_factory_list) {
    to_fence.second->static_fence(name);
  }
}
void Kokkos::Impl::ExecSpaceManager::print_configuration(std::ostream& os,
                                                         bool verbose) {
  for (auto const& to_print : exec_space_factory_list) {
    to_print.second->print_configuration(os, verbose);
  }
}

int Kokkos::Impl::get_ctest_gpu(int local_rank) {
  auto const* ctest_kokkos_device_type =
      std::getenv("CTEST_KOKKOS_DEVICE_TYPE");
  if (!ctest_kokkos_device_type) {
    return 0;
  }

  auto const* ctest_resource_group_count_str =
      std::getenv("CTEST_RESOURCE_GROUP_COUNT");
  if (!ctest_resource_group_count_str) {
    return 0;
  }

  // Make sure rank is within bounds of resource groups specified by CTest
  auto resource_group_count = std::stoi(ctest_resource_group_count_str);
  assert(local_rank >= 0);
  if (local_rank >= resource_group_count) {
    std::ostringstream ss;
    ss << "Error: local rank " << local_rank
       << " is outside the bounds of resource groups provided by CTest. Raised"
       << " by Kokkos::Impl::get_ctest_gpu().";
    abort(ss.str().c_str());
  }

  // Get the resource types allocated to this resource group
  std::ostringstream ctest_resource_group;
  ctest_resource_group << "CTEST_RESOURCE_GROUP_" << local_rank;
  std::string ctest_resource_group_name = ctest_resource_group.str();
  auto const* ctest_resource_group_str =
      std::getenv(ctest_resource_group_name.c_str());
  if (!ctest_resource_group_str) {
    std::ostringstream ss;
    ss << "Error: " << ctest_resource_group_name << " is not specified. Raised"
       << " by Kokkos::Impl::get_ctest_gpu().";
    abort(ss.str().c_str());
  }

  // Look for the device type specified in CTEST_KOKKOS_DEVICE_TYPE
  bool found_device                        = false;
  std::string ctest_resource_group_cxx_str = ctest_resource_group_str;
  std::istringstream instream(ctest_resource_group_cxx_str);
  while (true) {
    std::string devName;
    std::getline(instream, devName, ',');
    if (devName == ctest_kokkos_device_type) {
      found_device = true;
      break;
    }
    if (instream.eof() || devName.length() == 0) {
      break;
    }
  }

  if (!found_device) {
    std::ostringstream ss;
    ss << "Error: device type '" << ctest_kokkos_device_type
       << "' not included in " << ctest_resource_group_name
       << ". Raised by Kokkos::Impl::get_ctest_gpu().";
    abort(ss.str().c_str());
  }

  // Get the device ID
  std::string ctest_device_type_upper = ctest_kokkos_device_type;
  for (auto& c : ctest_device_type_upper) {
    c = std::toupper(c);
  }
  ctest_resource_group << "_" << ctest_device_type_upper;

  std::string ctest_resource_group_id_name = ctest_resource_group.str();
  auto resource_str = std::getenv(ctest_resource_group_id_name.c_str());
  if (!resource_str) {
    std::ostringstream ss;
    ss << "Error: " << ctest_resource_group_id_name
       << " is not specified. Raised by Kokkos::Impl::get_ctest_gpu().";
    abort(ss.str().c_str());
  }

  auto const* comma = std::strchr(resource_str, ',');
  if (!comma || strncmp(resource_str, "id:", 3) != 0) {
    std::ostringstream ss;
    ss << "Error: invalid value of " << ctest_resource_group_id_name << ": '"
       << resource_str << "'. Raised by Kokkos::Impl::get_ctest_gpu().";
    abort(ss.str().c_str());
  }

  std::string id(resource_str + 3, comma - resource_str - 3);
  return std::stoi(id.c_str());
}

std::vector<int> Kokkos::Impl::get_visible_devices(int device_count) {
  std::vector<int> visible_devices;
  char* env_visible_devices = std::getenv("KOKKOS_VISIBLE_DEVICES");
  if (env_visible_devices) {
    std::stringstream ss(env_visible_devices);
    for (int i; ss >> i;) {
      visible_devices.push_back(i);
      if (ss.peek() == ',') ss.ignore();
    }
    for (auto id : visible_devices) {
      if (id < 0) {
        ss << "Error: Invalid device id '" << id
           << "' in environment variable 'KOKKOS_VISIBLE_DEVICES="
           << env_visible_devices << "'."
           << " Device id cannot be negative!"
           << " Raised by Kokkos::initialize().\n";
      }
      if (id >= device_count) {
        ss << "Error: Invalid device id '" << id
           << "' in environment variable 'KOKKOS_VISIBLE_DEVICES="
           << env_visible_devices << "'."
           << " Device id must be smaller than the number of GPUs available"
           << " for execution '" << device_count << "'!"
           << " Raised by Kokkos::initialize().\n";
      }
    }
  } else {
    for (int i = 0; i < device_count; ++i) {
      visible_devices.push_back(i);
    }
  }
  if (visible_devices.empty()) {
    Kokkos::abort(
        "Error: no GPU available for execution.\n"
        " Raised by Kokkos::initialize().\n");
  }
  return visible_devices;
}

std::optional<int> Kokkos::Impl::get_gpu(
    const InitializationSettings& settings) {
  std::vector<int> visible_devices = get_visible_devices(get_device_count());
  int const num_devices            = visible_devices.size();
  // device_id is provided
  if (settings.has_device_id()) {
    int const id = settings.get_device_id();
    if (id < 0) {
      std::stringstream ss;
      ss << "Error: Requested GPU with invalid id '" << id << "'."
         << " Device id cannot be negative!"
         << " Raised by Kokkos::initialize().\n";
      Kokkos::abort(ss.str().c_str());
    }
    if (id >= num_devices) {
      std::stringstream ss;
      ss << "Error: Requested GPU with id '" << id << "' but only "
         << num_devices << "GPU(s) available!"
         << " Raised by Kokkos::initialize().\n";
      Kokkos::abort(ss.str().c_str());
    }
    return visible_devices[settings.get_device_id()];
  }

  // either random or round-robin assignment based on local MPI rank
  if (settings.has_map_device_id_by() &&
      !is_valid_map_device_id_by(settings.get_map_device_id_by())) {
    std::stringstream ss;
    ss << "Error: map_device_id_by setting '" << settings.get_map_device_id_by()
       << "' is not recognized."
       << " Raised by Kokkos::initialize().\n";
    Kokkos::abort(ss.str().c_str());
  }

  if (settings.has_map_device_id_by() &&
      settings.get_map_device_id_by() == "random") {
    std::default_random_engine gen(get_process_id());
    std::uniform_int_distribution<int> distribution(0, num_devices - 1);
    return visible_devices[distribution(gen)];
  }

  // either map_device_id_by is not specified or it is mpi_rank
  if (settings.has_map_device_id_by() &&
      settings.get_map_device_id_by() != "mpi_rank") {
    Kokkos::abort("implementation bug");
  }

  int const mpi_local_rank = mpi_local_rank_on_node();

  // if unable to detect local MPI rank return nullopt to delegate device
  // selection to the backend
  if (mpi_local_rank < 0) {
    if (settings.has_map_device_id_by()) {
      std::cerr << "Warning: unable to detect local MPI rank."
                << " Falling back to the first GPU available for execution."
                << " Raised by Kokkos::initialize()." << std::endl;
    }
    return std::nullopt;
  }

  // use device assigned by CTest when resource allocation is activated
  if (std::getenv("CTEST_KOKKOS_DEVICE_TYPE") &&
      std::getenv("CTEST_RESOURCE_GROUP_COUNT")) {
    return get_ctest_gpu(mpi_local_rank);
  }

  return visible_devices[mpi_local_rank % visible_devices.size()];
}

namespace {

void initialize_backends(const Kokkos::InitializationSettings& settings) {
  Kokkos::Impl::ExecSpaceManager::get_instance().initialize_spaces(settings);
}

void initialize_profiling(const Kokkos::Tools::InitArguments& args) {
  auto initialization_status =
      Kokkos::Tools::Impl::initialize_tools_subsystem(args);
  if (initialization_status.result ==
      Kokkos::Tools::Impl::InitializationStatus::InitializationResult::
          help_request) {
    g_is_initialized = true;
    ::Kokkos::finalize();
    std::exit(EXIT_SUCCESS);
  } else if (initialization_status.result ==
             Kokkos::Tools::Impl::InitializationStatus::InitializationResult::
                 success) {
    Kokkos::Tools::parseArgs(args.args);
    for (const auto& category_value : metadata_map) {
      for (const auto& key_value : category_value.second) {
        Kokkos::Tools::declareMetadata(key_value.first, key_value.second);
      }
    }
  } else {
    std::cerr << "Error initializing Kokkos Tools subsystem" << std::endl;
    g_is_initialized = true;
    ::Kokkos::finalize();
    std::exit(EXIT_FAILURE);
  }
}

std::string version_string_from_int(int version_number) {
  std::stringstream str_builder;
  str_builder << version_number / 10000 << "." << (version_number % 10000) / 100
              << "." << version_number % 100;
  return str_builder.str();
}

void pre_initialize_internal(const Kokkos::InitializationSettings& settings) {
  if (settings.has_disable_warnings() && settings.get_disable_warnings())
    g_show_warnings = false;
  if (settings.has_tune_internals() && settings.get_tune_internals())
    g_tune_internals = true;
  declare_configuration_metadata("version_info", "Kokkos Version",
                                 version_string_from_int(KOKKOS_VERSION));
#ifdef KOKKOS_COMPILER_APPLECC
  declare_configuration_metadata("compiler_version", "KOKKOS_COMPILER_APPLECC",
                                 std::to_string(KOKKOS_COMPILER_APPLECC));
  declare_configuration_metadata("tools_only", "compiler_family", "apple");
#endif
#ifdef KOKKOS_COMPILER_CLANG
  declare_configuration_metadata("compiler_version", "KOKKOS_COMPILER_CLANG",
                                 std::to_string(KOKKOS_COMPILER_CLANG));
  declare_configuration_metadata("tools_only", "compiler_family", "clang");
#endif
#ifdef KOKKOS_COMPILER_CRAYC
  declare_configuration_metadata("compiler_version", "KOKKOS_COMPILER_CRAYC",
                                 std::to_string(KOKKOS_COMPILER_CRAYC));
  declare_configuration_metadata("tools_only", "compiler_family", "cray");
#endif
#ifdef KOKKOS_COMPILER_GNU
  declare_configuration_metadata("compiler_version", "KOKKOS_COMPILER_GNU",
                                 std::to_string(KOKKOS_COMPILER_GNU));
  declare_configuration_metadata("tools_only", "compiler_family", "gnu");
#endif
#ifdef KOKKOS_COMPILER_INTEL_LLVM
  declare_configuration_metadata("compiler_version",
                                 "KOKKOS_COMPILER_INTEL_LLVM",
                                 std::to_string(KOKKOS_COMPILER_INTEL_LLVM));
  declare_configuration_metadata("tools_only", "compiler_family", "intel_llvm");
#endif
#ifdef KOKKOS_COMPILER_NVCC
  declare_configuration_metadata("compiler_version", "KOKKOS_COMPILER_NVCC",
                                 std::to_string(KOKKOS_COMPILER_NVCC));
  declare_configuration_metadata("tools_only", "compiler_family", "nvcc");
#endif
#ifdef KOKKOS_COMPILER_NVHPC
  declare_configuration_metadata("compiler_version", "KOKKOS_COMPILER_NVHPC",
                                 std::to_string(KOKKOS_COMPILER_NVHPC));
  declare_configuration_metadata("tools_only", "compiler_family", "pgi");
#endif
#ifdef KOKKOS_COMPILER_MSVC
  declare_configuration_metadata("compiler_version", "KOKKOS_COMPILER_MSVC",
                                 std::to_string(KOKKOS_COMPILER_MSVC));
  declare_configuration_metadata("tools_only", "compiler_family", "msvc");
#endif

#ifdef KOKKOS_ENABLE_PRAGMA_IVDEP
  declare_configuration_metadata("vectorization", "KOKKOS_ENABLE_PRAGMA_IVDEP",
                                 "yes");
#else
  declare_configuration_metadata("vectorization", "KOKKOS_ENABLE_PRAGMA_IVDEP",
                                 "no");
#endif
#ifdef KOKKOS_ENABLE_PRAGMA_LOOPCOUNT
  declare_configuration_metadata("vectorization",
                                 "KOKKOS_ENABLE_PRAGMA_LOOPCOUNT", "yes");
#else
  declare_configuration_metadata("vectorization",
                                 "KOKKOS_ENABLE_PRAGMA_LOOPCOUNT", "no");
#endif
#ifdef KOKKOS_ENABLE_PRAGMA_UNROLL
  declare_configuration_metadata("vectorization", "KOKKOS_ENABLE_PRAGMA_UNROLL",
                                 "yes");
#else
  declare_configuration_metadata("vectorization", "KOKKOS_ENABLE_PRAGMA_UNROLL",
                                 "no");
#endif
#ifdef KOKKOS_ENABLE_PRAGMA_VECTOR
  declare_configuration_metadata("vectorization", "KOKKOS_ENABLE_PRAGMA_VECTOR",
                                 "yes");
#else
  declare_configuration_metadata("vectorization", "KOKKOS_ENABLE_PRAGMA_VECTOR",
                                 "no");
#endif

#ifdef KOKKOS_ENABLE_ASM
  declare_configuration_metadata("options", "KOKKOS_ENABLE_ASM", "yes");
#else
  declare_configuration_metadata("options", "KOKKOS_ENABLE_ASM", "no");
#endif
#ifdef KOKKOS_ENABLE_CXX17
  declare_configuration_metadata("options", "KOKKOS_ENABLE_CXX17", "yes");
#else
  declare_configuration_metadata("options", "KOKKOS_ENABLE_CXX17", "no");
#endif
#ifdef KOKKOS_ENABLE_CXX20
  declare_configuration_metadata("options", "KOKKOS_ENABLE_CXX20", "yes");
#else
  declare_configuration_metadata("options", "KOKKOS_ENABLE_CXX20", "no");
#endif
#ifdef KOKKOS_ENABLE_CXX23
  declare_configuration_metadata("options", "KOKKOS_ENABLE_CXX23", "yes");
#else
  declare_configuration_metadata("options", "KOKKOS_ENABLE_CXX23", "no");
#endif
#ifdef KOKKOS_ENABLE_CXX26
  declare_configuration_metadata("options", "KOKKOS_ENABLE_CXX26", "yes");
#else
  declare_configuration_metadata("options", "KOKKOS_ENABLE_CXX26", "no");
#endif
#ifdef KOKKOS_ENABLE_DEBUG_BOUNDS_CHECK
  declare_configuration_metadata("options", "KOKKOS_ENABLE_DEBUG_BOUNDS_CHECK",
                                 "yes");
#else
  declare_configuration_metadata("options", "KOKKOS_ENABLE_DEBUG_BOUNDS_CHECK",
                                 "no");
#endif
#ifdef KOKKOS_ENABLE_HWLOC
  declare_configuration_metadata("options", "KOKKOS_ENABLE_HWLOC", "yes");
#else
  declare_configuration_metadata("options", "KOKKOS_ENABLE_HWLOC", "no");
#endif
#ifdef KOKKOS_ENABLE_LIBDL
  declare_configuration_metadata("options", "KOKKOS_ENABLE_LIBDL", "yes");
#else
  declare_configuration_metadata("options", "KOKKOS_ENABLE_LIBDL", "no");
#endif

  declare_configuration_metadata("architecture", "Default Device",
                                 Kokkos::DefaultExecutionSpace::name());

#if defined(KOKKOS_ARCH_A64FX)
  declare_configuration_metadata("architecture", "CPU architecture", "A64FX");
#elif defined(KOKKOS_ARCH_AMDAVX)
  declare_configuration_metadata("architecture", "CPU architecture", "AMDAVX");
#elif defined(KOKKOS_ARCH_ARMV80)
  declare_configuration_metadata("architecture", "CPU architecture", "ARMV80");
#elif defined(KOKKOS_ARCH_ARMV81)
  declare_configuration_metadata("architecture", "CPU architecture", "ARMV81");
#elif defined(KOKKOS_ARCH_ARMV8_THUNDERX)
  declare_configuration_metadata("architecture", "CPU architecture",
                                 "ARMV8_THUNDERX");
#elif defined(KOKKOS_ARCH_ARMV8_THUNDERX2)
  declare_configuration_metadata("architecture", "CPU architecture",
                                 "ARMV8_THUNDERX2");
#elif defined(KOKKOS_ARCH_ARMV9_GRACE)
  declare_configuration_metadata("architecture", "CPU architecture",
                                 "ARMV9_GRACE");
#elif defined(KOKKOS_ARCH_BDW)
  declare_configuration_metadata("architecture", "CPU architecture", "BDW");
#elif defined(KOKKOS_ARCH_HSW)
  declare_configuration_metadata("architecture", "CPU architecture", "HSW");
#elif defined(KOKKOS_ARCH_ICL)
  declare_configuration_metadata("architecture", "CPU architecture", "ICL");
#elif defined(KOKKOS_ARCH_ICX)
  declare_configuration_metadata("architecture", "CPU architecture", "ICX");
#elif defined(KOKKOS_ARCH_KNC)
  declare_configuration_metadata("architecture", "CPU architecture", "KNC");
#elif defined(KOKKOS_ARCH_KNL)
  declare_configuration_metadata("architecture", "CPU architecture", "KNL");
#elif defined(KOKKOS_ARCH_NATIVE)
  declare_configuration_metadata("architecture", "CPU architecture", "NATIVE");
#elif defined(KOKKOS_ARCH_POWER8)
  declare_configuration_metadata("architecture", "CPU architecture", "POWER8");
#elif defined(KOKKOS_ARCH_POWER9)
  declare_configuration_metadata("architecture", "CPU architecture", "POWER9");
#elif defined(KOKKOS_ARCH_SKL)
  declare_configuration_metadata("architecture", "CPU architecture", "SKL");
#elif defined(KOKKOS_ARCH_SKX)
  declare_configuration_metadata("architecture", "CPU architecture", "SKX");
#elif defined(KOKKOS_ARCH_SNB)
  declare_configuration_metadata("architecture", "CPU architecture", "SNB");
#elif defined(KOKKOS_ARCH_SPR)
  declare_configuration_metadata("architecture", "CPU architecture", "SPR");
#elif defined(KOKKOS_ARCH_AMD_ZEN)
  declare_configuration_metadata("architecture", "CPU architecture", "AMD_ZEN");
#elif defined(KOKKOS_ARCH_AMD_ZEN2)
  declare_configuration_metadata("architecture", "CPU architecture",
                                 "AMD_ZEN2");
#elif defined(KOKKOS_ARCH_AMD_ZEN3)
  declare_configuration_metadata("architecture", "CPU architecture",
                                 "AMD_ZEN3");
#elif defined(KOKKOS_ARCH_AMD_ZEN4)
  declare_configuration_metadata("architecture", "CPU architecture",
                                 "AMD_ZEN4");
#elif defined(KOKKOS_ARCH_RISCV_SG2042)
  declare_configuration_metadata("architecture", "CPU architecture",
                                 "SG2042 (RISC-V)")
#elif defined(KOKKOS_ARCH_RISCV_RVA22V)
  declare_configuration_metadata("architecture", "CPU architecture",
                                 "RVA22V (RISC-V)")
#else
  declare_configuration_metadata("architecture", "CPU architecture", "none");
#endif

#if defined(KOKKOS_ARCH_INTEL_GEN)
  declare_configuration_metadata("architecture", "GPU architecture",
                                 "INTEL_GEN");
#elif defined(KOKKOS_ARCH_INTEL_DG1)
  declare_configuration_metadata("architecture", "GPU architecture",
                                 "INTEL_DG1");
#elif defined(KOKKOS_ARCH_INTEL_GEN9)
  declare_configuration_metadata("architecture", "GPU architecture",
                                 "INTEL_GEN9");
#elif defined(KOKKOS_ARCH_INTEL_GEN11)
  declare_configuration_metadata("architecture", "GPU architecture",
                                 "INTEL_GEN11");
#elif defined(KOKKOS_ARCH_INTEL_GEN12LP)
  declare_configuration_metadata("architecture", "GPU architecture",
                                 "INTEL_GEN12LP");
#elif defined(KOKKOS_ARCH_INTEL_XEHP)
  declare_configuration_metadata("architecture", "GPU architecture",
                                 "INTEL_XEHP");
#elif defined(KOKKOS_ARCH_INTEL_PVC)
  declare_configuration_metadata("architecture", "GPU architecture",
                                 "INTEL_PVC");

#elif defined(KOKKOS_ARCH_KEPLER30)
  declare_configuration_metadata("architecture", "GPU architecture",
                                 "KEPLER30");
#elif defined(KOKKOS_ARCH_KEPLER32)
  declare_configuration_metadata("architecture", "GPU architecture",
                                 "KEPLER32");
#elif defined(KOKKOS_ARCH_KEPLER35)
  declare_configuration_metadata("architecture", "GPU architecture",
                                 "KEPLER35");
#elif defined(KOKKOS_ARCH_KEPLER37)
  declare_configuration_metadata("architecture", "GPU architecture",
                                 "KELPER37");
#elif defined(KOKKOS_ARCH_MAXWELL50)
  declare_configuration_metadata("architecture", "GPU architecture",
                                 "MAXWELL50");
#elif defined(KOKKOS_ARCH_MAXWELL52)
  declare_configuration_metadata("architecture", "GPU architecture",
                                 "MAXWELL52");
#elif defined(KOKKOS_ARCH_MAXWELL53)
  declare_configuration_metadata("architecture", "GPU architecture",
                                 "MAXWELL53");
#elif defined(KOKKOS_ARCH_PASCAL60)
  declare_configuration_metadata("architecture", "GPU architecture",
                                 "PASCAL60");
#elif defined(KOKKOS_ARCH_PASCAL61)
  declare_configuration_metadata("architecture", "GPU architecture",
                                 "PASCAL61");
#elif defined(KOKKOS_ARCH_VOLTA70)
  declare_configuration_metadata("architecture", "GPU architecture", "VOLTA70");
#elif defined(KOKKOS_ARCH_VOLTA72)
  declare_configuration_metadata("architecture", "GPU architecture", "VOLTA72");
#elif defined(KOKKOS_ARCH_TURING75)
  declare_configuration_metadata("architecture", "GPU architecture",
                                 "TURING75");
#elif defined(KOKKOS_ARCH_AMPERE80)
  declare_configuration_metadata("architecture", "GPU architecture",
                                 "AMPERE80");
#elif defined(KOKKOS_ARCH_AMPERE86)
  declare_configuration_metadata("architecture", "GPU architecture",
                                 "AMPERE86");
#elif defined(KOKKOS_ARCH_ADA89)
  declare_configuration_metadata("architecture", "GPU architecture", "ADA89");
#elif defined(KOKKOS_ARCH_HOPPER90)
  declare_configuration_metadata("architecture", "GPU architecture",
                                 "HOPPER90");
<<<<<<< HEAD
=======
#elif defined(KOKKOS_ARCH_BLACKWELL100)
  declare_configuration_metadata("architecture", "GPU architecture",
                                 "BLACKWELL100");
#elif defined(KOKKOS_ARCH_BLACKWELL120)
      declare_configuration_metadata("architecture", "GPU architecture",
                                     "BLACKWELL120");
>>>>>>> 169bfcf0
#elif defined(KOKKOS_ARCH_AMD_GFX906)
  declare_configuration_metadata("architecture", "GPU architecture",
                                 "AMD_GFX906");
#elif defined(KOKKOS_ARCH_AMD_GFX908)
      declare_configuration_metadata("architecture", "GPU architecture",
                                     "AMD_GFX908");
#elif defined(KOKKOS_ARCH_AMD_GFX90A)
      declare_configuration_metadata("architecture", "GPU architecture",
                                     "AMD_GFX90A");
#elif defined(KOKKOS_ARCH_AMD_GFX1030)
  declare_configuration_metadata("architecture", "GPU architecture",
                                 "AMD_GFX1030");
#elif defined(KOKKOS_ARCH_AMD_GFX1100)
  declare_configuration_metadata("architecture", "GPU architecture",
                                 "AMD_GFX1100");
#elif defined(KOKKOS_ARCH_AMD_GFX1103)
  declare_configuration_metadata("architecture", "GPU architecture",
                                 "AMD_GFX1103");

#else
  declare_configuration_metadata("architecture", "GPU architecture", "none");
#endif

#ifdef KOKKOS_IMPL_32BIT
  declare_configuration_metadata("architecture", "platform", "32bit");
#else
  declare_configuration_metadata("architecture", "platform", "64bit");
#endif
}

void post_initialize_internal(const Kokkos::InitializationSettings& settings) {
  Kokkos::Tools::InitArguments tools_init_arguments;
  combine(tools_init_arguments, settings);
  initialize_profiling(tools_init_arguments);
  g_is_initialized = true;
  if (settings.has_print_configuration() &&
      settings.get_print_configuration()) {
    ::Kokkos::print_configuration(std::cout);
  }
}

void initialize_internal(const Kokkos::InitializationSettings& settings) {
  // The tool initialization is only called in post_initialize_internal.
  // Pausing tools here, so that if someone has set callbacks programmatically
  // these callbacks are not called inside the backend initialization, before
  // the tool initialization happened.
  Kokkos::Tools::Experimental::pause_tools();
  pre_initialize_internal(settings);
  initialize_backends(settings);
  Kokkos::Tools::Experimental::resume_tools();
  post_initialize_internal(settings);
}

// declared noexcept such that std::terminate is called if any of the registered
// function throws
void call_registered_finalize_hook_functions() noexcept {
  while (!finalize_hooks.empty()) {
    auto const& func = finalize_hooks.top();
    func();
    finalize_hooks.pop();
  }
}

void pre_finalize_internal() {
  call_registered_finalize_hook_functions();
  Kokkos::Profiling::finalize();
}

void post_finalize_internal() {
  g_is_initialized = false;
  g_is_finalized   = true;
  g_show_warnings  = true;
  g_tune_internals = false;
}

void fence_internal(const std::string& name) {
  Kokkos::Impl::ExecSpaceManager::get_instance().static_fence(name);
}

void print_help_message() {
  auto const help_message = R"(
--------------------------------------------------------------------------------
-------------Kokkos command line arguments--------------------------------------
--------------------------------------------------------------------------------
This program is using Kokkos.  You can use the following command line flags to
control its behavior:

Kokkos Core Options:
  --kokkos-help                  : print this message
  --kokkos-disable-warnings      : disable kokkos warning messages
  --kokkos-print-configuration   : print configuration
  --kokkos-tune-internals        : allow Kokkos to autotune policies and declare
                                   tuning features through the tuning system. If
                                   left off, Kokkos uses heuristics
  --kokkos-num-threads=INT       : specify total number of threads to use for
                                   parallel regions on the host.
  --kokkos-device-id=INT         : specify device id to be used by Kokkos.
  --kokkos-map-device-id-by=(random|mpi_rank)
                                 : strategy to select device-id automatically from
                                   available devices.
                                   - random:   choose a random device from available.
                                   - mpi_rank: choose device-id based on a round robin
                                               assignment of local MPI ranks.
                                               Works with OpenMPI, MVAPICH, SLURM, and
                                               derived implementations.

Kokkos Tools Options:
  --kokkos-tools-libs=STR        : Specify which of the tools to use. Must either
                                   be full path to library or name of library if the
                                   path is present in the runtime library search path
                                   (e.g. LD_LIBRARY_PATH)
  --kokkos-tools-help            : Query the (loaded) kokkos-tool for its command-line
                                   option support (which should then be passed via
                                   --kokkos-tools-args="...")
  --kokkos-tools-args=STR        : A single (quoted) string of options which will be
                                   whitespace delimited and passed to the loaded
                                   kokkos-tool as command-line arguments. E.g.
                                   `<EXE> --kokkos-tools-args="-c input.txt"` will
                                   pass `<EXE> -c input.txt` as argc/argv to tool

Except for --kokkos[-tools]-help, you can alternatively set the corresponding
environment variable of a flag (all letters in upper-case and underscores
instead of hyphens). For example, to disable warning messages, you can either
specify --kokkos-disable-warnings or set the KOKKOS_DISABLE_WARNINGS
environment variable to yes.

Join us on Slack, visit https://kokkosteam.slack.com
Report bugs to https://github.com/kokkos/kokkos/issues
--------------------------------------------------------------------------------
)";
  std::cout << help_message << std::endl;
}

}  // namespace

void Kokkos::Impl::parse_command_line_arguments(
    int& argc, char* argv[], InitializationSettings& settings) {
  Tools::InitArguments tools_init_arguments;
  combine(tools_init_arguments, settings);
  Tools::Impl::parse_command_line_arguments(argc, argv, tools_init_arguments);
  combine(settings, tools_init_arguments);

  int num_threads;
  int device_id;
  std::string map_device_id_by;
  bool disable_warnings;
  bool print_configuration;
  bool tune_internals;

  bool help_flag = false;

  int iarg = 0;
  while (iarg < argc) {
    bool remove_flag = false;

    if (check_arg_int(argv[iarg], "--kokkos-num-threads", num_threads)) {
      if (!is_valid_num_threads(num_threads)) {
        std::stringstream ss;
        ss << "Error: command line argument '" << argv[iarg] << "' is invalid."
           << " The number of threads must be greater than or equal to one."
           << " Raised by Kokkos::initialize().\n";
        Kokkos::abort(ss.str().c_str());
      }
      settings.set_num_threads(num_threads);
      remove_flag = true;
    } else if (check_arg_int(argv[iarg], "--kokkos-device-id", device_id)) {
      if (!is_valid_device_id(device_id)) {
        std::stringstream ss;
        ss << "Error: command line argument '" << argv[iarg] << "' is invalid."
           << " The device id must be greater than or equal to zero."
           << " Raised by Kokkos::initialize().\n";
        Kokkos::abort(ss.str().c_str());
      }
      settings.set_device_id(device_id);
      remove_flag = true;
    } else if (check_arg_bool(argv[iarg], "--kokkos-disable-warnings",
                              disable_warnings)) {
      settings.set_disable_warnings(disable_warnings);
      remove_flag = true;
    } else if (check_arg_bool(argv[iarg], "--kokkos-print-configuration",
                              print_configuration)) {
      settings.set_print_configuration(print_configuration);
      remove_flag = true;
    } else if (check_arg_bool(argv[iarg], "--kokkos-tune-internals",
                              tune_internals)) {
      settings.set_tune_internals(tune_internals);
      remove_flag = true;
    } else if (check_arg(argv[iarg], "--kokkos-help") ||
               check_arg(argv[iarg], "--help")) {
      help_flag   = true;
      remove_flag = std::string(argv[iarg]).find("--kokkos-") == 0;
    } else if (check_arg_str(argv[iarg], "--kokkos-map-device-id-by",
                             map_device_id_by)) {
      if (!is_valid_map_device_id_by(map_device_id_by)) {
        std::stringstream ss;
        ss << "Warning: command line argument '--kokkos-map-device-id-by="
           << map_device_id_by << "' is not recognized."
           << " Raised by Kokkos::initialize().\n";
        Kokkos::abort(ss.str().c_str());
      }
      settings.set_map_device_id_by(map_device_id_by);
      remove_flag = true;
    } else if (std::regex_match(argv[iarg],
                                std::regex("-?-kokkos.*", std::regex::egrep))) {
      warn_not_recognized_command_line_argument(argv[iarg]);
    }

    if (remove_flag) {
      // Shift the remainder of the argv list by one.  Note that argv has
      // (argc + 1) arguments, the last one always being nullptr.  The following
      // loop moves the trailing nullptr element as well
      for (int k = iarg; k < argc; ++k) {
        argv[k] = argv[k + 1];
      }
      argc--;
    } else {
      iarg++;
    }
  }

  if (help_flag) {
    print_help_message();
  }

  if ((tools_init_arguments.args ==
       Kokkos::Tools::InitArguments::unset_string_option) &&
      argc > 0) {
    settings.set_tools_args(argv[0]);
  }
}

void Kokkos::Impl::parse_environment_variables(
    InitializationSettings& settings) {
  Tools::InitArguments tools_init_arguments;
  combine(tools_init_arguments, settings);
  auto init_result =
      Tools::Impl::parse_environment_variables(tools_init_arguments);
  if (init_result.result ==
      Tools::Impl::InitializationStatus::environment_argument_mismatch) {
    Kokkos::abort(init_result.error_message.c_str());
  }
  combine(settings, tools_init_arguments);

  int num_threads;
  if (check_env_int("KOKKOS_NUM_THREADS", num_threads)) {
    if (!is_valid_num_threads(num_threads)) {
      std::stringstream ss;
      ss << "Error: environment variable 'KOKKOS_NUM_THREADS=" << num_threads
         << "' is invalid."
         << " The number of threads must be greater than or equal to one."
         << " Raised by Kokkos::initialize().\n";
      Kokkos::abort(ss.str().c_str());
    }
    settings.set_num_threads(num_threads);
  }
  int device_id;
  if (check_env_int("KOKKOS_DEVICE_ID", device_id)) {
    if (!is_valid_device_id(device_id)) {
      std::stringstream ss;
      ss << "Error: environment variable 'KOKKOS_DEVICE_ID" << device_id
         << "' is invalid."
         << " The device id must be greater than or equal to zero."
         << " Raised by Kokkos::initialize().\n";
      Kokkos::abort(ss.str().c_str());
    }
    settings.set_device_id(device_id);
  }
  bool disable_warnings;
  if (check_env_bool("KOKKOS_DISABLE_WARNINGS", disable_warnings)) {
    settings.set_disable_warnings(disable_warnings);
  }
  bool print_configuration;
  if (check_env_bool("KOKKOS_PRINT_CONFIGURATION", print_configuration)) {
    settings.set_print_configuration(print_configuration);
  }
  bool tune_internals;
  if (check_env_bool("KOKKOS_TUNE_INTERNALS", tune_internals)) {
    settings.set_tune_internals(tune_internals);
  }
  char const* map_device_id_by = std::getenv("KOKKOS_MAP_DEVICE_ID_BY");
  if (map_device_id_by != nullptr) {
    if (std::getenv("KOKKOS_DEVICE_ID")) {
      std::cerr << "Warning: environment variable KOKKOS_MAP_DEVICE_ID_BY"
                << "ignored since KOKKOS_DEVICE_ID is specified."
                << " Raised by Kokkos::initialize()." << std::endl;
    }
    if (!is_valid_map_device_id_by(map_device_id_by)) {
      std::stringstream ss;
      ss << "Warning: environment variable 'KOKKOS_MAP_DEVICE_ID_BY="
         << map_device_id_by << "' is not recognized."
         << " Raised by Kokkos::initialize().\n";
      Kokkos::abort(ss.str().c_str());
    }
    settings.set_map_device_id_by(map_device_id_by);
  }
}

//----------------------------------------------------------------------------
namespace {
bool kokkos_initialize_was_called() {
  return Kokkos::is_initialized() || Kokkos::is_finalized();
}
bool kokkos_finalize_was_called() { return Kokkos::is_finalized(); }
}  // namespace

void Kokkos::initialize(int& argc, char* argv[]) {
  if (kokkos_initialize_was_called()) {
    Kokkos::abort(
        "Error: Kokkos::initialize() has already been called."
        " Kokkos can be initialized at most once.\n");
  }
  InitializationSettings settings;
  Impl::parse_environment_variables(settings);
  Impl::parse_command_line_arguments(argc, argv, settings);
  initialize_internal(settings);
}

void Kokkos::initialize(InitializationSettings const& settings) {
  if (kokkos_initialize_was_called()) {
    Kokkos::abort(
        "Error: Kokkos::initialize() has already been called."
        " Kokkos can be initialized at most once.\n");
  }
  InitializationSettings tmp;
  Impl::parse_environment_variables(tmp);
  combine(tmp, settings);
  initialize_internal(tmp);
}

void Kokkos::Impl::pre_initialize(const InitializationSettings& settings) {
  pre_initialize_internal(settings);
}

void Kokkos::Impl::post_initialize(const InitializationSettings& settings) {
  post_initialize_internal(settings);
}

void Kokkos::Impl::pre_finalize() { pre_finalize_internal(); }

void Kokkos::Impl::post_finalize() { post_finalize_internal(); }

void Kokkos::push_finalize_hook(std::function<void()> f) {
  finalize_hooks.push(f);
}

void Kokkos::finalize() {
  if (!kokkos_initialize_was_called()) {
    Kokkos::abort(
        "Error: Kokkos::finalize() may only be called after Kokkos has been "
        "initialized.\n");
  }
  if (kokkos_finalize_was_called()) {
    Kokkos::abort("Error: Kokkos::finalize() has already been called.\n");
  }
  pre_finalize_internal();
  Impl::ExecSpaceManager::get_instance().finalize_spaces();
  post_finalize_internal();
}

void Kokkos::fence(const std::string& name) { fence_internal(name); }

namespace {
void print_helper(std::ostream& os,
                  const std::map<std::string, std::string>& print_me) {
  for (const auto& kv : print_me) {
    os << "  " << kv.first << ": " << kv.second << '\n';
  }
}
}  // namespace

void Kokkos::print_configuration(std::ostream& os, bool verbose) {
  print_helper(os, metadata_map["version_info"]);

  os << "Compiler:\n";
  print_helper(os, metadata_map["compiler_version"]);

  os << "Architecture:\n";
  print_helper(os, metadata_map["architecture"]);

  os << "Atomics:\n";
  print_helper(os, metadata_map["atomics"]);

  os << "Vectorization:\n";
  print_helper(os, metadata_map["vectorization"]);

  os << "Memory:\n";
  print_helper(os, metadata_map["memory"]);

  os << "Options:\n";
  print_helper(os, metadata_map["options"]);

  Impl::ExecSpaceManager::get_instance().print_configuration(os, verbose);
}

[[nodiscard]] bool Kokkos::is_initialized() noexcept {
  return g_is_initialized;
}

[[nodiscard]] bool Kokkos::is_finalized() noexcept { return g_is_finalized; }

bool Kokkos::show_warnings() noexcept { return g_show_warnings; }

bool Kokkos::tune_internals() noexcept { return g_tune_internals; }<|MERGE_RESOLUTION|>--- conflicted
+++ resolved
@@ -741,24 +741,21 @@
 #elif defined(KOKKOS_ARCH_HOPPER90)
   declare_configuration_metadata("architecture", "GPU architecture",
                                  "HOPPER90");
-<<<<<<< HEAD
-=======
 #elif defined(KOKKOS_ARCH_BLACKWELL100)
   declare_configuration_metadata("architecture", "GPU architecture",
                                  "BLACKWELL100");
 #elif defined(KOKKOS_ARCH_BLACKWELL120)
       declare_configuration_metadata("architecture", "GPU architecture",
                                      "BLACKWELL120");
->>>>>>> 169bfcf0
 #elif defined(KOKKOS_ARCH_AMD_GFX906)
-  declare_configuration_metadata("architecture", "GPU architecture",
-                                 "AMD_GFX906");
+      declare_configuration_metadata("architecture", "GPU architecture",
+                                     "AMD_GFX906");
 #elif defined(KOKKOS_ARCH_AMD_GFX908)
-      declare_configuration_metadata("architecture", "GPU architecture",
-                                     "AMD_GFX908");
+  declare_configuration_metadata("architecture", "GPU architecture",
+                                 "AMD_GFX908");
 #elif defined(KOKKOS_ARCH_AMD_GFX90A)
-      declare_configuration_metadata("architecture", "GPU architecture",
-                                     "AMD_GFX90A");
+  declare_configuration_metadata("architecture", "GPU architecture",
+                                 "AMD_GFX90A");
 #elif defined(KOKKOS_ARCH_AMD_GFX1030)
   declare_configuration_metadata("architecture", "GPU architecture",
                                  "AMD_GFX1030");
