//@HEADER
// ************************************************************************
//
//                        Kokkos v. 4.0
//       Copyright (2022) National Technology & Engineering
//               Solutions of Sandia, LLC (NTESS).
//
// Under the terms of Contract DE-NA0003525 with NTESS,
// the U.S. Government retains certain rights in this software.
//
// Part of Kokkos, under the Apache License v2.0 with LLVM Exceptions.
// See https://kokkos.org/LICENSE for license information.
// SPDX-License-Identifier: Apache-2.0 WITH LLVM-exception
//
//@HEADER

#ifndef KOKKOS_BITOPS_HPP
#define KOKKOS_BITOPS_HPP

#include <Kokkos_Macros.hpp>
#include <cstdint>
#include <climits>

#if defined(KOKKOS_COMPILER_INTEL_LLVM)
#include <immintrin.h>
#endif

namespace Kokkos {
namespace Impl {

KOKKOS_FORCEINLINE_FUNCTION
int int_log2_fallback(unsigned i) {
  constexpr int shift = sizeof(unsigned) * CHAR_BIT - 1;

  int offset = 0;
  if (i) {
    for (offset = shift; (i & (1 << offset)) == 0; --offset)
      ;
  }
  return offset;
}

KOKKOS_IMPL_DEVICE_FUNCTION
inline int int_log2_device(unsigned i) {
#if defined(KOKKOS_ENABLE_CUDA) || defined(KOKKOS_ENABLE_HIP)
  constexpr int shift = sizeof(unsigned) * CHAR_BIT - 1;
  return shift - __clz(i);
#elif defined(KOKKOS_COMPILER_INTEL_LLVM)
  return _bit_scan_reverse(i);
#else
  return int_log2_fallback(i);
#endif
}

KOKKOS_IMPL_HOST_FUNCTION
inline int int_log2_host(unsigned i) {
// duplicating shift to avoid unused warning in else branch
#if defined(KOKKOS_COMPILER_INTEL_LLVM)
  constexpr int shift = sizeof(unsigned) * CHAR_BIT - 1;
  (void)shift;
  return _bit_scan_reverse(i);
#elif defined(KOKKOS_COMPILER_CRAYC)
  constexpr int shift = sizeof(unsigned) * CHAR_BIT - 1;
  return i ? shift - _leadz32(i) : 0;
#elif defined(__GNUC__) || defined(__GNUG__)
  constexpr int shift = sizeof(unsigned) * CHAR_BIT - 1;
  return shift - __builtin_clz(i);
#else
  return int_log2_fallback(i);
#endif
}

#if defined(__EDG__)
#pragma push
#pragma diag_suppress implicit_return_from_non_void_function
#endif
KOKKOS_FORCEINLINE_FUNCTION
int int_log2(unsigned i) {
  KOKKOS_IF_ON_DEVICE((return int_log2_device(i);))
  KOKKOS_IF_ON_HOST((return int_log2_host(i);))
}
#if defined(__EDG__)
#pragma pop
#endif

/**\brief  Find first zero bit.
 *
 *  If none then return -1 ;
 */
KOKKOS_FORCEINLINE_FUNCTION
int bit_first_zero_fallback(unsigned i) noexcept {
  constexpr unsigned full = ~0u;

  int offset = -1;
  if (full != i) {
    for (offset = 0; i & (1 << offset); ++offset)
      ;
  }
  return offset;
}

KOKKOS_IMPL_DEVICE_FUNCTION
inline int bit_first_zero_device(unsigned i) noexcept {
  constexpr unsigned full = ~0u;
#if defined(KOKKOS_ENABLE_CUDA) || defined(KOKKOS_ENABLE_HIP)
  return full != i ? __ffs(~i) - 1 : -1;
#elif defined(KOKKOS_COMPILER_INTEL_LLVM)
  return full != i ? _bit_scan_forward(~i) : -1;
#else
  (void)full;
  return bit_first_zero_fallback(i);
#endif
}

KOKKOS_IMPL_HOST_FUNCTION
inline int bit_first_zero_host(unsigned i) noexcept {
  constexpr unsigned full = ~0u;
#if defined(KOKKOS_COMPILER_INTEL_LLVM)
  return full != i ? _bit_scan_forward(~i) : -1;
#elif defined(KOKKOS_COMPILER_CRAYC)
  return full != i ? _popcnt(i ^ (i + 1)) - 1 : -1;
#elif defined(KOKKOS_COMPILER_GNU) || defined(__GNUC__) || defined(__GNUG__)
  return full != i ? __builtin_ffs(~i) - 1 : -1;
#else
  (void)full;
  return bit_first_zero_fallback(i);
#endif
}

#if defined(__EDG__)
#pragma push
#pragma diag_suppress implicit_return_from_non_void_function
#endif
KOKKOS_FORCEINLINE_FUNCTION
int bit_first_zero(unsigned i) noexcept {
  KOKKOS_IF_ON_DEVICE((return bit_first_zero_device(i);))
  KOKKOS_IF_ON_HOST((return bit_first_zero_host(i);))
}
#if defined(__EDG__)
#pragma pop
#endif

KOKKOS_FORCEINLINE_FUNCTION
int bit_scan_forward_fallback(unsigned i) {
  int offset = -1;
  if (i) {
    for (offset = 0; (i & (1 << offset)) == 0; ++offset)
      ;
  }
  return offset;
}

KOKKOS_IMPL_DEVICE_FUNCTION inline int bit_scan_forward_device(unsigned i) {
#if defined(KOKKOS_ENABLE_CUDA) || defined(KOKKOS_ENABLE_HIP)
  return __ffs(i) - 1;
#elif defined(KOKKOS_COMPILER_INTEL_LLVM)
  return _bit_scan_forward(i);
#else
  return bit_scan_forward_fallback(i);
#endif
}

KOKKOS_IMPL_HOST_FUNCTION inline int bit_scan_forward_host(unsigned i) {
#if defined(KOKKOS_COMPILER_INTEL_LLVM)
  return _bit_scan_forward(i);
#elif defined(KOKKOS_COMPILER_CRAYC)
  return i ? _popcnt(~i & (i - 1)) : -1;
#elif defined(KOKKOS_COMPILER_GNU) || defined(__GNUC__) || defined(__GNUG__)
  return __builtin_ffs(i) - 1;
#else
  return bit_scan_forward_fallback(i);
#endif
}

#if defined(__EDG__)
#pragma push
#pragma diag_suppress implicit_return_from_non_void_function
#endif
KOKKOS_FORCEINLINE_FUNCTION
int bit_scan_forward(unsigned i) {
  KOKKOS_IF_ON_DEVICE((return bit_scan_forward_device(i);))
  KOKKOS_IF_ON_HOST((return bit_scan_forward_host(i);))
}
#if defined(__EDG__)
#pragma pop
#endif

<<<<<<< HEAD
/// Count the number of bits set.
KOKKOS_FORCEINLINE_FUNCTION
int bit_count_fallback(unsigned i) {
  // http://graphics.stanford.edu/~seander/bithacks.html#CountBitsSetNaive
  i = i - ((i >> 1) & ~0u / 3u);                           // temp
  i = (i & ~0u / 15u * 3u) + ((i >> 2) & ~0u / 15u * 3u);  // temp
  i = (i + (i >> 4)) & ~0u / 255u * 15u;                   // temp

  // count
  return (int)((i * (~0u / 255u)) >> (sizeof(unsigned) - 1) * CHAR_BIT);
}

KOKKOS_IMPL_DEVICE_FUNCTION inline int bit_count_device(unsigned i) {
#if defined(KOKKOS_ENABLE_CUDA) || defined(KOKKOS_ENABLE_HIP)
  return __popc(i);
#elif defined(KOKKOS_COMPILER_INTEL_LLVM)
  return _popcnt32(i);
#else
  return bit_count_fallback(i);
#endif
}

KOKKOS_IMPL_HOST_FUNCTION inline int bit_count_host(unsigned i) {
#if defined(KOKKOS_COMPILER_INTEL_LLVM)
  return _popcnt32(i);
#elif defined(KOKKOS_COMPILER_CRAYC)
  return _popcnt(i);
#elif defined(__GNUC__) || defined(__GNUG__)
  return __builtin_popcount(i);
#else
  return bit_count_fallback(i);
#endif
}

#if defined(__EDG__)
#pragma push
#pragma diag_suppress implicit_return_from_non_void_function
#endif
KOKKOS_FORCEINLINE_FUNCTION
int bit_count(unsigned i) {
  KOKKOS_IF_ON_DEVICE((return bit_count_device(i);))
  KOKKOS_IF_ON_HOST((return bit_count_host(i);))
}
#if defined(__EDG__)
#pragma pop
#endif
=======
KOKKOS_INLINE_FUNCTION
unsigned integral_power_of_two_that_contains(const unsigned N) {
  const unsigned i = int_log2(N);
  return ((1u << i) < N) ? i + 1 : i;
}
>>>>>>> 3c246341

}  // namespace Impl
}  // namespace Kokkos

#endif  // KOKKOS_BITOPS_HPP<|MERGE_RESOLUTION|>--- conflicted
+++ resolved
@@ -185,61 +185,6 @@
 #pragma pop
 #endif
 
-<<<<<<< HEAD
-/// Count the number of bits set.
-KOKKOS_FORCEINLINE_FUNCTION
-int bit_count_fallback(unsigned i) {
-  // http://graphics.stanford.edu/~seander/bithacks.html#CountBitsSetNaive
-  i = i - ((i >> 1) & ~0u / 3u);                           // temp
-  i = (i & ~0u / 15u * 3u) + ((i >> 2) & ~0u / 15u * 3u);  // temp
-  i = (i + (i >> 4)) & ~0u / 255u * 15u;                   // temp
-
-  // count
-  return (int)((i * (~0u / 255u)) >> (sizeof(unsigned) - 1) * CHAR_BIT);
-}
-
-KOKKOS_IMPL_DEVICE_FUNCTION inline int bit_count_device(unsigned i) {
-#if defined(KOKKOS_ENABLE_CUDA) || defined(KOKKOS_ENABLE_HIP)
-  return __popc(i);
-#elif defined(KOKKOS_COMPILER_INTEL_LLVM)
-  return _popcnt32(i);
-#else
-  return bit_count_fallback(i);
-#endif
-}
-
-KOKKOS_IMPL_HOST_FUNCTION inline int bit_count_host(unsigned i) {
-#if defined(KOKKOS_COMPILER_INTEL_LLVM)
-  return _popcnt32(i);
-#elif defined(KOKKOS_COMPILER_CRAYC)
-  return _popcnt(i);
-#elif defined(__GNUC__) || defined(__GNUG__)
-  return __builtin_popcount(i);
-#else
-  return bit_count_fallback(i);
-#endif
-}
-
-#if defined(__EDG__)
-#pragma push
-#pragma diag_suppress implicit_return_from_non_void_function
-#endif
-KOKKOS_FORCEINLINE_FUNCTION
-int bit_count(unsigned i) {
-  KOKKOS_IF_ON_DEVICE((return bit_count_device(i);))
-  KOKKOS_IF_ON_HOST((return bit_count_host(i);))
-}
-#if defined(__EDG__)
-#pragma pop
-#endif
-=======
-KOKKOS_INLINE_FUNCTION
-unsigned integral_power_of_two_that_contains(const unsigned N) {
-  const unsigned i = int_log2(N);
-  return ((1u << i) < N) ? i + 1 : i;
-}
->>>>>>> 3c246341
-
 }  // namespace Impl
 }  // namespace Kokkos
 
