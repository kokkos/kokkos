--- conflicted
+++ resolved
@@ -852,42 +852,6 @@
     enum : bool { value = true };
   };
 
-<<<<<<< HEAD
-  //----------------------------------------
-
-  template <class F = Functor, typename = void>
-  struct DeduceTeamShmem {
-    enum : bool { value = false };
-
-    static size_t team_shmem_size(F const&, int) { return 0; }
-  };
-
-  // NOLINTBEGIN(bugprone-sizeof-expression)
-  template <class F>
-  struct DeduceTeamShmem<F, std::enable_if_t<0 < sizeof(&F::team_shmem_size)>> {
-    enum : bool { value = true };
-
-    static size_t team_shmem_size(F const* const f, int team_size) {
-      return f->team_shmem_size(team_size);
-    }
-  };
-
-  template <class F>
-  struct DeduceTeamShmem<F,
-                         std::enable_if_t<(0 < sizeof(&F::shmem_size)) &&
-                                          !(0 < sizeof(&F::team_shmem_size))>> {
-    enum : bool { value = true };
-
-    static size_t team_shmem_size(F const* const f, int team_size) {
-      return f->shmem_size(team_size);
-    }
-  };
-  // NOLINTEND(bugprone-sizeof-expression)
-
-  //----------------------------------------
-
-=======
->>>>>>> e28a7625
  public:
   enum { has_join_member_function = DeduceJoin<>::value };
   enum { has_init_member_function = DeduceInit<>::value };
