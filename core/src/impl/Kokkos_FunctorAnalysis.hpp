/*
//@HEADER
// ************************************************************************
//
//                        Kokkos v. 3.0
//       Copyright (2020) National Technology & Engineering
//               Solutions of Sandia, LLC (NTESS).
//
// Under the terms of Contract DE-NA0003525 with NTESS,
// the U.S. Government retains certain rights in this software.
//
// Redistribution and use in source and binary forms, with or without
// modification, are permitted provided that the following conditions are
// met:
//
// 1. Redistributions of source code must retain the above copyright
// notice, this list of conditions and the following disclaimer.
//
// 2. Redistributions in binary form must reproduce the above copyright
// notice, this list of conditions and the following disclaimer in the
// documentation and/or other materials provided with the distribution.
//
// 3. Neither the name of the Corporation nor the names of the
// contributors may be used to endorse or promote products derived from
// this software without specific prior written permission.
//
// THIS SOFTWARE IS PROVIDED BY NTESS "AS IS" AND ANY
// EXPRESS OR IMPLIED WARRANTIES, INCLUDING, BUT NOT LIMITED TO, THE
// IMPLIED WARRANTIES OF MERCHANTABILITY AND FITNESS FOR A PARTICULAR
// PURPOSE ARE DISCLAIMED. IN NO EVENT SHALL NTESS OR THE
// CONTRIBUTORS BE LIABLE FOR ANY DIRECT, INDIRECT, INCIDENTAL, SPECIAL,
// EXEMPLARY, OR CONSEQUENTIAL DAMAGES (INCLUDING, BUT NOT LIMITED TO,
// PROCUREMENT OF SUBSTITUTE GOODS OR SERVICES; LOSS OF USE, DATA, OR
// PROFITS; OR BUSINESS INTERRUPTION) HOWEVER CAUSED AND ON ANY THEORY OF
// LIABILITY, WHETHER IN CONTRACT, STRICT LIABILITY, OR TORT (INCLUDING
// NEGLIGENCE OR OTHERWISE) ARISING IN ANY WAY OUT OF THE USE OF THIS
// SOFTWARE, EVEN IF ADVISED OF THE POSSIBILITY OF SUCH DAMAGE.
//
// Questions? Contact Christian R. Trott (crtrott@sandia.gov)
//
// ************************************************************************
//@HEADER
*/

#ifndef KOKKOS_FUNCTORANALYSIS_HPP
#define KOKKOS_FUNCTORANALYSIS_HPP

#include <cstddef>
#include <Kokkos_Core_fwd.hpp>
#include <impl/Kokkos_Traits.hpp>

//----------------------------------------------------------------------------
//----------------------------------------------------------------------------

namespace Kokkos {
namespace Impl {

struct FunctorPatternInterface {
  struct FOR {};
  struct REDUCE {};
  struct SCAN {};
};

template <typename T>
struct DeduceFunctorPatternInterface;

template <class FunctorType, class ExecPolicy, class ExecutionSpace>
struct DeduceFunctorPatternInterface<
    ParallelFor<FunctorType, ExecPolicy, ExecutionSpace>> {
  using type = FunctorPatternInterface::FOR;
};

template <class FunctorType, class ExecPolicy, class ReducerType,
          class ExecutionSpace>
struct DeduceFunctorPatternInterface<
    ParallelReduce<FunctorType, ExecPolicy, ReducerType, ExecutionSpace>> {
  using type = FunctorPatternInterface::REDUCE;
};

template <class FunctorType, class ExecPolicy, class ExecutionSpace>
struct DeduceFunctorPatternInterface<
    ParallelScan<FunctorType, ExecPolicy, ExecutionSpace>> {
  using type = FunctorPatternInterface::SCAN;
};

template <class FunctorType, class ExecPolicy, class ReturnType,
          class ExecutionSpace>
struct DeduceFunctorPatternInterface<ParallelScanWithTotal<
    FunctorType, ExecPolicy, ReturnType, ExecutionSpace>> {
  using type = FunctorPatternInterface::SCAN;
};

/** \brief  Query Functor and execution policy argument tag for value type.
 *
 *  If 'value_type' is not explicitly declared in the functor
 *  then attempt to deduce the type from FunctorType::operator()
 *  interface used by the pattern and policy.
 *
 *  For the REDUCE pattern generate a Reducer and finalization function
 *  derived from what is available within the functor.
 */
template <typename PatternInterface, class Policy, class Functor,
          typename OverrideValueType = void>
struct FunctorAnalysis {
 private:
  using FOR    = FunctorPatternInterface::FOR;
  using REDUCE = FunctorPatternInterface::REDUCE;
  using SCAN   = FunctorPatternInterface::SCAN;

  //----------------------------------------

  struct void_tag {};

  template <typename P = Policy, typename = std::false_type>
  struct has_work_tag {
    using type = void;
    using wtag = void_tag;
  };

  template <typename P>
  struct has_work_tag<P, typename std::is_void<typename P::work_tag>::type> {
    using type = typename P::work_tag;
    using wtag = typename P::work_tag;
  };

  using Tag  = typename has_work_tag<>::type;
  using WTag = typename has_work_tag<>::wtag;

  //----------------------------------------
  // Check for Functor::value_type, which is either a simple type T or T[]

  template <typename F, typename = std::false_type>
  struct has_value_type {
    using type = OverrideValueType;
  };

  template <typename F>
  struct has_value_type<F,
                        typename std::is_void<typename F::value_type>::type> {
    using type = typename F::value_type;

    static_assert(!std::is_reference<type>::value &&
                      std::rank<type>::value <= 1 &&
                      std::extent<type>::value == 0,
                  "Kokkos Functor::value_type is T or T[]");
  };

  //----------------------------------------
  // If Functor::value_type does not exist then evaluate operator(),
  // depending upon the pattern and whether the policy has a work tag,
  // to determine the reduction or scan value_type.

  template <typename F, typename P = PatternInterface,
            typename V = typename has_value_type<F>::type,
            bool T     = std::is_void<Tag>::value>
  struct deduce_value_type {
    using type = V;
  };

  template <typename F>
  struct deduce_value_type<F, REDUCE, void, true> {
    template <typename M, typename A>
    KOKKOS_INLINE_FUNCTION static A deduce(void (Functor::*)(M, A&) const);

    template <typename M, typename A>
    KOKKOS_INLINE_FUNCTION static A deduce(void (Functor::*)(M, M, A&) const);

    template <typename M, typename A>
    KOKKOS_INLINE_FUNCTION static A deduce(void (Functor::*)(M, M, M, A&)
                                               const);

    template <typename M, typename A>
    KOKKOS_INLINE_FUNCTION static A deduce(void (Functor::*)(M, M, M, M, A&)
                                               const);

    template <typename M, typename A>
    KOKKOS_INLINE_FUNCTION static A deduce(void (Functor::*)(M, M, M, M, M, A&)
                                               const);

    template <typename M, typename A>
    KOKKOS_INLINE_FUNCTION static A deduce(void (Functor::*)(M, M, M, M, M, M,
                                                             A&) const);

    template <typename M, typename A>
    KOKKOS_INLINE_FUNCTION static A deduce(void (Functor::*)(M, M, M, M, M, M,
                                                             M, A&) const);

    template <typename M, typename A>
    KOKKOS_INLINE_FUNCTION static A deduce(void (Functor::*)(M, M, M, M, M, M,
                                                             M, M, A&) const);

    using type = decltype(deduce(&F::operator()));
  };

  template <typename F>
  struct deduce_value_type<F, REDUCE, void, false> {
    template <typename M, typename A>
    KOKKOS_INLINE_FUNCTION static A deduce(void (Functor::*)(WTag, M, A&)
                                               const);

    template <typename M, typename A>
    KOKKOS_INLINE_FUNCTION static A deduce(void (Functor::*)(WTag, M, M, A&)
                                               const);

    template <typename M, typename A>
    KOKKOS_INLINE_FUNCTION static A deduce(void (Functor::*)(WTag, M, M, M, A&)
                                               const);

    template <typename M, typename A>
    KOKKOS_INLINE_FUNCTION static A deduce(void (Functor::*)(WTag, M, M, M, M,
                                                             A&) const);

    template <typename M, typename A>
    KOKKOS_INLINE_FUNCTION static A deduce(void (Functor::*)(WTag, M, M, M, M,
                                                             M, A&) const);

    template <typename M, typename A>
    KOKKOS_INLINE_FUNCTION static A deduce(void (Functor::*)(WTag, M, M, M, M,
                                                             M, M, A&) const);

    template <typename M, typename A>
    KOKKOS_INLINE_FUNCTION static A deduce(void (Functor::*)(WTag, M, M, M, M,
                                                             M, M, M, A&)
                                               const);

    template <typename M, typename A>
    KOKKOS_INLINE_FUNCTION static A deduce(void (Functor::*)(WTag, M, M, M, M,
                                                             M, M, M, M, A&)
                                               const);

    template <typename M, typename A>
    KOKKOS_INLINE_FUNCTION static A deduce(void (Functor::*)(WTag const&, M, A&)
                                               const);

    template <typename M, typename A>
    KOKKOS_INLINE_FUNCTION static A deduce(void (Functor::*)(WTag const&, M, M,
                                                             A&) const);

    template <typename M, typename A>
    KOKKOS_INLINE_FUNCTION static A deduce(void (Functor::*)(WTag const&, M, M,
                                                             M, A&) const);

    template <typename M, typename A>
    KOKKOS_INLINE_FUNCTION static A deduce(void (Functor::*)(WTag const&, M, M,
                                                             M, M, A&) const);

    template <typename M, typename A>
    KOKKOS_INLINE_FUNCTION static A deduce(void (Functor::*)(WTag const&, M, M,
                                                             M, M, M, A&)
                                               const);

    template <typename M, typename A>
    KOKKOS_INLINE_FUNCTION static A deduce(void (Functor::*)(WTag const&, M, M,
                                                             M, M, M, M, A&)
                                               const);

    template <typename M, typename A>
    KOKKOS_INLINE_FUNCTION static A deduce(void (Functor::*)(WTag const&, M, M,
                                                             M, M, M, M, M, A&)
                                               const);

    template <typename M, typename A>
    KOKKOS_INLINE_FUNCTION static A deduce(void (Functor::*)(WTag const&, M, M,
                                                             M, M, M, M, M, M,
                                                             A&) const);

    using type = decltype(deduce(&F::operator()));
  };

  template <typename F>
  struct deduce_value_type<F, SCAN, void, true> {
    template <typename M, typename A, typename I>
    KOKKOS_INLINE_FUNCTION static A deduce(void (Functor::*)(M, A&, I) const);

    using type = decltype(deduce(&F::operator()));
  };

  template <typename F>
  struct deduce_value_type<F, SCAN, void, false> {
    template <typename M, typename A, typename I>
    KOKKOS_INLINE_FUNCTION static A deduce(void (Functor::*)(WTag, M, A&, I)
                                               const);

    template <typename M, typename A, typename I>
    KOKKOS_INLINE_FUNCTION static A deduce(void (Functor::*)(WTag const&, M, A&,
                                                             I) const);

    using type = decltype(deduce(&F::operator()));
  };

  //----------------------------------------

  using candidate_type = typename deduce_value_type<Functor>::type;

  static constexpr bool candidate_is_void = std::is_void<candidate_type>::value;
  static constexpr bool candidate_is_array =
      std::rank<candidate_type>::value == 1;

  //----------------------------------------

 public:
  using value_type = std::remove_extent_t<candidate_type>;

  static_assert(!std::is_const<value_type>::value,
                "Kokkos functor operator reduce argument cannot be const");

 private:
  // Stub to avoid defining a type 'void &'
  using ValueType = std::conditional_t<candidate_is_void, void_tag, value_type>;

 public:
  using pointer_type = std::conditional_t<candidate_is_void, void, ValueType*>;

  using reference_type = std::conditional_t<
      candidate_is_array, ValueType*,
      std::conditional_t<!candidate_is_void, ValueType&, void>>;

  // FIXME still needed for parallel_scan here instead of in Reducer
  static constexpr unsigned StaticValueSize =
      !candidate_is_void && !candidate_is_array ? sizeof(ValueType) : 0;

  // FIXME still needed for parallel_scan here instead of in Reducer
  KOKKOS_FORCEINLINE_FUNCTION static constexpr unsigned value_count(
      const Functor& f) {
    if constexpr (candidate_is_array)
      return f.value_count;
    else
      return candidate_is_void ? 0 : 1;
  }

  // FIXME still needed for parallel_scan here instead of in Reducer
  KOKKOS_FORCEINLINE_FUNCTION static constexpr unsigned value_size(
      const Functor& f) {
    return value_count(f) * sizeof(ValueType);
  }

 private:
  //----------------------------------------
  // parallel_reduce join operator

  template <class F, bool is_array = candidate_is_array>
  struct has_join_no_tag_function;

  template <class F>
  struct has_join_no_tag_function<F, /*is_array*/ false> {
    using ref_type  = ValueType&;
    using cref_type = const ValueType&;

    KOKKOS_INLINE_FUNCTION static void enable_if(void (F::*)(ref_type,
                                                             cref_type) const);

    KOKKOS_INLINE_FUNCTION static void enable_if(void (*)(ref_type, cref_type));

    KOKKOS_INLINE_FUNCTION static void join(F const* const f, ValueType* dst,
                                            ValueType const* src) {
      f->join(*dst, *src);
    }
  };

  template <class F>
  struct has_join_no_tag_function<F, /*is_array*/ true> {
    using ref_type  = ValueType*;
    using cref_type = const ValueType*;

    KOKKOS_INLINE_FUNCTION static void enable_if(void (F::*)(ref_type,
                                                             cref_type) const);

    KOKKOS_INLINE_FUNCTION static void enable_if(void (*)(ref_type, cref_type));

    KOKKOS_INLINE_FUNCTION static void join(F const* const f, ValueType* dst,
                                            ValueType const* src) {
      f->join(dst, src);
    }
  };

  template <class F, bool is_array = candidate_is_array>
  struct has_volatile_join_no_tag_function;

  template <class F>
  struct KOKKOS_DEPRECATED_WITH_COMMENT(
      "Reduce/scan join() taking `volatile`-qualified parameters is "
      "deprecated. Remove the `volatile` qualifier.")
      has_volatile_join_no_tag_function<F, /*is_array*/ false> {
    using vref_type  = volatile ValueType&;
    using cvref_type = const volatile ValueType&;

    KOKKOS_INLINE_FUNCTION static void enable_if(void (F::*)(vref_type,
                                                             cvref_type) const);

    KOKKOS_INLINE_FUNCTION static void enable_if(void (*)(vref_type,
                                                          cvref_type));

    KOKKOS_INLINE_FUNCTION static void join(F const* const f, ValueType* dst,
                                            ValueType const* src) {
      f->join(*dst, *src);
    }
  };

  template <class F>
  struct KOKKOS_DEPRECATED_WITH_COMMENT(
      "Reduce/scan join() taking `volatile`-qualified parameters is "
      "deprecated. Remove the `volatile` qualifier.")
      has_volatile_join_no_tag_function<F, /*is_array*/ true> {
    using vref_type  = volatile ValueType*;
    using cvref_type = const volatile ValueType*;

    KOKKOS_INLINE_FUNCTION static void enable_if(void (F::*)(vref_type,
                                                             cvref_type) const);

    KOKKOS_INLINE_FUNCTION static void enable_if(void (*)(vref_type,
                                                          cvref_type));

    KOKKOS_INLINE_FUNCTION static void join(F const* const f, ValueType* dst,
                                            ValueType const* src) {
      f->join(dst, src);
    }
  };

  template <class F, bool is_array = candidate_is_array>
  struct has_join_tag_function;

  template <class F>
  struct has_join_tag_function<F, /*is_array*/ false> {
    using ref_type  = ValueType&;
    using cref_type = const ValueType&;

    KOKKOS_INLINE_FUNCTION static void enable_if(void (F::*)(WTag, ref_type,
                                                             cref_type) const);

    KOKKOS_INLINE_FUNCTION static void enable_if(void (*)(WTag, ref_type,
                                                          cref_type));

    KOKKOS_INLINE_FUNCTION static void enable_if(void (F::*)(WTag const&,
                                                             ref_type,
                                                             cref_type) const);

    KOKKOS_INLINE_FUNCTION static void enable_if(void (*)(WTag const&, ref_type,
                                                          cref_type));

    KOKKOS_INLINE_FUNCTION static void join(F const* const f, ValueType* dst,
                                            ValueType const* src) {
      f->join(WTag(), *dst, *src);
    }
  };

  template <class F>
  struct has_join_tag_function<F, /*is_array*/ true> {
    using ref_type  = ValueType*;
    using cref_type = const ValueType*;

    KOKKOS_INLINE_FUNCTION static void enable_if(void (F::*)(WTag, ref_type,
                                                             cref_type) const);

    KOKKOS_INLINE_FUNCTION static void enable_if(void (*)(WTag, ref_type,
                                                          cref_type));

    KOKKOS_INLINE_FUNCTION static void enable_if(void (F::*)(WTag const&,
                                                             ref_type,
                                                             cref_type) const);

    KOKKOS_INLINE_FUNCTION static void enable_if(void (*)(WTag const&, ref_type,
                                                          cref_type));

    KOKKOS_INLINE_FUNCTION static void join(F const* const f, ValueType* dst,
                                            ValueType const* src) {
      f->join(WTag(), dst, src);
    }
  };

  template <class F, bool is_array = candidate_is_array>
  struct has_volatile_join_tag_function;

  template <class F>
  struct KOKKOS_DEPRECATED_WITH_COMMENT(
      "Reduce/scan join() taking `volatile`-qualified parameters is "
      "deprecated. Remove the `volatile` qualifier.")
      has_volatile_join_tag_function<F, /*is_array*/ false> {
    using vref_type  = volatile ValueType&;
    using cvref_type = const volatile ValueType&;

    KOKKOS_INLINE_FUNCTION static void enable_if(void (F::*)(WTag, vref_type,
                                                             cvref_type) const);

    KOKKOS_INLINE_FUNCTION static void enable_if(void (*)(WTag, vref_type,
                                                          cvref_type));

    KOKKOS_INLINE_FUNCTION static void enable_if(void (F::*)(WTag const&,
                                                             vref_type,
                                                             cvref_type) const);

    KOKKOS_INLINE_FUNCTION static void enable_if(void (*)(WTag const&,
                                                          vref_type,
                                                          cvref_type));

    KOKKOS_INLINE_FUNCTION static void join(F const* const f, ValueType* dst,
                                            ValueType const* src) {
      f->join(WTag(), *dst, *src);
    }
  };

  template <class F>
  struct KOKKOS_DEPRECATED_WITH_COMMENT(
      "Reduce/scan join() taking `volatile`-qualified parameters is "
      "deprecated. Remove the `volatile` qualifier.")
      has_volatile_join_tag_function<F, /*is_array*/ true> {
    using vref_type  = volatile ValueType*;
    using cvref_type = const volatile ValueType*;

    KOKKOS_INLINE_FUNCTION static void enable_if(void (F::*)(WTag, vref_type,
                                                             cvref_type) const);

    KOKKOS_INLINE_FUNCTION static void enable_if(void (*)(WTag, vref_type,
                                                          cvref_type));

    KOKKOS_INLINE_FUNCTION static void enable_if(void (F::*)(WTag const&,
                                                             vref_type,
                                                             cvref_type) const);

    KOKKOS_INLINE_FUNCTION static void enable_if(void (*)(WTag const&,
                                                          vref_type,
                                                          cvref_type));

    KOKKOS_INLINE_FUNCTION static void join(F const* const f, ValueType* dst,
                                            ValueType const* src) {
      f->join(WTag(), dst, src);
    }
  };

  template <class F, class = void>
  struct detected_join_no_tag : std::false_type {};

  template <class F>
  struct detected_join_no_tag<
      F, decltype(has_join_no_tag_function<F>::enable_if(&F::join))>
      : std::true_type {};

  template <class F, class = void>
  struct detected_volatile_join_no_tag : std::false_type {};

  template <class F>
  struct detected_volatile_join_no_tag<
      F, decltype(has_volatile_join_no_tag_function<F>::enable_if(&F::join))>
      : std::true_type {};

  template <class F, class = void>
  struct detected_join_tag : std::false_type {};

  template <class F>
  struct detected_join_tag<F, decltype(has_join_tag_function<F>::enable_if(
                                  &F::join))> : std::true_type {};

  template <class F, class = void>
  struct detected_volatile_join_tag : std::false_type {};

  template <class F>
  struct detected_volatile_join_tag<
      F, decltype(has_volatile_join_tag_function<F>::enable_if(&F::join))>
      : std::true_type {};

  template <class F = Functor, typename = void>
  struct DeduceJoinNoTag : std::false_type {
    KOKKOS_INLINE_FUNCTION static void join(F const* const f, ValueType* dst,
                                            ValueType const* src) {
      const int n = FunctorAnalysis::value_count(*f);
      for (int i = 0; i < n; ++i) dst[i] += src[i];
    }
  };

  template <class F>
  struct DeduceJoinNoTag<F, std::enable_if_t<(is_reducer<F>::value ||
                                              (!is_reducer<F>::value &&
                                               std::is_void<Tag>::value)) &&
                                             detected_join_no_tag<F>::value>>
      : public has_join_no_tag_function<F>, std::true_type {};

  template <class F>
  struct DeduceJoinNoTag<
      F,
      std::enable_if_t<(is_reducer<F>::value ||
                        (!is_reducer<F>::value && std::is_void<Tag>::value)) &&
                       (!detected_join_no_tag<F>::value &&
                        detected_volatile_join_no_tag<F>::value)>>
<<<<<<< HEAD
      : public has_volatile_join_no_tag_function<F>, std::true_type {};
=======
      : public has_volatile_join_no_tag_function<F> {
    enum : bool { value = true };
#ifndef KOKKOS_ENABLE_DEPRECATED_CODE_3
    static_assert(Impl::dependent_false_v<F>,
                  "Reducer with a join() operator taking "
                  "volatile-qualified parameters is no longer supported");
#endif
  };
>>>>>>> 34bda9e1

  template <class F = Functor, typename = void>
  struct DeduceJoin : public DeduceJoinNoTag<F> {};

  template <class F>
  struct DeduceJoin<
      F, std::enable_if_t<!is_reducer<F>::value && detected_join_tag<F>::value>>
      : public has_join_tag_function<F>, std::true_type {};

  template <class F>
  struct DeduceJoin<F, std::enable_if_t<!is_reducer<F>::value &&
                                        (!detected_join_tag<F>::value &&
                                         detected_volatile_join_tag<F>::value)>>
<<<<<<< HEAD
      : public has_volatile_join_tag_function<F>, std::true_type {};
=======
      : public has_volatile_join_tag_function<F> {
    enum : bool { value = true };
#ifndef KOKKOS_ENABLE_DEPRECATED_CODE_3
    static_assert(Impl::dependent_false_v<F>,
                  "Reducer with a join() operator taking "
                  "volatile-qualified parameters is no longer supported");
#endif
  };
>>>>>>> 34bda9e1

  //----------------------------------------

  template <class, bool is_array = candidate_is_array>
  struct has_init_no_tag_function;

  template <class F>
  struct has_init_no_tag_function<F, /*is_array*/ false> {
    KOKKOS_INLINE_FUNCTION static void enable_if(void (F::*)(ValueType&) const);

    KOKKOS_INLINE_FUNCTION static void enable_if(void (*)(ValueType&));

    KOKKOS_INLINE_FUNCTION static void init(F const* const f, ValueType* dst) {
      f->init(*dst);
    }
  };

  template <class F>
  struct has_init_no_tag_function<F, /*is_array*/ true> {
    KOKKOS_INLINE_FUNCTION static void enable_if(void (F::*)(ValueType*) const);

    KOKKOS_INLINE_FUNCTION static void enable_if(void (*)(ValueType*));

    KOKKOS_INLINE_FUNCTION static void init(F const* const f, ValueType* dst) {
      f->init(dst);
    }
  };

  template <class, bool is_array = candidate_is_array>
  struct has_init_tag_function;

  template <class F>
  struct has_init_tag_function<F, /*is_array*/ false> {
    KOKKOS_INLINE_FUNCTION static void enable_if(void (F::*)(WTag, ValueType&)
                                                     const);

    KOKKOS_INLINE_FUNCTION static void enable_if(void (F::*)(WTag const&,
                                                             ValueType&) const);

    KOKKOS_INLINE_FUNCTION static void enable_if(void (*)(WTag, ValueType&));

    KOKKOS_INLINE_FUNCTION static void enable_if(void (*)(WTag const&,
                                                          ValueType&));

    KOKKOS_INLINE_FUNCTION static void init(F const* const f, ValueType* dst) {
      f->init(WTag(), *dst);
    }
  };

  template <class F>
  struct has_init_tag_function<F, /*is_array*/ true> {
    KOKKOS_INLINE_FUNCTION static void enable_if(void (F::*)(WTag, ValueType*)
                                                     const);

    KOKKOS_INLINE_FUNCTION static void enable_if(void (F::*)(WTag const&,
                                                             ValueType*) const);

    KOKKOS_INLINE_FUNCTION static void enable_if(void (*)(WTag, ValueType*));

    KOKKOS_INLINE_FUNCTION static void enable_if(void (*)(WTag const&,
                                                          ValueType*));

    KOKKOS_INLINE_FUNCTION static void init(F const* const f, ValueType* dst) {
      f->init(WTag(), dst);
    }
  };

  template <class F = Functor, typename = void>
  struct DeduceInitNoTag : std::false_type {
    KOKKOS_INLINE_FUNCTION static void init(F const* const f, ValueType* dst) {
      const int n = FunctorAnalysis::value_count(*f);
      for (int i = 0; i < n; ++i) new (&dst[i]) ValueType();
    }
  };

  template <class F>
  struct DeduceInitNoTag<
      F, std::enable_if_t<is_reducer<F>::value || (!is_reducer<F>::value &&
                                                   std::is_void<Tag>::value),
                          decltype(has_init_no_tag_function<F>::enable_if(
                              &F::init))>> : public has_init_no_tag_function<F>,
                                             std::true_type {};

  template <class F = Functor, typename = void>
  struct DeduceInit : public DeduceInitNoTag<F> {};

  template <class F>
  struct DeduceInit<
      F,
      std::enable_if_t<!is_reducer<F>::value,
                       decltype(has_init_tag_function<F>::enable_if(&F::init))>>
      : public has_init_tag_function<F>, std::true_type {};

  //----------------------------------------

  template <class, bool is_array = candidate_is_array>
  struct has_final_no_tag_function;

  // No tag, not array
  template <class F>
  struct has_final_no_tag_function<F, /*is_array*/ false> {
    KOKKOS_INLINE_FUNCTION static void enable_if(void (F::*)(ValueType&) const);

    KOKKOS_INLINE_FUNCTION static void enable_if(void (*)(ValueType&));

    KOKKOS_INLINE_FUNCTION static void final(F const* const f, ValueType* dst) {
      f->final(*dst);
    }
  };

  // No tag, is array
  template <class F>
  struct has_final_no_tag_function<F, /*is_array*/ true> {
    KOKKOS_INLINE_FUNCTION static void enable_if(void (F::*)(ValueType*) const);

    KOKKOS_INLINE_FUNCTION static void enable_if(void (*)(ValueType*));

    KOKKOS_INLINE_FUNCTION static void final(F const* const f, ValueType* dst) {
      f->final(dst);
    }
  };

  template <class, bool is_array = candidate_is_array>
  struct has_final_tag_function;

  // Has tag, not array
  template <class F>
  struct has_final_tag_function<F, /*is_array*/ false> {
    KOKKOS_INLINE_FUNCTION static void enable_if(void (F::*)(WTag, ValueType&)
                                                     const);

    KOKKOS_INLINE_FUNCTION static void enable_if(void (F::*)(WTag const&,
                                                             ValueType&) const);

    KOKKOS_INLINE_FUNCTION static void enable_if(void (*)(WTag, ValueType&));

    KOKKOS_INLINE_FUNCTION static void enable_if(void (*)(WTag const&,
                                                          ValueType&));

    KOKKOS_INLINE_FUNCTION static void final(F const* const f, ValueType* dst) {
      f->final(WTag(), *dst);
    }
  };

  // Has tag, is array
  template <class F>
  struct has_final_tag_function<F, /*is_array*/ true> {
    KOKKOS_INLINE_FUNCTION static void enable_if(void (F::*)(WTag, ValueType*)
                                                     const);

    KOKKOS_INLINE_FUNCTION static void enable_if(void (F::*)(WTag const&,
                                                             ValueType*) const);

    KOKKOS_INLINE_FUNCTION static void enable_if(void (*)(WTag, ValueType*));

    KOKKOS_INLINE_FUNCTION static void enable_if(void (*)(WTag const&,
                                                          ValueType*));

    KOKKOS_INLINE_FUNCTION static void final(F const* const f, ValueType* dst) {
      f->final(WTag(), dst);
    }
  };

  template <class F = Functor, typename = void>
  struct DeduceFinalNoTag : std::false_type {
    KOKKOS_INLINE_FUNCTION
    static void final(F const* const, ValueType*) {}
  };

  template <class F>
  struct DeduceFinalNoTag<
      F, std::enable_if_t<is_reducer<F>::value || (!is_reducer<F>::value &&
                                                   std::is_void<Tag>::value),
                          decltype(has_final_no_tag_function<F>::enable_if(
                              &F::final))>>
      : public has_final_no_tag_function<F>, std::true_type {};

  template <class F = Functor, typename = void>
  struct DeduceFinal : public DeduceFinalNoTag<F> {};

  template <class F>
  struct DeduceFinal<F, std::enable_if_t<!is_reducer<F>::value,
                                         decltype(has_final_tag_function<
                                                  F>::enable_if(&F::final))>>
      : public has_final_tag_function<F>, std::true_type {};

  //----------------------------------------

 public:
  // FIXME_OPENMPTARGET Only OpenMPTarget is really using these three variables,
  // instead of the corresponding member functions below and it shouldn't really
  // need it.
  static constexpr bool has_join_member_function  = DeduceJoin<>::value;
  static constexpr bool has_init_member_function  = DeduceInit<>::value;
  static constexpr bool has_final_member_function = DeduceFinal<>::value;

  static_assert((Kokkos::is_reducer<Functor>::value &&
                 has_join_member_function) ||
                    !Kokkos::is_reducer<Functor>::value,
                "Reducer must have a join member function!");

  struct Reducer {
   private:
    Functor const m_functor;

   public:
    using reducer        = Reducer;
    using value_type     = std::remove_const_t<FunctorAnalysis::value_type>;
    using pointer_type   = value_type*;
    using reference_type = FunctorAnalysis::reference_type;
    using functor_type   = Functor;  // Adapts a functor

    static constexpr bool has_join_member_function() {
      return DeduceJoin<>::value;
    }
    static constexpr bool has_init_member_function() {
      return DeduceInit<>::value;
    }
    static constexpr bool has_final_member_function() {
      return DeduceFinal<>::value;
    }

    KOKKOS_FUNCTION unsigned value_size() const {
      return FunctorAnalysis::value_size(m_functor);
    }

    KOKKOS_FUNCTION unsigned value_count() const {
      return FunctorAnalysis::value_count(m_functor);
    }

    KOKKOS_FUNCTION static constexpr unsigned int static_value_size() {
      return StaticValueSize;
    }

    template <bool is_array = candidate_is_array>
    KOKKOS_INLINE_FUNCTION static std::enable_if_t<is_array, reference_type>
    reference(ValueType* dst) noexcept {
      return dst;
    }

    template <bool is_array = candidate_is_array>
    KOKKOS_INLINE_FUNCTION static std::enable_if_t<!is_array, reference_type>
    reference(ValueType* dst) noexcept {
      return *dst;
    }

    KOKKOS_INLINE_FUNCTION
    void copy(ValueType* const dst, ValueType const* const src) const noexcept {
      for (unsigned int i = 0; i < value_count(); ++i) dst[i] = src[i];
    }

    KOKKOS_INLINE_FUNCTION
    void join(ValueType* dst, ValueType const* src) const noexcept {
      DeduceJoin<>::join(&m_functor, dst, src);
    }

    KOKKOS_INLINE_FUNCTION reference_type init(ValueType* const dst) const
        noexcept {
      DeduceInit<>::init(&m_functor, dst);
      return reference(dst);
    }

    KOKKOS_INLINE_FUNCTION
    void final(ValueType* dst) const noexcept {
      DeduceFinal<>::final(&m_functor, dst);
    }

    Reducer(Reducer const&) = default;
    Reducer(Reducer&&)      = default;
    Reducer& operator=(Reducer const&) = delete;
    Reducer& operator=(Reducer&&) = delete;
    ~Reducer()                    = default;

    KOKKOS_INLINE_FUNCTION explicit constexpr Reducer(
        Functor const& arg_functor) noexcept
        : m_functor(arg_functor) {}
  };
};

}  // namespace Impl
}  // namespace Kokkos

//----------------------------------------------------------------------------
//----------------------------------------------------------------------------

#endif /* KOKKOS_FUNCTORANALYSIS_HPP */<|MERGE_RESOLUTION|>--- conflicted
+++ resolved
@@ -580,18 +580,13 @@
                         (!is_reducer<F>::value && std::is_void<Tag>::value)) &&
                        (!detected_join_no_tag<F>::value &&
                         detected_volatile_join_no_tag<F>::value)>>
-<<<<<<< HEAD
-      : public has_volatile_join_no_tag_function<F>, std::true_type {};
-=======
-      : public has_volatile_join_no_tag_function<F> {
-    enum : bool { value = true };
+      : public has_volatile_join_no_tag_function<F>, std::true_type {
 #ifndef KOKKOS_ENABLE_DEPRECATED_CODE_3
     static_assert(Impl::dependent_false_v<F>,
                   "Reducer with a join() operator taking "
                   "volatile-qualified parameters is no longer supported");
 #endif
   };
->>>>>>> 34bda9e1
 
   template <class F = Functor, typename = void>
   struct DeduceJoin : public DeduceJoinNoTag<F> {};
@@ -605,18 +600,13 @@
   struct DeduceJoin<F, std::enable_if_t<!is_reducer<F>::value &&
                                         (!detected_join_tag<F>::value &&
                                          detected_volatile_join_tag<F>::value)>>
-<<<<<<< HEAD
-      : public has_volatile_join_tag_function<F>, std::true_type {};
-=======
-      : public has_volatile_join_tag_function<F> {
-    enum : bool { value = true };
+      : public has_volatile_join_tag_function<F>, std::true_type {
 #ifndef KOKKOS_ENABLE_DEPRECATED_CODE_3
     static_assert(Impl::dependent_false_v<F>,
                   "Reducer with a join() operator taking "
                   "volatile-qualified parameters is no longer supported");
 #endif
   };
->>>>>>> 34bda9e1
 
   //----------------------------------------
 
