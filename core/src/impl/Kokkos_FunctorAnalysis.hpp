/*
//@HEADER
// ************************************************************************
//
//                        Kokkos v. 3.0
//       Copyright (2020) National Technology & Engineering
//               Solutions of Sandia, LLC (NTESS).
//
// Under the terms of Contract DE-NA0003525 with NTESS,
// the U.S. Government retains certain rights in this software.
//
// Redistribution and use in source and binary forms, with or without
// modification, are permitted provided that the following conditions are
// met:
//
// 1. Redistributions of source code must retain the above copyright
// notice, this list of conditions and the following disclaimer.
//
// 2. Redistributions in binary form must reproduce the above copyright
// notice, this list of conditions and the following disclaimer in the
// documentation and/or other materials provided with the distribution.
//
// 3. Neither the name of the Corporation nor the names of the
// contributors may be used to endorse or promote products derived from
// this software without specific prior written permission.
//
// THIS SOFTWARE IS PROVIDED BY NTESS "AS IS" AND ANY
// EXPRESS OR IMPLIED WARRANTIES, INCLUDING, BUT NOT LIMITED TO, THE
// IMPLIED WARRANTIES OF MERCHANTABILITY AND FITNESS FOR A PARTICULAR
// PURPOSE ARE DISCLAIMED. IN NO EVENT SHALL NTESS OR THE
// CONTRIBUTORS BE LIABLE FOR ANY DIRECT, INDIRECT, INCIDENTAL, SPECIAL,
// EXEMPLARY, OR CONSEQUENTIAL DAMAGES (INCLUDING, BUT NOT LIMITED TO,
// PROCUREMENT OF SUBSTITUTE GOODS OR SERVICES; LOSS OF USE, DATA, OR
// PROFITS; OR BUSINESS INTERRUPTION) HOWEVER CAUSED AND ON ANY THEORY OF
// LIABILITY, WHETHER IN CONTRACT, STRICT LIABILITY, OR TORT (INCLUDING
// NEGLIGENCE OR OTHERWISE) ARISING IN ANY WAY OUT OF THE USE OF THIS
// SOFTWARE, EVEN IF ADVISED OF THE POSSIBILITY OF SUCH DAMAGE.
//
// Questions? Contact Christian R. Trott (crtrott@sandia.gov)
//
// ************************************************************************
//@HEADER
*/

#ifndef KOKKOS_FUNCTORANALYSIS_HPP
#define KOKKOS_FUNCTORANALYSIS_HPP

#include <cstddef>
#include <Kokkos_Core_fwd.hpp>
#include <impl/Kokkos_Traits.hpp>

//----------------------------------------------------------------------------
//----------------------------------------------------------------------------

namespace Kokkos {
namespace Impl {

struct FunctorPatternInterface {
  struct FOR {};
  struct REDUCE {};
  struct SCAN {};
};

template <typename T>
struct DeduceFunctorPatternInterface;

template <class FunctorType, class ExecPolicy, class ExecutionSpace>
struct DeduceFunctorPatternInterface<
    ParallelFor<FunctorType, ExecPolicy, ExecutionSpace>> {
  using type = FunctorPatternInterface::FOR;
};

template <class FunctorType, class ExecPolicy, class ReducerType,
          class ExecutionSpace>
struct DeduceFunctorPatternInterface<
    ParallelReduce<FunctorType, ExecPolicy, ReducerType, ExecutionSpace>> {
  using type = FunctorPatternInterface::REDUCE;
};

template <class FunctorType, class ExecPolicy, class ExecutionSpace>
struct DeduceFunctorPatternInterface<
    ParallelScan<FunctorType, ExecPolicy, ExecutionSpace>> {
  using type = FunctorPatternInterface::SCAN;
};

template <class FunctorType, class ExecPolicy, class ReturnType,
          class ExecutionSpace>
struct DeduceFunctorPatternInterface<ParallelScanWithTotal<
    FunctorType, ExecPolicy, ReturnType, ExecutionSpace>> {
  using type = FunctorPatternInterface::SCAN;
};

/** \brief  Query Functor and execution policy argument tag for value type.
 *
 *  If 'value_type' is not explicitly declared in the functor
 *  then attempt to deduce the type from FunctorType::operator()
 *  interface used by the pattern and policy.
 *
 *  For the REDUCE pattern generate a Reducer and finalization function
 *  derived from what is available within the functor.
 */
template <typename PatternInterface, class Policy, class Functor,
          typename OverrideValueType = void>
struct FunctorAnalysis {
 private:
  using FOR    = FunctorPatternInterface::FOR;
  using REDUCE = FunctorPatternInterface::REDUCE;
  using SCAN   = FunctorPatternInterface::SCAN;

  //----------------------------------------

  struct void_tag {};

  template <typename P = Policy, typename = std::false_type>
  struct has_work_tag {
    using type = void;
    using wtag = void_tag;
  };

  template <typename P>
  struct has_work_tag<P, typename std::is_void<typename P::work_tag>::type> {
    using type = typename P::work_tag;
    using wtag = typename P::work_tag;
  };

  using Tag  = typename has_work_tag<>::type;
  using WTag = typename has_work_tag<>::wtag;

  //----------------------------------------
  // Check for Functor::value_type, which is either a simple type T or T[]

  template <typename F, typename = std::false_type>
  struct has_value_type {
    using type = OverrideValueType;
  };

  template <typename F>
  struct has_value_type<F,
                        typename std::is_void<typename F::value_type>::type> {
    using type = typename F::value_type;

    static_assert(!std::is_reference<type>::value &&
                      std::rank<type>::value <= 1 &&
                      std::extent<type>::value == 0,
                  "Kokkos Functor::value_type is T or T[]");
  };

  //----------------------------------------
  // If Functor::value_type does not exist then evaluate operator(),
  // depending upon the pattern and whether the policy has a work tag,
  // to determine the reduction or scan value_type.

  template <typename F, typename P = PatternInterface,
            typename V = typename has_value_type<F>::type,
            bool T     = std::is_void<Tag>::value>
  struct deduce_value_type {
    using type = V;
  };

  template <typename F>
  struct deduce_value_type<F, REDUCE, void, true> {
    template <typename M, typename A>
    KOKKOS_INLINE_FUNCTION static A deduce(void (Functor::*)(M, A&) const);

    template <typename M, typename A>
    KOKKOS_INLINE_FUNCTION static A deduce(void (Functor::*)(M, M, A&) const);

    template <typename M, typename A>
    KOKKOS_INLINE_FUNCTION static A deduce(void (Functor::*)(M, M, M, A&)
                                               const);

    template <typename M, typename A>
    KOKKOS_INLINE_FUNCTION static A deduce(void (Functor::*)(M, M, M, M, A&)
                                               const);

    template <typename M, typename A>
    KOKKOS_INLINE_FUNCTION static A deduce(void (Functor::*)(M, M, M, M, M, A&)
                                               const);

    template <typename M, typename A>
    KOKKOS_INLINE_FUNCTION static A deduce(void (Functor::*)(M, M, M, M, M, M,
                                                             A&) const);

    template <typename M, typename A>
    KOKKOS_INLINE_FUNCTION static A deduce(void (Functor::*)(M, M, M, M, M, M,
                                                             M, A&) const);

    template <typename M, typename A>
    KOKKOS_INLINE_FUNCTION static A deduce(void (Functor::*)(M, M, M, M, M, M,
                                                             M, M, A&) const);

    using type = decltype(deduce(&F::operator()));
  };

  template <typename F>
  struct deduce_value_type<F, REDUCE, void, false> {
    template <typename M, typename A>
    KOKKOS_INLINE_FUNCTION static A deduce(void (Functor::*)(WTag, M, A&)
                                               const);

    template <typename M, typename A>
    KOKKOS_INLINE_FUNCTION static A deduce(void (Functor::*)(WTag, M, M, A&)
                                               const);

    template <typename M, typename A>
    KOKKOS_INLINE_FUNCTION static A deduce(void (Functor::*)(WTag, M, M, M, A&)
                                               const);

    template <typename M, typename A>
    KOKKOS_INLINE_FUNCTION static A deduce(void (Functor::*)(WTag, M, M, M, M,
                                                             A&) const);

    template <typename M, typename A>
    KOKKOS_INLINE_FUNCTION static A deduce(void (Functor::*)(WTag, M, M, M, M,
                                                             M, A&) const);

    template <typename M, typename A>
    KOKKOS_INLINE_FUNCTION static A deduce(void (Functor::*)(WTag, M, M, M, M,
                                                             M, M, A&) const);

    template <typename M, typename A>
    KOKKOS_INLINE_FUNCTION static A deduce(void (Functor::*)(WTag, M, M, M, M,
                                                             M, M, M, A&)
                                               const);

    template <typename M, typename A>
    KOKKOS_INLINE_FUNCTION static A deduce(void (Functor::*)(WTag, M, M, M, M,
                                                             M, M, M, M, A&)
                                               const);

    template <typename M, typename A>
    KOKKOS_INLINE_FUNCTION static A deduce(void (Functor::*)(WTag const&, M, A&)
                                               const);

    template <typename M, typename A>
    KOKKOS_INLINE_FUNCTION static A deduce(void (Functor::*)(WTag const&, M, M,
                                                             A&) const);

    template <typename M, typename A>
    KOKKOS_INLINE_FUNCTION static A deduce(void (Functor::*)(WTag const&, M, M,
                                                             M, A&) const);

    template <typename M, typename A>
    KOKKOS_INLINE_FUNCTION static A deduce(void (Functor::*)(WTag const&, M, M,
                                                             M, M, A&) const);

    template <typename M, typename A>
    KOKKOS_INLINE_FUNCTION static A deduce(void (Functor::*)(WTag const&, M, M,
                                                             M, M, M, A&)
                                               const);

    template <typename M, typename A>
    KOKKOS_INLINE_FUNCTION static A deduce(void (Functor::*)(WTag const&, M, M,
                                                             M, M, M, M, A&)
                                               const);

    template <typename M, typename A>
    KOKKOS_INLINE_FUNCTION static A deduce(void (Functor::*)(WTag const&, M, M,
                                                             M, M, M, M, M, A&)
                                               const);

    template <typename M, typename A>
    KOKKOS_INLINE_FUNCTION static A deduce(void (Functor::*)(WTag const&, M, M,
                                                             M, M, M, M, M, M,
                                                             A&) const);

    using type = decltype(deduce(&F::operator()));
  };

  template <typename F>
  struct deduce_value_type<F, SCAN, void, true> {
    template <typename M, typename A, typename I>
    KOKKOS_INLINE_FUNCTION static A deduce(void (Functor::*)(M, A&, I) const);

    using type = decltype(deduce(&F::operator()));
  };

  template <typename F>
  struct deduce_value_type<F, SCAN, void, false> {
    template <typename M, typename A, typename I>
    KOKKOS_INLINE_FUNCTION static A deduce(void (Functor::*)(WTag, M, A&, I)
                                               const);

    template <typename M, typename A, typename I>
    KOKKOS_INLINE_FUNCTION static A deduce(void (Functor::*)(WTag const&, M, A&,
                                                             I) const);

    using type = decltype(deduce(&F::operator()));
  };

  //----------------------------------------

  using candidate_type = typename deduce_value_type<Functor>::type;

  static constexpr bool candidate_is_void = std::is_void<candidate_type>::value;
  static constexpr bool candidate_is_array =
      std::rank<candidate_type>::value == 1;

  //----------------------------------------

 public:
  using value_type = std::remove_extent_t<candidate_type>;

  static_assert(!std::is_const<value_type>::value,
                "Kokkos functor operator reduce argument cannot be const");

 private:
  // Stub to avoid defining a type 'void &'
  using ValueType = std::conditional_t<candidate_is_void, void_tag, value_type>;

 public:
  using pointer_type = std::conditional_t<candidate_is_void, void, ValueType*>;

  using reference_type = std::conditional_t<
      candidate_is_array, ValueType*,
      std::conditional_t<!candidate_is_void, ValueType&, void>>;

  // FIXME still needed for parallel_scan here instead of in Reducer
  static constexpr unsigned StaticValueSize =
      !candidate_is_void && !candidate_is_array ? sizeof(ValueType) : 0;

  // FIXME still needed for parallel_scan here instead of in Reducer
  KOKKOS_FORCEINLINE_FUNCTION static constexpr unsigned value_count(
      const Functor& f) {
    if constexpr (candidate_is_array)
      return f.value_count;
    else
      return candidate_is_void ? 0 : 1;
  }

  // FIXME still needed for parallel_scan here instead of in Reducer
  KOKKOS_FORCEINLINE_FUNCTION static constexpr unsigned value_size(
      const Functor& f) {
    return value_count(f) * sizeof(ValueType);
  }

 private:
  //----------------------------------------
  // parallel_reduce join operator

  template <class F, bool is_array = candidate_is_array>
  struct has_join_no_tag_function;

  template <class F>
  struct has_join_no_tag_function<F, /*is_array*/ false> {
    using ref_type  = ValueType&;
    using cref_type = const ValueType&;

    KOKKOS_INLINE_FUNCTION static void enable_if(void (F::*)(ref_type,
                                                             cref_type) const);

    KOKKOS_INLINE_FUNCTION static void enable_if(void (*)(ref_type, cref_type));

    KOKKOS_INLINE_FUNCTION static void join(F const* const f, ValueType* dst,
                                            ValueType const* src) {
      f->join(*dst, *src);
    }
  };

  template <class F>
  struct has_join_no_tag_function<F, /*is_array*/ true> {
    using ref_type  = ValueType*;
    using cref_type = const ValueType*;

    KOKKOS_INLINE_FUNCTION static void enable_if(void (F::*)(ref_type,
                                                             cref_type) const);

    KOKKOS_INLINE_FUNCTION static void enable_if(void (*)(ref_type, cref_type));

    KOKKOS_INLINE_FUNCTION static void join(F const* const f, ValueType* dst,
                                            ValueType const* src) {
      f->join(dst, src);
    }
  };

  template <class F, bool is_array = candidate_is_array>
  struct has_volatile_join_no_tag_function;

  template <class F>
  struct KOKKOS_DEPRECATED_WITH_COMMENT(
      "Reduce/scan join() taking `volatile`-qualified parameters is "
      "deprecated. Remove the `volatile` qualifier.")
      has_volatile_join_no_tag_function<F, /*is_array*/ false> {
    using vref_type  = volatile ValueType&;
    using cvref_type = const volatile ValueType&;

    KOKKOS_INLINE_FUNCTION static void enable_if(void (F::*)(vref_type,
                                                             cvref_type) const);

    KOKKOS_INLINE_FUNCTION static void enable_if(void (*)(vref_type,
                                                          cvref_type));

    KOKKOS_INLINE_FUNCTION static void join(F const* const f, ValueType* dst,
                                            ValueType const* src) {
      f->join(*dst, *src);
    }
  };

  template <class F>
  struct KOKKOS_DEPRECATED_WITH_COMMENT(
      "Reduce/scan join() taking `volatile`-qualified parameters is "
      "deprecated. Remove the `volatile` qualifier.")
      has_volatile_join_no_tag_function<F, /*is_array*/ true> {
    using vref_type  = volatile ValueType*;
    using cvref_type = const volatile ValueType*;

    KOKKOS_INLINE_FUNCTION static void enable_if(void (F::*)(vref_type,
                                                             cvref_type) const);

    KOKKOS_INLINE_FUNCTION static void enable_if(void (*)(vref_type,
                                                          cvref_type));

    KOKKOS_INLINE_FUNCTION static void join(F const* const f, ValueType* dst,
                                            ValueType const* src) {
      f->join(dst, src);
    }
  };

  template <class F, bool is_array = candidate_is_array>
  struct has_join_tag_function;

  template <class F>
  struct has_join_tag_function<F, /*is_array*/ false> {
    using ref_type  = ValueType&;
    using cref_type = const ValueType&;

    KOKKOS_INLINE_FUNCTION static void enable_if(void (F::*)(WTag, ref_type,
                                                             cref_type) const);

    KOKKOS_INLINE_FUNCTION static void enable_if(void (*)(WTag, ref_type,
                                                          cref_type));

    KOKKOS_INLINE_FUNCTION static void enable_if(void (F::*)(WTag const&,
                                                             ref_type,
                                                             cref_type) const);

    KOKKOS_INLINE_FUNCTION static void enable_if(void (*)(WTag const&, ref_type,
                                                          cref_type));

    KOKKOS_INLINE_FUNCTION static void join(F const* const f, ValueType* dst,
                                            ValueType const* src) {
      f->join(WTag(), *dst, *src);
    }
  };

  template <class F>
  struct has_join_tag_function<F, /*is_array*/ true> {
    using ref_type  = ValueType*;
    using cref_type = const ValueType*;

    KOKKOS_INLINE_FUNCTION static void enable_if(void (F::*)(WTag, ref_type,
                                                             cref_type) const);

    KOKKOS_INLINE_FUNCTION static void enable_if(void (*)(WTag, ref_type,
                                                          cref_type));

    KOKKOS_INLINE_FUNCTION static void enable_if(void (F::*)(WTag const&,
                                                             ref_type,
                                                             cref_type) const);

    KOKKOS_INLINE_FUNCTION static void enable_if(void (*)(WTag const&, ref_type,
                                                          cref_type));

    KOKKOS_INLINE_FUNCTION static void join(F const* const f, ValueType* dst,
                                            ValueType const* src) {
      f->join(WTag(), dst, src);
    }
  };

  template <class F, bool is_array = candidate_is_array>
  struct has_volatile_join_tag_function;

  template <class F>
  struct KOKKOS_DEPRECATED_WITH_COMMENT(
      "Reduce/scan join() taking `volatile`-qualified parameters is "
      "deprecated. Remove the `volatile` qualifier.")
      has_volatile_join_tag_function<F, /*is_array*/ false> {
    using vref_type  = volatile ValueType&;
    using cvref_type = const volatile ValueType&;

    KOKKOS_INLINE_FUNCTION static void enable_if(void (F::*)(WTag, vref_type,
                                                             cvref_type) const);

    KOKKOS_INLINE_FUNCTION static void enable_if(void (*)(WTag, vref_type,
                                                          cvref_type));

    KOKKOS_INLINE_FUNCTION static void enable_if(void (F::*)(WTag const&,
                                                             vref_type,
                                                             cvref_type) const);

    KOKKOS_INLINE_FUNCTION static void enable_if(void (*)(WTag const&,
                                                          vref_type,
                                                          cvref_type));

    KOKKOS_INLINE_FUNCTION static void join(F const* const f, ValueType* dst,
                                            ValueType const* src) {
      f->join(WTag(), *dst, *src);
    }
  };

  template <class F>
  struct KOKKOS_DEPRECATED_WITH_COMMENT(
      "Reduce/scan join() taking `volatile`-qualified parameters is "
      "deprecated. Remove the `volatile` qualifier.")
      has_volatile_join_tag_function<F, /*is_array*/ true> {
    using vref_type  = volatile ValueType*;
    using cvref_type = const volatile ValueType*;

    KOKKOS_INLINE_FUNCTION static void enable_if(void (F::*)(WTag, vref_type,
                                                             cvref_type) const);

    KOKKOS_INLINE_FUNCTION static void enable_if(void (*)(WTag, vref_type,
                                                          cvref_type));

    KOKKOS_INLINE_FUNCTION static void enable_if(void (F::*)(WTag const&,
                                                             vref_type,
                                                             cvref_type) const);

    KOKKOS_INLINE_FUNCTION static void enable_if(void (*)(WTag const&,
                                                          vref_type,
                                                          cvref_type));

    KOKKOS_INLINE_FUNCTION static void join(F const* const f, ValueType* dst,
                                            ValueType const* src) {
      f->join(WTag(), dst, src);
    }
  };

  template <class F, class = void>
  struct detected_join_no_tag : std::false_type {};

  template <class F>
  struct detected_join_no_tag<
      F, decltype(has_join_no_tag_function<F>::enable_if(&F::join))>
      : std::true_type {};

  template <class F, class = void>
  struct detected_volatile_join_no_tag : std::false_type {};

  template <class F>
  struct detected_volatile_join_no_tag<
      F, decltype(has_volatile_join_no_tag_function<F>::enable_if(&F::join))>
      : std::true_type {};

  template <class F, class = void>
  struct detected_join_tag : std::false_type {};

  template <class F>
  struct detected_join_tag<F, decltype(has_join_tag_function<F>::enable_if(
                                  &F::join))> : std::true_type {};

  template <class F, class = void>
  struct detected_volatile_join_tag : std::false_type {};

  template <class F>
  struct detected_volatile_join_tag<
      F, decltype(has_volatile_join_tag_function<F>::enable_if(&F::join))>
      : std::true_type {};

  template <class F = Functor, typename = void>
  struct DeduceJoinNoTag : std::false_type {
    KOKKOS_INLINE_FUNCTION static void join(F const* const f, ValueType* dst,
                                            ValueType const* src) {
      const int n = FunctorAnalysis::value_count(*f);
      for (int i = 0; i < n; ++i) dst[i] += src[i];
    }
  };

  template <class F>
  struct DeduceJoinNoTag<F, std::enable_if_t<(is_reducer<F>::value ||
                                              (!is_reducer<F>::value &&
                                               std::is_void<Tag>::value)) &&
                                             detected_join_no_tag<F>::value>>
      : public has_join_no_tag_function<F>, std::true_type {};

  template <class F>
  struct DeduceJoinNoTag<
      F,
      std::enable_if_t<(is_reducer<F>::value ||
                        (!is_reducer<F>::value && std::is_void<Tag>::value)) &&
                       (!detected_join_no_tag<F>::value &&
                        detected_volatile_join_no_tag<F>::value)>>
      : public has_volatile_join_no_tag_function<F>, std::true_type {};

  template <class F = Functor, typename = void>
  struct DeduceJoin : public DeduceJoinNoTag<F> {};

  template <class F>
  struct DeduceJoin<
      F, std::enable_if_t<!is_reducer<F>::value && detected_join_tag<F>::value>>
      : public has_join_tag_function<F>, std::true_type {};

  template <class F>
  struct DeduceJoin<F, std::enable_if_t<!is_reducer<F>::value &&
                                        (!detected_join_tag<F>::value &&
                                         detected_volatile_join_tag<F>::value)>>
      : public has_volatile_join_tag_function<F>, std::true_type {};

  //----------------------------------------

  template <class, bool is_array = candidate_is_array>
  struct has_init_no_tag_function;

  template <class F>
  struct has_init_no_tag_function<F, /*is_array*/ false> {
    KOKKOS_INLINE_FUNCTION static void enable_if(void (F::*)(ValueType&) const);

    KOKKOS_INLINE_FUNCTION static void enable_if(void (*)(ValueType&));

    KOKKOS_INLINE_FUNCTION static void init(F const* const f, ValueType* dst) {
      f->init(*dst);
    }
  };

  template <class F>
  struct has_init_no_tag_function<F, /*is_array*/ true> {
    KOKKOS_INLINE_FUNCTION static void enable_if(void (F::*)(ValueType*) const);

    KOKKOS_INLINE_FUNCTION static void enable_if(void (*)(ValueType*));

    KOKKOS_INLINE_FUNCTION static void init(F const* const f, ValueType* dst) {
      f->init(dst);
    }
  };

  template <class, bool is_array = candidate_is_array>
  struct has_init_tag_function;

  template <class F>
  struct has_init_tag_function<F, /*is_array*/ false> {
    KOKKOS_INLINE_FUNCTION static void enable_if(void (F::*)(WTag, ValueType&)
                                                     const);

    KOKKOS_INLINE_FUNCTION static void enable_if(void (F::*)(WTag const&,
                                                             ValueType&) const);

    KOKKOS_INLINE_FUNCTION static void enable_if(void (*)(WTag, ValueType&));

    KOKKOS_INLINE_FUNCTION static void enable_if(void (*)(WTag const&,
                                                          ValueType&));

    KOKKOS_INLINE_FUNCTION static void init(F const* const f, ValueType* dst) {
      f->init(WTag(), *dst);
    }
  };

  template <class F>
  struct has_init_tag_function<F, /*is_array*/ true> {
    KOKKOS_INLINE_FUNCTION static void enable_if(void (F::*)(WTag, ValueType*)
                                                     const);

    KOKKOS_INLINE_FUNCTION static void enable_if(void (F::*)(WTag const&,
                                                             ValueType*) const);

    KOKKOS_INLINE_FUNCTION static void enable_if(void (*)(WTag, ValueType*));

    KOKKOS_INLINE_FUNCTION static void enable_if(void (*)(WTag const&,
                                                          ValueType*));

    KOKKOS_INLINE_FUNCTION static void init(F const* const f, ValueType* dst) {
      f->init(WTag(), dst);
    }
  };

  template <class F = Functor, typename = void>
<<<<<<< HEAD
  struct DeduceInitNoTag : std::false_type {
    KOKKOS_INLINE_FUNCTION static void init(F const* const, ValueType* dst) {
      new (dst) ValueType();
=======
  struct DeduceInitNoTag {
    enum : bool { value = false };

    KOKKOS_INLINE_FUNCTION static void init(F const* const f, ValueType* dst) {
      const int n = FunctorAnalysis::value_count(*f);
      for (int i = 0; i < n; ++i) new (&dst[i]) ValueType();
>>>>>>> aef15d2e
    }
  };

  template <class F>
  struct DeduceInitNoTag<
      F, std::enable_if_t<is_reducer<F>::value || (!is_reducer<F>::value &&
                                                   std::is_void<Tag>::value),
                          decltype(has_init_no_tag_function<F>::enable_if(
                              &F::init))>> : public has_init_no_tag_function<F>,
                                             std::true_type {};

  template <class F = Functor, typename = void>
  struct DeduceInit : public DeduceInitNoTag<F> {};

  template <class F>
  struct DeduceInit<
      F,
      std::enable_if_t<!is_reducer<F>::value,
                       decltype(has_init_tag_function<F>::enable_if(&F::init))>>
      : public has_init_tag_function<F>, std::true_type {};

  //----------------------------------------

  template <class, bool is_array = candidate_is_array>
  struct has_final_no_tag_function;

  // No tag, not array
  template <class F>
  struct has_final_no_tag_function<F, /*is_array*/ false> {
    KOKKOS_INLINE_FUNCTION static void enable_if(void (F::*)(ValueType&) const);

    KOKKOS_INLINE_FUNCTION static void enable_if(void (*)(ValueType&));

    KOKKOS_INLINE_FUNCTION static void final(F const* const f, ValueType* dst) {
      f->final(*dst);
    }
  };

  // No tag, is array
  template <class F>
  struct has_final_no_tag_function<F, /*is_array*/ true> {
    KOKKOS_INLINE_FUNCTION static void enable_if(void (F::*)(ValueType*) const);

    KOKKOS_INLINE_FUNCTION static void enable_if(void (*)(ValueType*));

    KOKKOS_INLINE_FUNCTION static void final(F const* const f, ValueType* dst) {
      f->final(dst);
    }
  };

  template <class, bool is_array = candidate_is_array>
  struct has_final_tag_function;

  // Has tag, not array
  template <class F>
  struct has_final_tag_function<F, /*is_array*/ false> {
    KOKKOS_INLINE_FUNCTION static void enable_if(void (F::*)(WTag, ValueType&)
                                                     const);

    KOKKOS_INLINE_FUNCTION static void enable_if(void (F::*)(WTag const&,
                                                             ValueType&) const);

    KOKKOS_INLINE_FUNCTION static void enable_if(void (*)(WTag, ValueType&));

    KOKKOS_INLINE_FUNCTION static void enable_if(void (*)(WTag const&,
                                                          ValueType&));

    KOKKOS_INLINE_FUNCTION static void final(F const* const f, ValueType* dst) {
      f->final(WTag(), *dst);
    }
  };

  // Has tag, is array
  template <class F>
  struct has_final_tag_function<F, /*is_array*/ true> {
    KOKKOS_INLINE_FUNCTION static void enable_if(void (F::*)(WTag, ValueType*)
                                                     const);

    KOKKOS_INLINE_FUNCTION static void enable_if(void (F::*)(WTag const&,
                                                             ValueType*) const);

    KOKKOS_INLINE_FUNCTION static void enable_if(void (*)(WTag, ValueType*));

    KOKKOS_INLINE_FUNCTION static void enable_if(void (*)(WTag const&,
                                                          ValueType*));

    KOKKOS_INLINE_FUNCTION static void final(F const* const f, ValueType* dst) {
      f->final(WTag(), dst);
    }
  };

  template <class F = Functor, typename = void>
  struct DeduceFinalNoTag : std::false_type {
    KOKKOS_INLINE_FUNCTION
    static void final(F const* const, ValueType*) {}
  };

  template <class F>
  struct DeduceFinalNoTag<
      F, std::enable_if_t<is_reducer<F>::value || (!is_reducer<F>::value &&
                                                   std::is_void<Tag>::value),
                          decltype(has_final_no_tag_function<F>::enable_if(
                              &F::final))>>
      : public has_final_no_tag_function<F>, std::true_type {};

  template <class F = Functor, typename = void>
  struct DeduceFinal : public DeduceFinalNoTag<F> {};

  template <class F>
  struct DeduceFinal<F, std::enable_if_t<!is_reducer<F>::value,
                                         decltype(has_final_tag_function<
                                                  F>::enable_if(&F::final))>>
      : public has_final_tag_function<F>, std::true_type {};

  //----------------------------------------

 public:
  // FIXME_OPENMPTARGET Only OpenMPTarget is really using these three variables,
  // instead of the corresponding member functions below and it shouldn't really
  // need it.
  static constexpr bool has_join_member_function  = DeduceJoin<>::value;
  static constexpr bool has_init_member_function  = DeduceInit<>::value;
  static constexpr bool has_final_member_function = DeduceFinal<>::value;

  static_assert((Kokkos::is_reducer<Functor>::value &&
                 has_join_member_function) ||
                    !Kokkos::is_reducer<Functor>::value,
                "Reducer must have a join member function!");

  struct Reducer {
   private:
    Functor const m_functor;

   public:
    using reducer        = Reducer;
    using value_type     = std::remove_const_t<FunctorAnalysis::value_type>;
    using pointer_type   = value_type*;
    using reference_type = FunctorAnalysis::reference_type;
    using functor_type   = Functor;  // Adapts a functor

    static constexpr bool has_join_member_function() {
      return DeduceJoin<>::value;
    }
    static constexpr bool has_init_member_function() {
      return DeduceInit<>::value;
    }
    static constexpr bool has_final_member_function() {
      return DeduceFinal<>::value;
    }

    KOKKOS_FUNCTION unsigned value_size() const {
      return FunctorAnalysis::value_size(m_functor);
    }

    KOKKOS_FUNCTION unsigned value_count() const {
      return FunctorAnalysis::value_count(m_functor);
    }

    KOKKOS_FUNCTION static constexpr unsigned int static_value_size() {
      return StaticValueSize;
    }

    template <bool is_array = candidate_is_array>
    KOKKOS_INLINE_FUNCTION static std::enable_if_t<is_array, reference_type>
    reference(ValueType* dst) noexcept {
      return dst;
    }

    template <bool is_array = candidate_is_array>
    KOKKOS_INLINE_FUNCTION static std::enable_if_t<!is_array, reference_type>
    reference(ValueType* dst) noexcept {
      return *dst;
    }

    KOKKOS_INLINE_FUNCTION
    void copy(ValueType* const dst, ValueType const* const src) const noexcept {
      for (unsigned int i = 0; i < value_count(); ++i) dst[i] = src[i];
    }

    KOKKOS_INLINE_FUNCTION
    void join(ValueType* dst, ValueType const* src) const noexcept {
      DeduceJoin<>::join(&m_functor, dst, src);
    }

    KOKKOS_INLINE_FUNCTION reference_type init(ValueType* const dst) const
        noexcept {
      DeduceInit<>::init(&m_functor, dst);
      return reference(dst);
    }

    KOKKOS_INLINE_FUNCTION
    void final(ValueType* dst) const noexcept {
      DeduceFinal<>::final(&m_functor, dst);
    }

    Reducer(Reducer const&) = default;
    Reducer(Reducer&&)      = default;
    Reducer& operator=(Reducer const&) = delete;
    Reducer& operator=(Reducer&&) = delete;
    ~Reducer()                    = default;

    KOKKOS_INLINE_FUNCTION explicit constexpr Reducer(
        Functor const& arg_functor) noexcept
        : m_functor(arg_functor) {}
  };
};

}  // namespace Impl
}  // namespace Kokkos

//----------------------------------------------------------------------------
//----------------------------------------------------------------------------

#endif /* KOKKOS_FUNCTORANALYSIS_HPP */<|MERGE_RESOLUTION|>--- conflicted
+++ resolved
@@ -663,18 +663,10 @@
   };
 
   template <class F = Functor, typename = void>
-<<<<<<< HEAD
   struct DeduceInitNoTag : std::false_type {
     KOKKOS_INLINE_FUNCTION static void init(F const* const, ValueType* dst) {
-      new (dst) ValueType();
-=======
-  struct DeduceInitNoTag {
-    enum : bool { value = false };
-
-    KOKKOS_INLINE_FUNCTION static void init(F const* const f, ValueType* dst) {
       const int n = FunctorAnalysis::value_count(*f);
       for (int i = 0; i < n; ++i) new (&dst[i]) ValueType();
->>>>>>> aef15d2e
     }
   };
 
