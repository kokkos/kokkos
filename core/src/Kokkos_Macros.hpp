--- conflicted
+++ resolved
@@ -293,31 +293,22 @@
 #define KOKKOS_LAMBDA [=] __attribute__((amp, cpu))
 #endif
 
-<<<<<<< HEAD
-#if defined( KOKKOS_ENABLE_SYCL )
-  #define KOKKOS_FORCEINLINE_FUNCTION  inline
-  #define KOKKOS_INLINE_FUNCTION       inline
-  #define KOKKOS_FUNCTION
-  #define KOKKOS_LAMBDA                [=]
-  #if defined ( KOKKOS_ENABLE_CXX17) || defined (KOKKOS_ENABLE_CXX20)
-    #define KOKKOS_CLASS_LAMBDA [=,*this]
-  #endif
-#endif // #if defined( KOKKOS_ENABLE_SYCL )
-
-#if defined( _OPENMP )
-  //  Compiling with OpenMP.
-  //  The value of _OPENMP is an integer value YYYYMM
-  //  where YYYY and MM are the year and month designation
-  //  of the supported OpenMP API version.
-#endif // #if defined( _OPENMP )
-=======
+#if defined(KOKKOS_ENABLE_SYCL)
+#define KOKKOS_FORCEINLINE_FUNCTION  inline
+#define KOKKOS_INLINE_FUNCTION       inline
+#define KOKKOS_FUNCTION
+#define KOKKOS_LAMBDA                [=]
+#if defined (KOKKOS_ENABLE_CXX17) || defined (KOKKOS_ENABLE_CXX20)
+#define KOKKOS_CLASS_LAMBDA [=,*this]
+#endif
+#endif  // #if defined(KOKKOS_ENABLE_SYCL)
+
 #if defined(_OPENMP)
 //  Compiling with OpenMP.
 //  The value of _OPENMP is an integer value YYYYMM
 //  where YYYY and MM are the year and month designation
 //  of the supported OpenMP API version.
 #endif  // #if defined( _OPENMP )
->>>>>>> f4284cbc
 
 //----------------------------------------------------------------------------
 // Intel compiler macros
@@ -508,19 +499,8 @@
 // Determine the default execution space for parallel dispatch.
 // There is zero or one default execution space specified.
 
-<<<<<<< HEAD
-#if 1 < ( ( defined( KOKKOS_ENABLE_DEFAULT_DEVICE_TYPE_CUDA ) ? 1 : 0 ) + \
-          ( defined( KOKKOS_ENABLE_DEFAULT_DEVICE_TYPE_SYCL ) ? 1 : 0 ) + \
-          ( defined( KOKKOS_ENABLE_DEFAULT_DEVICE_TYPE_ROCM ) ? 1 : 0 ) + \
-          ( defined( KOKKOS_ENABLE_DEFAULT_DEVICE_TYPE_OPENMPTARGET ) ? 1 : 0 ) + \
-          ( defined( KOKKOS_ENABLE_DEFAULT_DEVICE_TYPE_OPENMP ) ? 1 : 0 ) + \
-          ( defined( KOKKOS_ENABLE_DEFAULT_DEVICE_TYPE_THREADS ) ? 1 : 0 ) + \
-          ( defined( KOKKOS_ENABLE_DEFAULT_DEVICE_TYPE_QTHREADS ) ? 1 : 0 ) + \
-          ( defined( KOKKOS_ENABLE_DEFAULT_DEVICE_TYPE_HPX ) ? 1 : 0 ) + \
-          ( defined( KOKKOS_ENABLE_DEFAULT_DEVICE_TYPE_SERIAL ) ? 1 : 0 ) )
-  #error "More than one KOKKOS_ENABLE_DEFAULT_DEVICE_TYPE_* specified."
-=======
 #if 1 < ((defined(KOKKOS_ENABLE_DEFAULT_DEVICE_TYPE_CUDA) ? 1 : 0) +         \
+         (defined(KOKKOS_ENABLE_DEFAULT_DEVICE_TYPE_SYCL) ? 1 : 0 ) +        \
          (defined(KOKKOS_ENABLE_DEFAULT_DEVICE_TYPE_ROCM) ? 1 : 0) +         \
          (defined(KOKKOS_ENABLE_DEFAULT_DEVICE_TYPE_OPENMPTARGET) ? 1 : 0) + \
          (defined(KOKKOS_ENABLE_DEFAULT_DEVICE_TYPE_OPENMP) ? 1 : 0) +       \
@@ -529,7 +509,6 @@
          (defined(KOKKOS_ENABLE_DEFAULT_DEVICE_TYPE_HPX) ? 1 : 0) +          \
          (defined(KOKKOS_ENABLE_DEFAULT_DEVICE_TYPE_SERIAL) ? 1 : 0))
 #error "More than one KOKKOS_ENABLE_DEFAULT_DEVICE_TYPE_* specified."
->>>>>>> f4284cbc
 #endif
 
 // If default is not specified then chose from enabled execution spaces.
@@ -539,27 +518,13 @@
 #elif defined(KOKKOS_ENABLE_DEFAULT_DEVICE_TYPE_OPENMPTARGET)
 #elif defined(KOKKOS_ENABLE_DEFAULT_DEVICE_TYPE_OPENMP)
 #elif defined(KOKKOS_ENABLE_DEFAULT_DEVICE_TYPE_THREADS)
-//#elif defined( KOKKOS_ENABLE_DEFAULT_DEVICE_TYPE_QTHREADS )
-<<<<<<< HEAD
-#elif defined( KOKKOS_ENABLE_DEFAULT_DEVICE_TYPE_HPX )
-#elif defined( KOKKOS_ENABLE_DEFAULT_DEVICE_TYPE_SERIAL )
-#elif defined( KOKKOS_ENABLE_CUDA )
-  #define KOKKOS_ENABLE_DEFAULT_DEVICE_TYPE_CUDA
-#elif defined( KOKKOS_ENABLE_SYCL )
-  #define KOKKOS_ENABLE_DEFAULT_DEVICE_TYPE_SYCL
-#elif defined( KOKKOS_ENABLE_ROCM )
-  #define KOKKOS_ENABLE_DEFAULT_DEVICE_TYPE_ROCM
-#elif defined( KOKKOS_ENABLE_OPENMPTARGET )
-  #define KOKKOS_ENABLE_DEFAULT_DEVICE_TYPE_OPENMPTARGET
-#elif defined( KOKKOS_ENABLE_OPENMP )
-  #define KOKKOS_ENABLE_DEFAULT_DEVICE_TYPE_OPENMP
-#elif defined( KOKKOS_ENABLE_THREADS )
-  #define KOKKOS_ENABLE_DEFAULT_DEVICE_TYPE_THREADS
-=======
+//#elif defined(KOKKOS_ENABLE_DEFAULT_DEVICE_TYPE_QTHREADS)
 #elif defined(KOKKOS_ENABLE_DEFAULT_DEVICE_TYPE_HPX)
 #elif defined(KOKKOS_ENABLE_DEFAULT_DEVICE_TYPE_SERIAL)
 #elif defined(KOKKOS_ENABLE_CUDA)
 #define KOKKOS_ENABLE_DEFAULT_DEVICE_TYPE_CUDA
+#elif defined(KOKKOS_ENABLE_SYCL)
+#define KOKKOS_ENABLE_DEFAULT_DEVICE_TYPE_SYCL
 #elif defined(KOKKOS_ENABLE_ROCM)
 #define KOKKOS_ENABLE_DEFAULT_DEVICE_TYPE_ROCM
 #elif defined(KOKKOS_ENABLE_OPENMPTARGET)
@@ -568,7 +533,6 @@
 #define KOKKOS_ENABLE_DEFAULT_DEVICE_TYPE_OPENMP
 #elif defined(KOKKOS_ENABLE_THREADS)
 #define KOKKOS_ENABLE_DEFAULT_DEVICE_TYPE_THREADS
->>>>>>> f4284cbc
 //#elif defined( KOKKOS_ENABLE_QTHREADS )
 //  #define KOKKOS_ENABLE_DEFAULT_DEVICE_TYPE_QTHREADS
 #elif defined(KOKKOS_ENABLE_HPX)
@@ -580,20 +544,14 @@
 //----------------------------------------------------------------------------
 // Determine for what space the code is being compiled:
 
-<<<<<<< HEAD
-#if defined( __CUDACC__ ) && defined( __CUDA_ARCH__ ) && defined( KOKKOS_ENABLE_CUDA )
-  #define KOKKOS_ACTIVE_EXECUTION_MEMORY_SPACE_CUDA
-#elif   defined( __HCC__ ) && defined( __HCC_ACCELERATOR__ ) && defined( KOKKOS_ENABLE_ROCM )
-  #define KOKKOS_ACTIVE_EXECUTION_MEMORY_SPACE_ROCM_GPU
-#elif   defined( __SYCLCC__ ) && (defined( __HCC_ACCELERATOR__ ) || defined(__CUDA_ARCH__)) && defined( KOKKOS_ENABLE_SYCL )
-  #define KOKKOS_ACTIVE_EXECUTION_MEMORY_SPACE_SYCL_GPU
-=======
 #if defined(__CUDACC__) && defined(__CUDA_ARCH__) && defined(KOKKOS_ENABLE_CUDA)
 #define KOKKOS_ACTIVE_EXECUTION_MEMORY_SPACE_CUDA
+#elif defined(__SYCLCC__) && (defined(__HCC_ACCELERATOR__) || \
+    defined(__CUDA_ARCH__)) && defined(KOKKOS_ENABLE_SYCL)
+#define KOKKOS_ACTIVE_EXECUTION_MEMORY_SPACE_SYCL_GPU
 #elif defined(__HCC__) && defined(__HCC_ACCELERATOR__) && \
     defined(KOKKOS_ENABLE_ROCM)
 #define KOKKOS_ACTIVE_EXECUTION_MEMORY_SPACE_ROCM_GPU
->>>>>>> f4284cbc
 #else
 #define KOKKOS_ACTIVE_EXECUTION_MEMORY_SPACE_HOST
 #endif
@@ -618,13 +576,10 @@
 #define KOKKOS_ENABLE_TASKDAG
 #endif
 #else
-<<<<<<< HEAD
-  #ifndef KOKKOS_ENABLE_SYCL
-  #define KOKKOS_ENABLE_TASKDAG
-  #endif
-=======
+
+#ifndef KOKKOS_ENABLE_SYCL
 #define KOKKOS_ENABLE_TASKDAG
->>>>>>> f4284cbc
+#endif
 #endif
 
 #if defined(KOKKOS_ENABLE_CUDA)
