--- conflicted
+++ resolved
@@ -278,11 +278,7 @@
 }
 KOKKOS_INLINE_FUNCTION float abs(float x) {
 #ifdef KOKKOS_ENABLE_SYCL
-<<<<<<< HEAD
-  return sycl::fabs(x);
-=======
   return sycl::fabs(x);  // sycl::abs is only provided for integral types
->>>>>>> daaee368
 #else
   using KOKKOS_IMPL_MATH_FUNCTIONS_NAMESPACE::abs;
   return abs(x);
@@ -290,11 +286,7 @@
 }
 KOKKOS_INLINE_FUNCTION double abs(double x) {
 #ifdef KOKKOS_ENABLE_SYCL
-<<<<<<< HEAD
-  return sycl::fabs(x);
-=======
   return sycl::fabs(x);  // sycl::abs is only provided for integral types
->>>>>>> daaee368
 #else
   using KOKKOS_IMPL_MATH_FUNCTIONS_NAMESPACE::abs;
   return abs(x);
