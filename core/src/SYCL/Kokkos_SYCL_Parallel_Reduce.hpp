//@HEADER
// ************************************************************************
//
//                        Kokkos v. 4.0
//       Copyright (2022) National Technology & Engineering
//               Solutions of Sandia, LLC (NTESS).
//
// Under the terms of Contract DE-NA0003525 with NTESS,
// the U.S. Government retains certain rights in this software.
//
// Part of Kokkos, under the Apache License v2.0 with LLVM Exceptions.
// See https://kokkos.org/LICENSE for license information.
// SPDX-License-Identifier: Apache-2.0 WITH LLVM-exception
//
//@HEADER

#ifndef KOKKOS_SYCL_PARALLEL_REDUCE_HPP
#define KOKKOS_SYCL_PARALLEL_REDUCE_HPP

#include <Kokkos_Macros.hpp>

#include <vector>
#if defined(KOKKOS_ENABLE_SYCL)
#include <Kokkos_Parallel_Reduce.hpp>

//----------------------------------------------------------------------------
//----------------------------------------------------------------------------

namespace Kokkos {

namespace Impl {

template <class ReducerType>
inline constexpr bool use_shuffle_based_algorithm =
    std::is_reference_v<typename ReducerType::reference_type>;

namespace SYCLReduction {
template <typename ValueType, typename ReducerType, int dim>
std::enable_if_t<!use_shuffle_based_algorithm<ReducerType>> workgroup_reduction(
    sycl::nd_item<dim>& item, sycl::local_accessor<ValueType> local_mem,
    sycl::device_ptr<ValueType> results_ptr,
    sycl::global_ptr<ValueType> device_accessible_result_ptr,
    const unsigned int value_count, const ReducerType& final_reducer,
    bool final, unsigned int max_size) {
  const auto local_id = item.get_local_linear_id();

  // Perform the actual workgroup reduction in each subgroup
  // separately.
  auto sg             = item.get_sub_group();
  auto* result        = &local_mem[local_id * value_count];
  const auto id_in_sg = sg.get_local_id()[0];
  const auto local_range =
      std::min<unsigned int>(sg.get_local_range()[0], max_size);
  const auto upper_stride_bound =
      std::min(local_range - id_in_sg, max_size - local_id);
  for (unsigned int stride = 1; stride < local_range; stride <<= 1) {
    if (stride < upper_stride_bound)
      final_reducer.join(result, &local_mem[(local_id + stride) * value_count]);
    sycl::group_barrier(sg);
  }
  sycl::group_barrier(item.get_group());

  // Copy the subgroup results into the first positions of the
  // reduction array.
  if (id_in_sg == 0)
    final_reducer.copy(&local_mem[sg.get_group_id()[0] * value_count], result);
  sycl::group_barrier(item.get_group());

  // Do the final reduction only using the first subgroup.
  if (sg.get_group_id()[0] == 0) {
    const auto n_subgroups = sg.get_group_range()[0];
    auto* result_          = &local_mem[id_in_sg * value_count];
    // In case the number of subgroups is larger than the range of
    // the first subgroup, we first combine the items with a higher
    // index.
    for (unsigned int offset = local_range; offset < n_subgroups;
         offset += local_range)
      if (id_in_sg + offset < n_subgroups)
        final_reducer.join(result_,
                           &local_mem[(id_in_sg + offset) * value_count]);
    sycl::group_barrier(sg);

    // Then, we proceed as before.
    for (unsigned int stride = 1; stride < local_range; stride <<= 1) {
      if (id_in_sg + stride < n_subgroups)
        final_reducer.join(result_,
                           &local_mem[(id_in_sg + stride) * value_count]);
      sycl::group_barrier(sg);
    }

    // Finally, we copy the workgroup results back to global memory
    // to be used in the next iteration. If this is the last
    // iteration, i.e., there is only one workgroup also call
    // final() if necessary.
    if (id_in_sg == 0) {
      if (final) {
        final_reducer.final(&local_mem[0]);
        if (device_accessible_result_ptr != nullptr)
          final_reducer.copy(&device_accessible_result_ptr[0], &local_mem[0]);
        else
          final_reducer.copy(&results_ptr[0], &local_mem[0]);
      } else
        final_reducer.copy(
            &results_ptr[(item.get_group_linear_id()) * value_count],
            &local_mem[0]);
    }
  }
}

template <typename ValueType, typename ReducerType, int dim>
std::enable_if_t<use_shuffle_based_algorithm<ReducerType>> workgroup_reduction(
    sycl::nd_item<dim>& item, sycl::local_accessor<ValueType> local_mem,
    ValueType local_value, sycl::device_ptr<ValueType> results_ptr,
    sycl::global_ptr<ValueType> device_accessible_result_ptr,
    const ReducerType& final_reducer, bool final, unsigned int max_size) {
  const auto local_id = item.get_local_linear_id();

  // Perform the actual workgroup reduction in each subgroup
  // separately.
  auto sg             = item.get_sub_group();
  const auto id_in_sg = sg.get_local_id()[0];
  const auto local_range =
      std::min<unsigned int>(sg.get_local_range()[0], max_size);
  const auto upper_stride_bound =
      std::min(local_range - id_in_sg, max_size - local_id);
  for (unsigned int stride = 1; stride < local_range; stride <<= 1) {
    auto tmp = sg.shuffle_down(local_value, stride);
    if (stride < upper_stride_bound) final_reducer.join(&local_value, &tmp);
  }

  // Copy the subgroup results into the first positions of the
  // reduction array.
  const auto max_subgroup_size = sg.get_max_local_range()[0];
  const auto n_active_subgroups =
      (max_size + max_subgroup_size - 1) / max_subgroup_size;
  if (id_in_sg == 0 && sg.get_group_id()[0] <= n_active_subgroups)
    local_mem[sg.get_group_id()[0]] = local_value;
  item.barrier(sycl::access::fence_space::local_space);

  // Do the final reduction only using the first subgroup.
  if (sg.get_group_id()[0] == 0) {
    auto sg_value = local_mem[id_in_sg < n_active_subgroups ? id_in_sg : 0];

    // In case the number of subgroups is larger than the range of
    // the first subgroup, we first combine the items with a higher
    // index.
    if (n_active_subgroups > local_range) {
      for (unsigned int offset = local_range; offset < n_active_subgroups;
           offset += local_range)
        if (id_in_sg + offset < n_active_subgroups) {
          final_reducer.join(&sg_value, &local_mem[(id_in_sg + offset)]);
        }
      sg.barrier();
    }

    // Then, we proceed as before.
    for (unsigned int stride = 1; stride < local_range; stride <<= 1) {
      auto tmp = sg.shuffle_down(sg_value, stride);
      if (id_in_sg + stride < n_active_subgroups)
        final_reducer.join(&sg_value, &tmp);
    }

    // Finally, we copy the workgroup results back to global memory
    // to be used in the next iteration. If this is the last
    // iteration, i.e., there is only one workgroup also call
    // final() if necessary.
    if (id_in_sg == 0) {
      if (final) {
        final_reducer.final(&sg_value);
        if (device_accessible_result_ptr != nullptr)
          device_accessible_result_ptr[0] = sg_value;
        else
          results_ptr[0] = sg_value;
      } else
        results_ptr[(item.get_group_linear_id())] = sg_value;
    }
  }
}

}  // namespace SYCLReduction

template <class CombinedFunctorReducerType, class... Traits>
class ParallelReduce<CombinedFunctorReducerType, Kokkos::RangePolicy<Traits...>,
                     Kokkos::Experimental::SYCL> {
 public:
  using Policy      = Kokkos::RangePolicy<Traits...>;
  using FunctorType = typename CombinedFunctorReducerType::functor_type;
  using ReducerType = typename CombinedFunctorReducerType::reducer_type;

 private:
  using value_type     = typename ReducerType::value_type;
  using pointer_type   = typename ReducerType::pointer_type;
  using reference_type = typename ReducerType::reference_type;

  using WorkTag = typename Policy::work_tag;

 public:
  // V - View
  template <typename View>
  ParallelReduce(const CombinedFunctorReducerType& f, const Policy& p,
                 const View& v)
      : m_functor_reducer(f),
        m_policy(p),
        m_result_ptr(v.data()),
        m_result_ptr_device_accessible(
            MemorySpaceAccess<Kokkos::Experimental::SYCLDeviceUSMSpace,
                              typename View::memory_space>::accessible),
        m_shared_memory_lock(
            p.space().impl_internal_space_instance()->m_mutexScratchSpace) {}

 private:
  template <typename PolicyType, typename CombinedFunctorReducerWrapper>
  sycl::event sycl_direct_launch(
      const PolicyType& policy,
      const CombinedFunctorReducerWrapper& functor_reducer_wrapper,
      const sycl::event& memcpy_event) const {
    // Convenience references
    const Kokkos::Experimental::SYCL& space = policy.space();
    Kokkos::Experimental::Impl::SYCLInternal& instance =
        *space.impl_internal_space_instance();
    sycl::queue& q = space.sycl_queue();

    constexpr size_t values_per_thread = 2;
    std::size_t size                   = policy.end() - policy.begin();
    const unsigned int value_count =
        m_functor_reducer.get_reducer().value_count();
    sycl::device_ptr<value_type> results_ptr = nullptr;
    sycl::global_ptr<value_type> device_accessible_result_ptr =
        m_result_ptr_device_accessible ? m_result_ptr : nullptr;

    sycl::event last_reduction_event;

    // If size<=1 we only call init(), the functor and possibly final once
    // working with the global scratch memory but don't copy back to
    // m_result_ptr yet.
    if (size <= 1) {
      results_ptr =
          static_cast<sycl::device_ptr<value_type>>(instance.scratch_space(
              sizeof(value_type) * std::max(value_count, 1u)));

      auto parallel_reduce_event = q.submit([&](sycl::handler& cgh) {
        const auto begin = policy.begin();
        cgh.depends_on(memcpy_event);
        cgh.single_task([=]() {
          const CombinedFunctorReducerType& functor_reducer =
              functor_reducer_wrapper.get_functor();
          const FunctorType& functor = functor_reducer.get_functor();
          const ReducerType& reducer = functor_reducer.get_reducer();
          reference_type update      = reducer.init(results_ptr);
          if (size == 1) {
            if constexpr (std::is_void_v<WorkTag>)
              functor(begin, update);
            else
              functor(WorkTag(), begin, update);
          }
          reducer.final(results_ptr);
          if (device_accessible_result_ptr != nullptr)
            reducer.copy(device_accessible_result_ptr.get(), results_ptr.get());
        });
      });
      q.ext_oneapi_submit_barrier(
          std::vector<sycl::event>{parallel_reduce_event});
      last_reduction_event = parallel_reduce_event;
    }

    // Otherwise, we perform a reduction on the values in all workgroups
    // separately, write the workgroup results back to global memory and recurse
    // until only one workgroup does the reduction and thus gets the final
    // value.
    if (size > 1) {
      auto scratch_flags = static_cast<sycl::device_ptr<unsigned int>>(
          instance.scratch_flags(sizeof(unsigned int)));

      auto reduction_lambda_factory =
          [&](sycl::local_accessor<value_type> local_mem,
              sycl::local_accessor<unsigned int> num_teams_done,
              sycl::device_ptr<value_type> results_ptr) {
            const auto begin = policy.begin();

            auto lambda = [=](sycl::nd_item<1> item) {
              const auto n_wgroups   = item.get_group_range()[0];
              const auto wgroup_size = item.get_local_range()[0];

              const auto local_id = item.get_local_linear_id();
              const auto global_id =
                  wgroup_size * item.get_group_linear_id() * values_per_thread +
                  local_id;
              const CombinedFunctorReducerType& functor_reducer =
                  functor_reducer_wrapper.get_functor();
              const FunctorType& functor = functor_reducer.get_functor();
              const ReducerType& reducer = functor_reducer.get_reducer();

              using index_type       = typename Policy::index_type;
              const auto upper_bound = std::min<index_type>(
                  global_id + values_per_thread * wgroup_size, size);

              if constexpr (ReducerType::static_value_size() == 0) {
                reference_type update =
                    reducer.init(&local_mem[local_id * value_count]);
                for (index_type id = global_id; id < upper_bound;
                     id += wgroup_size) {
                  if constexpr (std::is_void_v<WorkTag>)
                    functor(id + begin, update);
                  else
                    functor(WorkTag(), id + begin, update);
                }
                item.barrier(sycl::access::fence_space::local_space);

                SYCLReduction::workgroup_reduction<>(
                    item, local_mem, results_ptr, device_accessible_result_ptr,
                    value_count, reducer, false, std::min(size, wgroup_size));

                if (local_id == 0) {
                  sycl::atomic_ref<unsigned, sycl::memory_order::relaxed,
                                   sycl::memory_scope::device,
                                   sycl::access::address_space::global_space>
                      scratch_flags_ref(*scratch_flags);
                  num_teams_done[0] = ++scratch_flags_ref;
                }
                item.barrier(sycl::access::fence_space::local_space);
                if (num_teams_done[0] == n_wgroups) {
                  if (local_id >= n_wgroups)
                    reducer.init(&local_mem[local_id * value_count]);
                  else {
                    reducer.copy(&local_mem[local_id * value_count],
                                 &results_ptr[local_id * value_count]);
                    for (unsigned int id = local_id + wgroup_size;
                         id < n_wgroups; id += wgroup_size) {
                      reducer.join(&local_mem[local_id * value_count],
                                   &results_ptr[id * value_count]);
                    }
                  }

                  SYCLReduction::workgroup_reduction<>(
                      item, local_mem, results_ptr,
                      device_accessible_result_ptr, value_count, reducer, true,
                      std::min(n_wgroups, wgroup_size));
                }
              } else {
                value_type local_value;
                reference_type update = reducer.init(&local_value);
                for (index_type id = global_id; id < upper_bound;
                     id += wgroup_size) {
                  if constexpr (std::is_void_v<WorkTag>)
                    functor(id + begin, update);
                  else
                    functor(WorkTag(), id + begin, update);
                }

                SYCLReduction::workgroup_reduction<>(
                    item, local_mem, local_value, results_ptr,
                    device_accessible_result_ptr, reducer, false,
                    std::min(size, wgroup_size));

                if (local_id == 0) {
                  sycl::atomic_ref<unsigned, sycl::memory_order::relaxed,
                                   sycl::memory_scope::device,
                                   sycl::access::address_space::global_space>
                      scratch_flags_ref(*scratch_flags);
                  num_teams_done[0] = ++scratch_flags_ref;
                }
                item.barrier(sycl::access::fence_space::local_space);
                if (num_teams_done[0] == n_wgroups) {
                  if (local_id >= n_wgroups)
                    reducer.init(&local_value);
                  else {
                    local_value = results_ptr[local_id];
                    for (unsigned int id = local_id + wgroup_size;
                         id < n_wgroups; id += wgroup_size) {
                      reducer.join(&local_value, &results_ptr[id]);
                    }
                  }

                  SYCLReduction::workgroup_reduction<>(
                      item, local_mem, local_value, results_ptr,
                      device_accessible_result_ptr, reducer, true,
                      std::min(n_wgroups, wgroup_size));
                }
              }
            };
            return lambda;
          };

      auto parallel_reduce_event = q.submit([&](sycl::handler& cgh) {
        sycl::local_accessor<unsigned int> num_teams_done(1, cgh);

        auto dummy_reduction_lambda =
            reduction_lambda_factory({1, cgh}, num_teams_done, nullptr);

        static sycl::kernel kernel = [&] {
          sycl::kernel_id functor_kernel_id =
              sycl::get_kernel_id<decltype(dummy_reduction_lambda)>();
          auto kernel_bundle =
              sycl::get_kernel_bundle<sycl::bundle_state::executable>(
                  q.get_context(), std::vector{functor_kernel_id});
          return kernel_bundle.get_kernel(functor_kernel_id);
        }();
        auto multiple = kernel.get_info<sycl::info::kernel_device_specific::
                                            preferred_work_group_size_multiple>(
            q.get_device());
        auto max =
            kernel
                .get_info<sycl::info::kernel_device_specific::work_group_size>(
                    q.get_device());

// FIXME_SYCL 1024 seems to be invalid when running on a Volta70.
#ifndef KOKKOS_ARCH_INTEL_GPU
        if (max > 512) max = 512;
#endif

        const size_t wgroup_size =
            static_cast<size_t>(max / multiple) * multiple;

        const std::size_t init_size =
            ((size + values_per_thread - 1) / values_per_thread + wgroup_size -
             1) /
            wgroup_size;
        results_ptr =
            static_cast<sycl::device_ptr<value_type>>(instance.scratch_space(
                sizeof(value_type) * std::max(value_count, 1u) * init_size));

        auto n_wgroups = ((size + values_per_thread - 1) / values_per_thread +
                          wgroup_size - 1) /
                         wgroup_size;

        sycl::local_accessor<value_type> local_mem(
            sycl::range<1>(wgroup_size) * std::max(value_count, 1u), cgh);

        cgh.depends_on(memcpy_event);

        auto reduction_lambda =
            reduction_lambda_factory(local_mem, num_teams_done, results_ptr);
        cgh.parallel_for(
            sycl::nd_range<1>(n_wgroups * wgroup_size, wgroup_size),
            reduction_lambda);
      });

      last_reduction_event = q.ext_oneapi_submit_barrier(
          std::vector<sycl::event>{parallel_reduce_event});
    }

    // At this point, the reduced value is written to the entry in results_ptr
    // and all that is left is to copy it back to the given result pointer if
    // necessary.
    if (m_result_ptr && !m_result_ptr_device_accessible) {
      Kokkos::Impl::DeepCopy<Kokkos::Experimental::SYCLDeviceUSMSpace,
                             Kokkos::Experimental::SYCLDeviceUSMSpace>(
          space, m_result_ptr, results_ptr,
          sizeof(*m_result_ptr) * value_count);
    }

    return last_reduction_event;
  }

 public:
  void execute() const {
    Kokkos::Experimental::Impl::SYCLInternal& instance =
        *m_policy.space().impl_internal_space_instance();
    using IndirectKernelMem =
        Kokkos::Experimental::Impl::SYCLInternal::IndirectKernelMem;
<<<<<<< HEAD
    IndirectKernelMem& indirectKernelMem  = instance.get_indirect_kernel_mem();
    IndirectKernelMem& indirectReducerMem = instance.get_indirect_kernel_mem();

    auto functor_wrapper = Experimental::Impl::make_sycl_function_wrapper(
        m_functor_reducer.get_functor(), indirectKernelMem);
    auto reducer_wrapper = Experimental::Impl::make_sycl_function_wrapper(
        m_functor_reducer.get_reducer(), indirectReducerMem);

    sycl::event event = sycl_direct_launch(
        m_policy, functor_wrapper, reducer_wrapper,
        {functor_wrapper.get_copy_event(), reducer_wrapper.get_copy_event()});
    instance.m_last_event = event;
    functor_wrapper.register_event(event);
    reducer_wrapper.register_event(event);
=======
    IndirectKernelMem& indirectKernelMem = instance.get_indirect_kernel_mem();

    auto functor_reducer_wrapper =
        Experimental::Impl::make_sycl_function_wrapper(m_functor_reducer,
                                                       indirectKernelMem);

    sycl::event event =
        sycl_direct_launch(m_policy, functor_reducer_wrapper,
                           functor_reducer_wrapper.get_copy_event());
    functor_reducer_wrapper.register_event(event);
>>>>>>> 87c7be94
  }

 private:
  const CombinedFunctorReducerType m_functor_reducer;
  const Policy m_policy;
  const pointer_type m_result_ptr;
  const bool m_result_ptr_device_accessible;

  // Only let one Parallel/Scan modify the shared memory. The
  // constructor acquires the mutex which is released in the destructor.
  std::scoped_lock<std::mutex> m_shared_memory_lock;
};

template <class CombinedFunctorReducerType, class... Traits>
class ParallelReduce<CombinedFunctorReducerType,
                     Kokkos::MDRangePolicy<Traits...>,
                     Kokkos::Experimental::SYCL> {
 public:
  using Policy      = Kokkos::MDRangePolicy<Traits...>;
  using FunctorType = typename CombinedFunctorReducerType::functor_type;
  using ReducerType = typename CombinedFunctorReducerType::reducer_type;

 private:
  using value_type     = typename ReducerType::value_type;
  using pointer_type   = typename ReducerType::pointer_type;
  using reference_type = typename ReducerType::reference_type;

  using WorkTag = typename Policy::work_tag;

  // MDRangePolicy is not trivially copyable. Hence, replicate the data we
  // really need in DeviceIterateTile in a trivially copyable struct.
  struct BarePolicy {
    using index_type = typename Policy::index_type;

    BarePolicy(const Policy& policy)
        : m_lower(policy.m_lower),
          m_upper(policy.m_upper),
          m_tile(policy.m_tile),
          m_tile_end(policy.m_tile_end),
          m_num_tiles(policy.m_num_tiles),
          m_prod_tile_dims(policy.m_prod_tile_dims) {}

    const typename Policy::point_type m_lower;
    const typename Policy::point_type m_upper;
    const typename Policy::tile_type m_tile;
    const typename Policy::point_type m_tile_end;
    const typename Policy::index_type m_num_tiles;
    const typename Policy::index_type m_prod_tile_dims;
    static constexpr Iterate inner_direction = Policy::inner_direction;
    static constexpr int rank                = Policy::rank;
  };

 public:
  // V - View
  template <typename View>
  ParallelReduce(const CombinedFunctorReducerType& f, const Policy& p,
                 const View& v)
      : m_functor_reducer(f),
        m_policy(p),
        m_space(p.space()),
        m_result_ptr(v.data()),
        m_result_ptr_device_accessible(
            MemorySpaceAccess<Kokkos::Experimental::SYCLDeviceUSMSpace,
                              typename View::memory_space>::accessible),
        m_shared_memory_lock(
            m_space.impl_internal_space_instance()->m_mutexScratchSpace) {}

 private:
  template <typename PolicyType, typename CombinedFunctorReducerWrapper>
  sycl::event sycl_direct_launch(
      const PolicyType& policy,
      const CombinedFunctorReducerWrapper& functor_reducer_wrapper,
      const sycl::event& memcpy_event) const {
    // Convenience references
    Kokkos::Experimental::Impl::SYCLInternal& instance =
        *m_space.impl_internal_space_instance();
    sycl::queue& q = m_space.sycl_queue();

    const typename Policy::index_type nwork = m_policy.m_num_tiles;
    const typename Policy::index_type block_size =
        std::pow(2, std::ceil(std::log2(m_policy.m_prod_tile_dims)));

    const sycl::range<1> local_range(block_size);
    // REMEMBER swap local x<->y to be conforming with Cuda/HIP implementation
    const sycl::range<1> global_range(nwork * block_size);
    const sycl::nd_range<1> range{global_range, local_range};

    const size_t wgroup_size = range.get_local_range().size();
    size_t size              = range.get_global_range().size();
    const auto init_size =
        std::max<std::size_t>((size + wgroup_size - 1) / wgroup_size, 1);
    const unsigned int value_count =
        m_functor_reducer.get_reducer().value_count();
    const auto results_ptr =
        static_cast<sycl::device_ptr<value_type>>(instance.scratch_space(
            sizeof(value_type) * std::max(value_count, 1u) * init_size));
    sycl::global_ptr<value_type> device_accessible_result_ptr =
        m_result_ptr_device_accessible ? m_result_ptr : nullptr;
    auto scratch_flags = static_cast<sycl::device_ptr<unsigned int>>(
        instance.scratch_flags(sizeof(unsigned int)));

    sycl::event last_reduction_event;

    // If size<=1 we only call init(), the functor and possibly final once
    // working with the global scratch memory but don't copy back to
    // m_result_ptr yet.
    if (size <= 1) {
      auto parallel_reduce_event = q.submit([&](sycl::handler& cgh) {
        cgh.depends_on(memcpy_event);
        cgh.single_task([=]() {
          const CombinedFunctorReducerType& functor_reducer =
              functor_reducer_wrapper.get_functor();
          const FunctorType& functor = functor_reducer.get_functor();
          const ReducerType& reducer = functor_reducer.get_reducer();

          reference_type update = reducer.init(results_ptr);
          if (size == 1) {
            Kokkos::Impl::Reduce::DeviceIterateTile<
                Policy::rank, BarePolicy, FunctorType,
                typename Policy::work_tag, reference_type>(
                policy, functor, update, {1, 1, 1}, {0, 0, 0}, {0, 0, 0})
                .exec_range();
          }
          reducer.final(results_ptr);
          if (device_accessible_result_ptr)
            reducer.copy(device_accessible_result_ptr.get(), results_ptr.get());
        });
      });
      q.ext_oneapi_submit_barrier(
          std::vector<sycl::event>{parallel_reduce_event});
      last_reduction_event = parallel_reduce_event;
    }

    // Otherwise, we perform a reduction on the values in all workgroups
    // separately, write the workgroup results back to global memory and recurse
    // until only one workgroup does the reduction and thus gets the final
    // value.
    if (size > 1) {
      auto n_wgroups             = (size + wgroup_size - 1) / wgroup_size;
      auto parallel_reduce_event = q.submit([&](sycl::handler& cgh) {
        sycl::local_accessor<value_type> local_mem(
            sycl::range<1>(wgroup_size) * std::max(value_count, 1u), cgh);
        sycl::local_accessor<unsigned int> num_teams_done(1, cgh);

        const BarePolicy bare_policy = m_policy;

        cgh.depends_on(memcpy_event);

        cgh.parallel_for(range, [=](sycl::nd_item<1> item) {
          const auto local_id = item.get_local_linear_id();
          const CombinedFunctorReducerType& functor_reducer =
              functor_reducer_wrapper.get_functor();
          const FunctorType& functor = functor_reducer.get_functor();
          const ReducerType& reducer = functor_reducer.get_reducer();

          // In the first iteration, we call functor to initialize the local
          // memory. Otherwise, the local memory is initialized with the
          // results from the previous iteration that are stored in global
          // memory.
          using index_type = typename Policy::index_type;

          // SWAPPED here to be conforming with CUDA implementation
          const index_type local_x    = 0;
          const index_type local_y    = item.get_local_id(0);
          const index_type local_z    = 0;
          const index_type global_x   = item.get_group(0);
          const index_type global_y   = 0;
          const index_type global_z   = 0;
          const index_type n_global_x = item.get_group_range(0);
          const index_type n_global_y = 1;
          const index_type n_global_z = 1;

          if constexpr (ReducerType::static_value_size() == 0) {
            reference_type update =
                reducer.init(&local_mem[local_id * value_count]);

            Kokkos::Impl::Reduce::DeviceIterateTile<
                Policy::rank, BarePolicy, FunctorType,
                typename Policy::work_tag, reference_type>(
                bare_policy, functor, update,
                {n_global_x, n_global_y, n_global_z},
                {global_x, global_y, global_z}, {local_x, local_y, local_z})
                .exec_range();
            item.barrier(sycl::access::fence_space::local_space);

            SYCLReduction::workgroup_reduction<>(
                item, local_mem, results_ptr, device_accessible_result_ptr,
                value_count, reducer, false, std::min(size, wgroup_size));

            if (local_id == 0) {
              sycl::atomic_ref<unsigned, sycl::memory_order::relaxed,
                               sycl::memory_scope::device,
                               sycl::access::address_space::global_space>
                  scratch_flags_ref(*scratch_flags);
              num_teams_done[0] = ++scratch_flags_ref;
            }
            item.barrier(sycl::access::fence_space::local_space);
            if (num_teams_done[0] == n_wgroups) {
              if (local_id >= n_wgroups)
                reducer.init(&local_mem[local_id * value_count]);
              else {
                reducer.copy(&local_mem[local_id * value_count],
                             &results_ptr[local_id * value_count]);
                for (unsigned int id = local_id + wgroup_size; id < n_wgroups;
                     id += wgroup_size) {
                  reducer.join(&local_mem[local_id * value_count],
                               &results_ptr[id * value_count]);
                }
              }

              SYCLReduction::workgroup_reduction<>(
                  item, local_mem, results_ptr, device_accessible_result_ptr,
                  value_count, reducer, true, std::min(n_wgroups, wgroup_size));
            }
          } else {
            value_type local_value;
            reference_type update = reducer.init(&local_value);

            Kokkos::Impl::Reduce::DeviceIterateTile<
                Policy::rank, BarePolicy, FunctorType,
                typename Policy::work_tag, reference_type>(
                bare_policy, functor, update,
                {n_global_x, n_global_y, n_global_z},
                {global_x, global_y, global_z}, {local_x, local_y, local_z})
                .exec_range();

            SYCLReduction::workgroup_reduction<>(
                item, local_mem, local_value, results_ptr,
                device_accessible_result_ptr, reducer, false,
                std::min(size, wgroup_size));

            if (local_id == 0) {
              sycl::atomic_ref<unsigned, sycl::memory_order::relaxed,
                               sycl::memory_scope::device,
                               sycl::access::address_space::global_space>
                  scratch_flags_ref(*scratch_flags);
              num_teams_done[0] = ++scratch_flags_ref;
            }
            item.barrier(sycl::access::fence_space::local_space);
            if (num_teams_done[0] == n_wgroups) {
              if (local_id >= n_wgroups)
                reducer.init(&local_value);
              else {
                local_value = results_ptr[local_id];
                for (unsigned int id = local_id + wgroup_size; id < n_wgroups;
                     id += wgroup_size) {
                  reducer.join(&local_value, &results_ptr[id]);
                }
              }

              SYCLReduction::workgroup_reduction<>(
                  item, local_mem, local_value, results_ptr,
                  device_accessible_result_ptr, reducer, true,
                  std::min(n_wgroups, wgroup_size));
            }
          }
        });
      });
      last_reduction_event       = q.ext_oneapi_submit_barrier(
          std::vector<sycl::event>{parallel_reduce_event});
    }

    // At this point, the reduced value is written to the entry in results_ptr
    // and all that is left is to copy it back to the given result pointer if
    // necessary.
    if (m_result_ptr && !m_result_ptr_device_accessible) {
      Kokkos::Impl::DeepCopy<Kokkos::Experimental::SYCLDeviceUSMSpace,
                             Kokkos::Experimental::SYCLDeviceUSMSpace>(
          m_space, m_result_ptr, results_ptr,
          sizeof(*m_result_ptr) * value_count);
    }

    return last_reduction_event;
  }

 public:
  template <typename Policy, typename Functor>
  static int max_tile_size_product(const Policy& policy, const Functor&) {
    return policy.space().impl_internal_space_instance()->m_maxWorkgroupSize;
  }

  void execute() const {
    Kokkos::Experimental::Impl::SYCLInternal& instance =
        *m_space.impl_internal_space_instance();
    using IndirectKernelMem =
        Kokkos::Experimental::Impl::SYCLInternal::IndirectKernelMem;
<<<<<<< HEAD
    IndirectKernelMem& indirectKernelMem  = instance.get_indirect_kernel_mem();
    IndirectKernelMem& indirectReducerMem = instance.get_indirect_kernel_mem();

    auto functor_wrapper = Experimental::Impl::make_sycl_function_wrapper(
        m_functor_reducer.get_functor(), indirectKernelMem);
    auto reducer_wrapper = Experimental::Impl::make_sycl_function_wrapper(
        m_functor_reducer.get_reducer(), indirectReducerMem);

    sycl::event event = sycl_direct_launch(
        m_policy, functor_wrapper, reducer_wrapper,
        {functor_wrapper.get_copy_event(), reducer_wrapper.get_copy_event()});
    instance.m_last_event = event;
    functor_wrapper.register_event(event);
    reducer_wrapper.register_event(event);
=======
    IndirectKernelMem& indirectKernelMem = instance.get_indirect_kernel_mem();

    auto functor_reducer_wrapper =
        Experimental::Impl::make_sycl_function_wrapper(m_functor_reducer,
                                                       indirectKernelMem);

    sycl::event event =
        sycl_direct_launch(m_policy, functor_reducer_wrapper,
                           functor_reducer_wrapper.get_copy_event());
    functor_reducer_wrapper.register_event(event);
>>>>>>> 87c7be94
  }

 private:
  const CombinedFunctorReducerType m_functor_reducer;
  const BarePolicy m_policy;
  const Kokkos::Experimental::SYCL& m_space;
  const pointer_type m_result_ptr;
  const bool m_result_ptr_device_accessible;

  // Only let one Parallel/Scan modify the shared memory. The
  // constructor acquires the mutex which is released in the destructor.
  std::scoped_lock<std::mutex> m_shared_memory_lock;
};

}  // namespace Impl
}  // namespace Kokkos

//----------------------------------------------------------------------------
//----------------------------------------------------------------------------

#endif
#endif /* KOKKOS_SYCL_PARALLEL_REDUCE_HPP */<|MERGE_RESOLUTION|>--- conflicted
+++ resolved
@@ -458,22 +458,6 @@
         *m_policy.space().impl_internal_space_instance();
     using IndirectKernelMem =
         Kokkos::Experimental::Impl::SYCLInternal::IndirectKernelMem;
-<<<<<<< HEAD
-    IndirectKernelMem& indirectKernelMem  = instance.get_indirect_kernel_mem();
-    IndirectKernelMem& indirectReducerMem = instance.get_indirect_kernel_mem();
-
-    auto functor_wrapper = Experimental::Impl::make_sycl_function_wrapper(
-        m_functor_reducer.get_functor(), indirectKernelMem);
-    auto reducer_wrapper = Experimental::Impl::make_sycl_function_wrapper(
-        m_functor_reducer.get_reducer(), indirectReducerMem);
-
-    sycl::event event = sycl_direct_launch(
-        m_policy, functor_wrapper, reducer_wrapper,
-        {functor_wrapper.get_copy_event(), reducer_wrapper.get_copy_event()});
-    instance.m_last_event = event;
-    functor_wrapper.register_event(event);
-    reducer_wrapper.register_event(event);
-=======
     IndirectKernelMem& indirectKernelMem = instance.get_indirect_kernel_mem();
 
     auto functor_reducer_wrapper =
@@ -483,8 +467,8 @@
     sycl::event event =
         sycl_direct_launch(m_policy, functor_reducer_wrapper,
                            functor_reducer_wrapper.get_copy_event());
+    instance.m_last_event = event;
     functor_reducer_wrapper.register_event(event);
->>>>>>> 87c7be94
   }
 
  private:
@@ -771,22 +755,6 @@
         *m_space.impl_internal_space_instance();
     using IndirectKernelMem =
         Kokkos::Experimental::Impl::SYCLInternal::IndirectKernelMem;
-<<<<<<< HEAD
-    IndirectKernelMem& indirectKernelMem  = instance.get_indirect_kernel_mem();
-    IndirectKernelMem& indirectReducerMem = instance.get_indirect_kernel_mem();
-
-    auto functor_wrapper = Experimental::Impl::make_sycl_function_wrapper(
-        m_functor_reducer.get_functor(), indirectKernelMem);
-    auto reducer_wrapper = Experimental::Impl::make_sycl_function_wrapper(
-        m_functor_reducer.get_reducer(), indirectReducerMem);
-
-    sycl::event event = sycl_direct_launch(
-        m_policy, functor_wrapper, reducer_wrapper,
-        {functor_wrapper.get_copy_event(), reducer_wrapper.get_copy_event()});
-    instance.m_last_event = event;
-    functor_wrapper.register_event(event);
-    reducer_wrapper.register_event(event);
-=======
     IndirectKernelMem& indirectKernelMem = instance.get_indirect_kernel_mem();
 
     auto functor_reducer_wrapper =
@@ -796,8 +764,8 @@
     sycl::event event =
         sycl_direct_launch(m_policy, functor_reducer_wrapper,
                            functor_reducer_wrapper.get_copy_event());
+    instance.m_last_event = event;
     functor_reducer_wrapper.register_event(event);
->>>>>>> 87c7be94
   }
 
  private:
