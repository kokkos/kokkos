/*
//@HEADER
// ************************************************************************
//
//                        Kokkos v. 3.0
//       Copyright (2020) National Technology & Engineering
//               Solutions of Sandia, LLC (NTESS).
//
// Under the terms of Contract DE-NA0003525 with NTESS,
// the U.S. Government retains certain rights in this software.
//
// Redistribution and use in source and binary forms, with or without
// modification, are permitted provided that the following conditions are
// met:
//
// 1. Redistributions of source code must retain the above copyright
// notice, this list of conditions and the following disclaimer.
//
// 2. Redistributions in binary form must reproduce the above copyright
// notice, this list of conditions and the following disclaimer in the
// documentation and/or other materials provided with the distribution.
//
// 3. Neither the name of the Corporation nor the names of the
// contributors may be used to endorse or promote products derived from
// this software without specific prior written permission.
//
// THIS SOFTWARE IS PROVIDED BY NTESS "AS IS" AND ANY
// EXPRESS OR IMPLIED WARRANTIES, INCLUDING, BUT NOT LIMITED TO, THE
// IMPLIED WARRANTIES OF MERCHANTABILITY AND FITNESS FOR A PARTICULAR
// PURPOSE ARE DISCLAIMED. IN NO EVENT SHALL NTESS OR THE
// CONTRIBUTORS BE LIABLE FOR ANY DIRECT, INDIRECT, INCIDENTAL, SPECIAL,
// EXEMPLARY, OR CONSEQUENTIAL DAMAGES (INCLUDING, BUT NOT LIMITED TO,
// PROCUREMENT OF SUBSTITUTE GOODS OR SERVICES; LOSS OF USE, DATA, OR
// PROFITS; OR BUSINESS INTERRUPTION) HOWEVER CAUSED AND ON ANY THEORY OF
// LIABILITY, WHETHER IN CONTRACT, STRICT LIABILITY, OR TORT (INCLUDING
// NEGLIGENCE OR OTHERWISE) ARISING IN ANY WAY OUT OF THE USE OF THIS
// SOFTWARE, EVEN IF ADVISED OF THE POSSIBILITY OF SUCH DAMAGE.
//
// Questions? Contact Christian R. Trott (crtrott@sandia.gov)
//
// ************************************************************************
//@HEADER
*/

#ifndef KOKKOS_SYCL_PARALLEL_REDUCE_HPP
#define KOKKOS_SYCL_PARALLEL_REDUCE_HPP

#include <Kokkos_Macros.hpp>

#include <vector>
#if defined(KOKKOS_ENABLE_SYCL)
#include <Kokkos_Parallel_Reduce.hpp>

//----------------------------------------------------------------------------
//----------------------------------------------------------------------------

namespace Kokkos {

namespace Impl {

template <class FunctorValueTraits>
inline constexpr bool use_shuffle_based_algorithm =
    FunctorValueTraits::StaticValueSize > 0;

namespace SYCLReduction {
template <class ValueJoin, class ValueOps, typename WorkTag, typename ValueType,
          typename ReducerType, typename FunctorType, int dim>
std::enable_if_t<
    !use_shuffle_based_algorithm<FunctorValueTraits<ReducerType, WorkTag>>>
workgroup_reduction(
    sycl::nd_item<dim>& item, sycl::local_ptr<ValueType> local_mem,
    ValueType* results_ptr, ValueType* device_accessible_result_ptr,
    const unsigned int value_count, const ReducerType& selected_reducer,
    const FunctorType& functor, bool final, unsigned int max_size) {
  const auto local_id = item.get_local_linear_id();

  // Perform the actual workgroup reduction in each subgroup
  // separately.
  auto sg             = item.get_sub_group();
  auto* result        = &local_mem[local_id * value_count];
  const auto id_in_sg = sg.get_local_id()[0];
  const auto local_range =
      std::min<unsigned int>(sg.get_local_range()[0], max_size);
  const auto upper_stride_bound =
      std::min(local_range - id_in_sg, max_size - local_id);
  for (unsigned int stride = 1; stride < local_range; stride <<= 1) {
    if (stride < upper_stride_bound)
      ValueJoin::join(selected_reducer, result,
                      &local_mem[(local_id + stride) * value_count]);
    sycl::group_barrier(sg);
  }
  sycl::group_barrier(item.get_group());

  // Copy the subgroup results into the first positions of the
  // reduction array.
  if (id_in_sg == 0)
    ValueOps::copy(functor, &local_mem[sg.get_group_id()[0] * value_count],
                   result);
  sycl::group_barrier(item.get_group());

  // Do the final reduction only using the first subgroup.
  if (sg.get_group_id()[0] == 0) {
    const auto n_subgroups = sg.get_group_range()[0];
    auto* result_          = &local_mem[id_in_sg * value_count];
    // In case the number of subgroups is larger than the range of
    // the first subgroup, we first combine the items with a higher
    // index.
    for (unsigned int offset = local_range; offset < n_subgroups;
         offset += local_range)
      if (id_in_sg + offset < n_subgroups)
        ValueJoin::join(selected_reducer, result_,
                        &local_mem[(id_in_sg + offset) * value_count]);
    sycl::group_barrier(sg);

    // Then, we proceed as before.
    for (unsigned int stride = 1; stride < local_range; stride <<= 1) {
      if (id_in_sg + stride < n_subgroups)
        ValueJoin::join(selected_reducer, result_,
                        &local_mem[(id_in_sg + stride) * value_count]);
      sycl::group_barrier(sg);
    }

    // Finally, we copy the workgroup results back to global memory
    // to be used in the next iteration. If this is the last
    // iteration, i.e., there is only one workgroup also call
    // final() if necessary.
    if (id_in_sg == 0) {
      if (final) {
        if constexpr (ReduceFunctorHasFinal<FunctorType>::value)
          FunctorFinal<FunctorType, WorkTag>::final(functor, &local_mem[0]);
        if (device_accessible_result_ptr != nullptr)
          ValueOps::copy(functor, &device_accessible_result_ptr[0],
                         &local_mem[0]);
        else
          ValueOps::copy(functor, &results_ptr[0], &local_mem[0]);
      } else
        ValueOps::copy(functor,
                       &results_ptr[(item.get_group_linear_id()) * value_count],
                       &local_mem[0]);
    }
  }
}

template <class ValueJoin, typename WorkTag, typename ValueType,
          typename ReducerType, typename FunctorType, int dim>
std::enable_if_t<
    use_shuffle_based_algorithm<FunctorValueTraits<ReducerType, WorkTag>>>
workgroup_reduction(sycl::nd_item<dim>& item,
                    sycl::local_ptr<ValueType> local_mem, ValueType local_value,
                    ValueType* results_ptr,
                    ValueType* device_accessible_result_ptr,
                    const ReducerType& selected_reducer,
                    const FunctorType& functor, bool final,
                    unsigned int max_size) {
  const auto local_id = item.get_local_linear_id();

  // Perform the actual workgroup reduction in each subgroup
  // separately.
  auto sg             = item.get_sub_group();
  const auto id_in_sg = sg.get_local_id()[0];
  const auto local_range =
      std::min<unsigned int>(sg.get_local_range()[0], max_size);
  const auto upper_stride_bound =
      std::min(local_range - id_in_sg, max_size - local_id);
  for (unsigned int stride = 1; stride < local_range; stride <<= 1) {
    auto tmp = sg.shuffle_down(local_value, stride);
    if (stride < upper_stride_bound)
      ValueJoin::join(selected_reducer, &local_value, &tmp);
  }

  // Copy the subgroup results into the first positions of the
  // reduction array.
  const auto max_subgroup_size = sg.get_max_local_range()[0];
  const auto n_active_subgroups =
      (max_size + max_subgroup_size - 1) / max_subgroup_size;
  if (id_in_sg == 0 && sg.get_group_id()[0] <= n_active_subgroups)
    local_mem[sg.get_group_id()[0]] = local_value;
  item.barrier(sycl::access::fence_space::local_space);

  // Do the final reduction only using the first subgroup.
  if (sg.get_group_id()[0] == 0) {
    auto sg_value = local_mem[id_in_sg < n_active_subgroups ? id_in_sg : 0];

    // In case the number of subgroups is larger than the range of
    // the first subgroup, we first combine the items with a higher
    // index.
    if (n_active_subgroups > local_range) {
      for (unsigned int offset = local_range; offset < n_active_subgroups;
           offset += local_range)
        if (id_in_sg + offset < n_active_subgroups) {
          ValueJoin::join(selected_reducer, &sg_value,
                          &local_mem[(id_in_sg + offset)]);
        }
      sg.barrier();
    }

    // Then, we proceed as before.
    for (unsigned int stride = 1; stride < local_range; stride <<= 1) {
      auto tmp = sg.shuffle_down(sg_value, stride);
      if (id_in_sg + stride < n_active_subgroups)
        ValueJoin::join(selected_reducer, &sg_value, &tmp);
    }

    // Finally, we copy the workgroup results back to global memory
    // to be used in the next iteration. If this is the last
    // iteration, i.e., there is only one workgroup also call
    // final() if necessary.
    if (id_in_sg == 0) {
      if (final) {
        if constexpr (ReduceFunctorHasFinal<FunctorType>::value)
          FunctorFinal<FunctorType, WorkTag>::final(functor, &sg_value);
        if (device_accessible_result_ptr != nullptr)
          device_accessible_result_ptr[0] = sg_value;
        else
          results_ptr[0] = sg_value;
      } else
        results_ptr[(item.get_group_linear_id())] = sg_value;
    }
  }
}

}  // namespace SYCLReduction

template <class FunctorType, class ReducerType, class... Traits>
class ParallelReduce<FunctorType, Kokkos::RangePolicy<Traits...>, ReducerType,
                     Kokkos::Experimental::SYCL> {
 public:
  using Policy = Kokkos::RangePolicy<Traits...>;

 private:
  using Analysis =
      FunctorAnalysis<FunctorPatternInterface::REDUCE, Policy, FunctorType>;
  using execution_space = typename Analysis::execution_space;
  using value_type      = typename Analysis::value_type;
  using pointer_type    = typename Analysis::pointer_type;
  using reference_type  = typename Analysis::reference_type;

  using WorkTag = typename Policy::work_tag;

 public:
  // V - View
  template <typename V>
  ParallelReduce(
      const FunctorType& f, const Policy& p, const V& v,
      typename std::enable_if<Kokkos::is_view<V>::value, void*>::type = nullptr)
      : m_functor(f),
        m_policy(p),
        m_result_ptr(v.data()),
        m_result_ptr_device_accessible(
            MemorySpaceAccess<Kokkos::Experimental::SYCLDeviceUSMSpace,
                              typename V::memory_space>::accessible),
        m_shared_memory_lock(
            p.space().impl_internal_space_instance()->m_mutexScratchSpace) {}

  ParallelReduce(const FunctorType& f, const Policy& p,
                 const ReducerType& reducer)
      : m_functor(f),
        m_policy(p),
        m_reducer(reducer),
        m_result_ptr(reducer.view().data()),
        m_result_ptr_device_accessible(
            MemorySpaceAccess<Kokkos::Experimental::SYCLDeviceUSMSpace,
                              typename ReducerType::result_view_type::
                                  memory_space>::accessible),
        m_shared_memory_lock(
            p.space().impl_internal_space_instance()->m_mutexScratchSpace) {}

 private:
  template <typename PolicyType, typename FunctorWrapper,
            typename ReducerWrapper>
  sycl::event sycl_direct_launch(const PolicyType& policy,
                                 const FunctorWrapper& functor_wrapper,
                                 const ReducerWrapper& reducer_wrapper) const {
    using ReducerConditional =
        Kokkos::Impl::if_c<std::is_same<InvalidType, ReducerType>::value,
                           FunctorType, ReducerType>;
    using ReducerTypeFwd = typename ReducerConditional::type;
    using WorkTagFwd =
        std::conditional_t<std::is_same<InvalidType, ReducerType>::value,
                           WorkTag, void>;
    using ValueInit =
        Kokkos::Impl::FunctorValueInit<ReducerTypeFwd, WorkTagFwd>;
    using ValueJoin =
        Kokkos::Impl::FunctorValueJoin<ReducerTypeFwd, WorkTagFwd>;
    using ValueOps = Kokkos::Impl::FunctorValueOps<FunctorType, WorkTag>;

    // Convenience references
    const Kokkos::Experimental::SYCL& space = policy.space();
    Kokkos::Experimental::Impl::SYCLInternal& instance =
        *space.impl_internal_space_instance();
    sycl::queue& q = *instance.m_queue;

    // FIXME_SYCL optimize
    constexpr size_t wgroup_size       = 128;
    constexpr size_t values_per_thread = 2;
    std::size_t size                   = policy.end() - policy.begin();
    const auto init_size               = std::max<std::size_t>(
        ((size + values_per_thread - 1) / values_per_thread + wgroup_size - 1) /
            wgroup_size,
        1);
    const unsigned int value_count =
        FunctorValueTraits<ReducerTypeFwd, WorkTagFwd>::value_count(
            ReducerConditional::select(m_functor, m_reducer));
    const auto results_ptr = static_cast<pointer_type>(instance.scratch_space(
        sizeof(value_type) * std::max(value_count, 1u) * init_size));
    value_type* device_accessible_result_ptr =
        m_result_ptr_device_accessible ? m_result_ptr : nullptr;
    auto scratch_flags = static_cast<unsigned int*>(
        instance.scratch_flags(sizeof(unsigned int)));

    sycl::event last_reduction_event;

    // If size<=1 we only call init(), the functor and possibly final once
    // working with the global scratch memory but don't copy back to
    // m_result_ptr yet.
    if (size <= 1) {
      auto parallel_reduce_event = q.submit([&](sycl::handler& cgh) {
        const auto begin = policy.begin();
        cgh.single_task([=]() {
          const auto& functor          = functor_wrapper.get_functor();
          const auto& selected_reducer = ReducerConditional::select(
              static_cast<const FunctorType&>(functor),
              static_cast<const ReducerType&>(reducer_wrapper.get_functor()));
          reference_type update =
              ValueInit::init(selected_reducer, results_ptr);
          if (size == 1) {
            if constexpr (std::is_same<WorkTag, void>::value)
              functor(begin, update);
            else
              functor(WorkTag(), begin, update);
          }
          if constexpr (ReduceFunctorHasFinal<FunctorType>::value)
            FunctorFinal<FunctorType, WorkTag>::final(
                static_cast<const FunctorType&>(functor), results_ptr);
          if (device_accessible_result_ptr != nullptr)
            ValueOps::copy(functor, &device_accessible_result_ptr[0],
                           &results_ptr[0]);
        });
      });
      q.ext_oneapi_submit_barrier(
          std::vector<sycl::event>{parallel_reduce_event});
      last_reduction_event = parallel_reduce_event;
    }

    // Otherwise, we perform a reduction on the values in all workgroups
    // separately, write the workgroup results back to global memory and recurse
    // until only one workgroup does the reduction and thus gets the final
    // value.
    if (size > 1) {
      auto n_wgroups = ((size + values_per_thread - 1) / values_per_thread +
                        wgroup_size - 1) /
                       wgroup_size;
      auto parallel_reduce_event = q.submit([&](sycl::handler& cgh) {
        sycl::accessor<value_type, 1, sycl::access::mode::read_write,
                       sycl::access::target::local>
            local_mem(sycl::range<1>(wgroup_size) * std::max(value_count, 1u),
                      cgh);
        sycl::accessor<unsigned int, 1, sycl::access::mode::read_write,
                       sycl::access::target::local>
            num_teams_done(1, cgh);

        const auto begin = policy.begin();

        cgh.parallel_for(
            sycl::nd_range<1>(n_wgroups * wgroup_size, wgroup_size),
            [=](sycl::nd_item<1> item) {
              const auto local_id = item.get_local_linear_id();
              const auto global_id =
                  wgroup_size * item.get_group_linear_id() * values_per_thread +
                  local_id;
              const auto& functor          = functor_wrapper.get_functor();
              const auto& selected_reducer = ReducerConditional::select(
                  static_cast<const FunctorType&>(functor),
                  static_cast<const ReducerType&>(
                      reducer_wrapper.get_functor()));

              using index_type       = typename Policy::index_type;
              const auto upper_bound = std::min<index_type>(
                  global_id + values_per_thread * wgroup_size, size);

              if constexpr (FunctorValueTraits<ReducerTypeFwd,
                                               WorkTagFwd>::StaticValueSize ==
                            0) {
                reference_type update = ValueInit::init(
                    selected_reducer, &local_mem[local_id * value_count]);
                for (index_type id = global_id; id < upper_bound;
                     id += wgroup_size) {
                  if constexpr (std::is_same<WorkTag, void>::value)
                    functor(id + begin, update);
                  else
                    functor(WorkTag(), id + begin, update);
                }
                item.barrier(sycl::access::fence_space::local_space);

                SYCLReduction::workgroup_reduction<ValueJoin, ValueOps,
                                                   WorkTag>(
                    item, local_mem.get_pointer(), results_ptr,
                    device_accessible_result_ptr, value_count, selected_reducer,
                    static_cast<const FunctorType&>(functor), false,
                    std::min(size, wgroup_size));

                if (local_id == 0) {
                  sycl::ext::oneapi::atomic_ref<
                      unsigned, sycl::ext::oneapi::memory_order::relaxed,
                      sycl::ext::oneapi::memory_scope::device,
                      sycl::access::address_space::global_space>
                      scratch_flags_ref(*scratch_flags);
                  num_teams_done[0] = ++scratch_flags_ref;
                }
                item.barrier(sycl::access::fence_space::local_space);
                if (num_teams_done[0] == n_wgroups) {
                  if (local_id >= n_wgroups)
                    ValueInit::init(selected_reducer,
                                    &local_mem[local_id * value_count]);
                  else {
                    ValueOps::copy(functor, &local_mem[local_id * value_count],
                                   &results_ptr[local_id * value_count]);
                    for (unsigned int id = local_id + wgroup_size;
                         id < n_wgroups; id += wgroup_size) {
                      ValueJoin::join(selected_reducer,
                                      &local_mem[local_id * value_count],
                                      &results_ptr[id * value_count]);
                    }
                  }

                  SYCLReduction::workgroup_reduction<ValueJoin, ValueOps,
                                                     WorkTag>(
                      item, local_mem.get_pointer(), results_ptr,
                      device_accessible_result_ptr, value_count,
                      selected_reducer,
                      static_cast<const FunctorType&>(functor), true,
                      std::min(n_wgroups, wgroup_size));
                }
              } else {
                value_type local_value;
                reference_type update =
                    ValueInit::init(selected_reducer, &local_value);
                for (index_type id = global_id; id < upper_bound;
                     id += wgroup_size) {
                  if constexpr (std::is_same<WorkTag, void>::value)
                    functor(id + begin, update);
                  else
                    functor(WorkTag(), id + begin, update);
                }

                SYCLReduction::workgroup_reduction<ValueJoin, WorkTag>(
                    item, local_mem.get_pointer(), local_value, results_ptr,
                    device_accessible_result_ptr, selected_reducer,
                    static_cast<const FunctorType&>(functor), false,
                    std::min(size, wgroup_size));

                if (local_id == 0) {
                  sycl::ext::oneapi::atomic_ref<
                      unsigned, sycl::ext::oneapi::memory_order::relaxed,
                      sycl::ext::oneapi::memory_scope::device,
                      sycl::access::address_space::global_space>
                      scratch_flags_ref(*scratch_flags);
                  num_teams_done[0] = ++scratch_flags_ref;
                }
                item.barrier(sycl::access::fence_space::local_space);
                if (num_teams_done[0] == n_wgroups) {
                  if (local_id >= n_wgroups)
                    ValueInit::init(selected_reducer, &local_value);
                  else {
                    local_value = results_ptr[local_id];
                    for (unsigned int id = local_id + wgroup_size;
                         id < n_wgroups; id += wgroup_size) {
                      ValueJoin::join(selected_reducer, &local_value,
                                      &results_ptr[id]);
                    }
                  }

                  SYCLReduction::workgroup_reduction<ValueJoin, WorkTag>(
                      item, local_mem.get_pointer(), local_value, results_ptr,
                      device_accessible_result_ptr, selected_reducer,
                      static_cast<const FunctorType&>(functor), true,
                      std::min(n_wgroups, wgroup_size));
                }
              }
            });
      });
<<<<<<< HEAD
      q.ext_oneapi_submit_barrier(
          std::vector<sycl::event>{parallel_reduce_event});

      last_reduction_event = parallel_reduce_event;

      first_run = false;
      size      = n_wgroups;
=======
      last_reduction_event       = q.ext_oneapi_submit_barrier(
          std::vector<sycl::event>{parallel_reduce_event});
>>>>>>> 35976dc6
    }

    // At this point, the reduced value is written to the entry in results_ptr
    // and all that is left is to copy it back to the given result pointer if
    // necessary.
    if (m_result_ptr && !m_result_ptr_device_accessible) {
      Kokkos::Impl::DeepCopy<Kokkos::Experimental::SYCLDeviceUSMSpace,
                             Kokkos::Experimental::SYCLDeviceUSMSpace>(
          space, m_result_ptr, results_ptr,
          sizeof(*m_result_ptr) * value_count);
      space.fence(
          "Kokkos::Impl::ParallelReduce::sycl_direct_launch: fence due to "
          "inaccessible reducer result location");
    }

    return last_reduction_event;
  }

 public:
  void execute() const {
#if 1  // def SYCL_DEVICE_COPYABLE
    struct {
    } indirectKernelMem, indirectReducerMem;
    const auto functor_wrapper = Experimental::Impl::make_sycl_function_wrapper(
        m_functor, indirectKernelMem);
    const auto reducer_wrapper = Experimental::Impl::make_sycl_function_wrapper(
        m_reducer, indirectReducerMem);
    sycl_direct_launch(m_policy, functor_wrapper, reducer_wrapper);
#else
    Kokkos::Experimental::Impl::SYCLInternal& instance =
        *m_policy.space().impl_internal_space_instance();
    using IndirectKernelMem =
        Kokkos::Experimental::Impl::SYCLInternal::IndirectKernelMem;
    IndirectKernelMem& indirectKernelMem  = instance.m_indirectKernelMem;
    IndirectKernelMem& indirectReducerMem = instance.m_indirectReducerMem;

    const auto functor_wrapper = Experimental::Impl::make_sycl_function_wrapper(
        m_functor, indirectKernelMem);
    const auto reducer_wrapper = Experimental::Impl::make_sycl_function_wrapper(
        m_reducer, indirectReducerMem);

    sycl::event event =
        sycl_direct_launch(m_policy, functor_wrapper, reducer_wrapper);
    functor_wrapper.register_event(indirectKernelMem, event);
    reducer_wrapper.register_event(indirectReducerMem, event);
#endif
  }

 private:
  const FunctorType m_functor;
  const Policy m_policy;
  const ReducerType m_reducer;
  const pointer_type m_result_ptr;
  const bool m_result_ptr_device_accessible;

  // Only let one Parallel/Scan modify the shared memory. The
  // constructor acquires the mutex which is released in the destructor.
  std::scoped_lock<std::mutex> m_shared_memory_lock;
};

template <class FunctorType, class ReducerType, class... Traits>
class ParallelReduce<FunctorType, Kokkos::MDRangePolicy<Traits...>, ReducerType,
                     Kokkos::Experimental::SYCL> {
 public:
  using Policy = Kokkos::MDRangePolicy<Traits...>;

 private:
  using Analysis =
      FunctorAnalysis<FunctorPatternInterface::REDUCE, Policy, FunctorType>;
  using execution_space = typename Analysis::execution_space;
  using value_type      = typename Analysis::value_type;
  using pointer_type    = typename Analysis::pointer_type;
  using reference_type  = typename Analysis::reference_type;

  using WorkTag = typename Policy::work_tag;

  // MDRangePolicy is not trivially copyable. Hence, replicate the data we
  // really need in DeviceIterateTile in a trivially copyable struct.
  struct BarePolicy {
    using index_type = typename Policy::index_type;

    BarePolicy(const Policy& policy)
        : m_lower(policy.m_lower),
          m_upper(policy.m_upper),
          m_tile(policy.m_tile),
          m_tile_end(policy.m_tile_end),
          m_num_tiles(policy.m_num_tiles),
          m_prod_tile_dims(policy.m_prod_tile_dims) {}

    const typename Policy::point_type m_lower;
    const typename Policy::point_type m_upper;
    const typename Policy::tile_type m_tile;
    const typename Policy::point_type m_tile_end;
    const typename Policy::index_type m_num_tiles;
    const typename Policy::index_type m_prod_tile_dims;
    static constexpr Iterate inner_direction = Policy::inner_direction;
    static constexpr int rank                = Policy::rank;
  };

 public:
  // V - View
  template <typename V>
  ParallelReduce(
      const FunctorType& f, const Policy& p, const V& v,
      typename std::enable_if<Kokkos::is_view<V>::value, void*>::type = nullptr)
      : m_functor(f),
        m_policy(p),
        m_space(p.space()),
        m_result_ptr(v.data()),
        m_result_ptr_device_accessible(
            MemorySpaceAccess<Kokkos::Experimental::SYCLDeviceUSMSpace,
                              typename V::memory_space>::accessible),
        m_shared_memory_lock(
            m_space.impl_internal_space_instance()->m_mutexScratchSpace) {}

  ParallelReduce(const FunctorType& f, const Policy& p,
                 const ReducerType& reducer)
      : m_functor(f),
        m_policy(p),
        m_space(p.space()),
        m_reducer(reducer),
        m_result_ptr(reducer.view().data()),
        m_result_ptr_device_accessible(
            MemorySpaceAccess<Kokkos::Experimental::SYCLDeviceUSMSpace,
                              typename ReducerType::result_view_type::
                                  memory_space>::accessible),
        m_shared_memory_lock(
            m_space.impl_internal_space_instance()->m_mutexScratchSpace) {}

 private:
  template <typename PolicyType, typename FunctorWrapper,
            typename ReducerWrapper>
  sycl::event sycl_direct_launch(const PolicyType& policy,
                                 const FunctorWrapper& functor_wrapper,
                                 const ReducerWrapper& reducer_wrapper) const {
    using ReducerConditional =
        Kokkos::Impl::if_c<std::is_same<InvalidType, ReducerType>::value,
                           FunctorType, ReducerType>;
    using ReducerTypeFwd = typename ReducerConditional::type;
    using WorkTagFwd =
        std::conditional_t<std::is_same<InvalidType, ReducerType>::value,
                           WorkTag, void>;
    using ValueInit =
        Kokkos::Impl::FunctorValueInit<ReducerTypeFwd, WorkTagFwd>;
    using ValueJoin =
        Kokkos::Impl::FunctorValueJoin<ReducerTypeFwd, WorkTagFwd>;
    using ValueOps = Kokkos::Impl::FunctorValueOps<FunctorType, WorkTag>;

    // Convenience references
    Kokkos::Experimental::Impl::SYCLInternal& instance =
        *m_space.impl_internal_space_instance();
    sycl::queue& q = *instance.m_queue;

    const typename Policy::index_type nwork = m_policy.m_num_tiles;
    const typename Policy::index_type block_size =
        std::pow(2, std::ceil(std::log2(m_policy.m_prod_tile_dims)));

    const sycl::range<1> local_range(block_size);
    // REMEMBER swap local x<->y to be conforming with Cuda/HIP implementation
    const sycl::range<1> global_range(nwork * block_size);
    const sycl::nd_range<1> range{global_range, local_range};

    const size_t wgroup_size = range.get_local_range().size();
    size_t size              = range.get_global_range().size();
    const auto init_size =
        std::max<std::size_t>((size + wgroup_size - 1) / wgroup_size, 1);
    const unsigned int value_count =
        FunctorValueTraits<ReducerTypeFwd, WorkTagFwd>::value_count(
            ReducerConditional::select(m_functor, m_reducer));
    // FIXME_SYCL only use the first half
    const auto results_ptr = static_cast<pointer_type>(instance.scratch_space(
        sizeof(value_type) * std::max(value_count, 1u) * init_size));
    value_type* device_accessible_result_ptr =
        m_result_ptr_device_accessible ? m_result_ptr : nullptr;
    auto scratch_flags = static_cast<unsigned int*>(
        instance.scratch_flags(sizeof(unsigned int)));

    sycl::event last_reduction_event;

    // If size<=1 we only call init(), the functor and possibly final once
    // working with the global scratch memory but don't copy back to
    // m_result_ptr yet.
    if (size <= 1) {
      auto parallel_reduce_event = q.submit([&](sycl::handler& cgh) {
        cgh.single_task([=]() {
          const auto& functor          = functor_wrapper.get_functor();
          const auto& selected_reducer = ReducerConditional::select(
              static_cast<const FunctorType&>(functor),
              static_cast<const ReducerType&>(reducer_wrapper.get_functor()));
          reference_type update =
              ValueInit::init(selected_reducer, results_ptr);
          if (size == 1) {
            Kokkos::Impl::Reduce::DeviceIterateTile<
                Policy::rank, BarePolicy, FunctorType,
                typename Policy::work_tag, reference_type>(
                policy, functor, update, {1, 1, 1}, {0, 0, 0}, {0, 0, 0})
                .exec_range();
          }
          if constexpr (ReduceFunctorHasFinal<FunctorType>::value)
            FunctorFinal<FunctorType, WorkTag>::final(
                static_cast<const FunctorType&>(functor), results_ptr);
          if (device_accessible_result_ptr)
            ValueOps::copy(functor, &device_accessible_result_ptr[0],
                           &results_ptr[0]);
        });
      });
      q.ext_oneapi_submit_barrier(
          std::vector<sycl::event>{parallel_reduce_event});
      last_reduction_event = parallel_reduce_event;
    }

    // Otherwise, we perform a reduction on the values in all workgroups
    // separately, write the workgroup results back to global memory and recurse
    // until only one workgroup does the reduction and thus gets the final
    // value.
    if (size > 1) {
      auto n_wgroups             = (size + wgroup_size - 1) / wgroup_size;
      auto parallel_reduce_event = q.submit([&](sycl::handler& cgh) {
        sycl::accessor<value_type, 1, sycl::access::mode::read_write,
                       sycl::access::target::local>
            local_mem(sycl::range<1>(wgroup_size) * std::max(value_count, 1u),
                      cgh);
        sycl::accessor<unsigned int, 1, sycl::access::mode::read_write,
                       sycl::access::target::local>
            num_teams_done(1, cgh);

        const BarePolicy bare_policy = m_policy;

        cgh.parallel_for(range, [=](sycl::nd_item<1> item) {
<<<<<<< HEAD
          const auto local_id = item.get_local_linear_id();
          const auto global_id =
              wgroup_size * item.get_group_linear_id() + local_id;
          const auto& functor          = functor_wrapper.get_functor();
=======
          const auto local_id          = item.get_local_linear_id();
>>>>>>> 35976dc6
          const auto& selected_reducer = ReducerConditional::select(
              static_cast<const FunctorType&>(functor),
              static_cast<const ReducerType&>(reducer_wrapper.get_functor()));

          // In the first iteration, we call functor to initialize the local
          // memory. Otherwise, the local memory is initialized with the
          // results from the previous iteration that are stored in global
          // memory.
          using index_type = typename Policy::index_type;

          // SWAPPED here to be conforming with CUDA implementation
          const index_type local_x    = 0;
          const index_type local_y    = item.get_local_id(0);
          const index_type local_z    = 0;
          const index_type global_x   = item.get_group(0);
          const index_type global_y   = 0;
          const index_type global_z   = 0;
          const index_type n_global_x = item.get_group_range(0);
          const index_type n_global_y = 1;
          const index_type n_global_z = 1;

          if constexpr (FunctorValueTraits<ReducerTypeFwd,
                                           WorkTagFwd>::StaticValueSize == 0) {
            reference_type update = ValueInit::init(
                selected_reducer, &local_mem[local_id * value_count]);

            Kokkos::Impl::Reduce::DeviceIterateTile<
                Policy::rank, BarePolicy, FunctorType,
                typename Policy::work_tag, reference_type>(
                bare_policy, functor, update,
                {n_global_x, n_global_y, n_global_z},
                {global_x, global_y, global_z}, {local_x, local_y, local_z})
                .exec_range();
            item.barrier(sycl::access::fence_space::local_space);

            SYCLReduction::workgroup_reduction<ValueJoin, ValueOps, WorkTag>(
                item, local_mem.get_pointer(), results_ptr,
                device_accessible_result_ptr, value_count, selected_reducer,
                static_cast<const FunctorType&>(functor), false,
                std::min(size, wgroup_size));

            if (local_id == 0) {
              sycl::ext::oneapi::atomic_ref<
                  unsigned, sycl::ext::oneapi::memory_order::relaxed,
                  sycl::ext::oneapi::memory_scope::device,
                  sycl::access::address_space::global_space>
                  scratch_flags_ref(*scratch_flags);
              num_teams_done[0] = ++scratch_flags_ref;
            }
            item.barrier(sycl::access::fence_space::local_space);
            if (num_teams_done[0] == n_wgroups) {
              if (local_id >= n_wgroups)
                ValueInit::init(selected_reducer,
                                &local_mem[local_id * value_count]);
              else {
                ValueOps::copy(functor, &local_mem[local_id * value_count],
                               &results_ptr[local_id * value_count]);
                for (unsigned int id = local_id + wgroup_size; id < n_wgroups;
                     id += wgroup_size) {
                  ValueJoin::join(selected_reducer,
                                  &local_mem[local_id * value_count],
                                  &results_ptr[id * value_count]);
                }
              }

              SYCLReduction::workgroup_reduction<ValueJoin, ValueOps, WorkTag>(
                  item, local_mem.get_pointer(), results_ptr,
                  device_accessible_result_ptr, value_count, selected_reducer,
                  static_cast<const FunctorType&>(functor), true,
                  std::min(n_wgroups, wgroup_size));
            }
          } else {
            value_type local_value;
            reference_type update =
                ValueInit::init(selected_reducer, &local_value);

            Kokkos::Impl::Reduce::DeviceIterateTile<
                Policy::rank, BarePolicy, Functor, typename Policy::work_tag,
                reference_type>(bare_policy, functor, update,
                                {n_global_x, n_global_y, n_global_z},
                                {global_x, global_y, global_z},
                                {local_x, local_y, local_z})
                .exec_range();

            SYCLReduction::workgroup_reduction<ValueJoin, WorkTag>(
                item, local_mem.get_pointer(), local_value, results_ptr,
                device_accessible_result_ptr, selected_reducer,
                static_cast<const FunctorType&>(functor), false,
                std::min(size, wgroup_size));

            if (local_id == 0) {
              sycl::ext::oneapi::atomic_ref<
                  unsigned, sycl::ext::oneapi::memory_order::relaxed,
                  sycl::ext::oneapi::memory_scope::device,
                  sycl::access::address_space::global_space>
                  scratch_flags_ref(*scratch_flags);
              num_teams_done[0] = ++scratch_flags_ref;
            }
            item.barrier(sycl::access::fence_space::local_space);
            if (num_teams_done[0] == n_wgroups) {
              if (local_id >= n_wgroups)
                ValueInit::init(selected_reducer, &local_value);
              else {
                local_value = results_ptr[local_id];
                for (unsigned int id = local_id + wgroup_size; id < n_wgroups;
                     id += wgroup_size) {
                  ValueJoin::join(selected_reducer, &local_value,
                                  &results_ptr[id]);
                }
              }

              SYCLReduction::workgroup_reduction<ValueJoin, WorkTag>(
                  item, local_mem.get_pointer(), local_value, results_ptr,
                  device_accessible_result_ptr, selected_reducer,
                  static_cast<const FunctorType&>(functor), true,
                  std::min(n_wgroups, wgroup_size));
            }
          }
        });
      });
<<<<<<< HEAD
      q.ext_oneapi_submit_barrier(
          std::vector<sycl::event>{parallel_reduce_event});

      // FIXME_SYCL this is likely not necessary, see above
      auto deep_copy_event =
          q.memcpy(results_ptr, results_ptr2,
                   sizeof(*m_result_ptr) * value_count * n_wgroups);
      q.ext_oneapi_submit_barrier(std::vector<sycl::event>{deep_copy_event});
      last_reduction_event = deep_copy_event;

      first_run = false;
      size      = n_wgroups;
=======
      last_reduction_event       = q.ext_oneapi_submit_barrier(
          std::vector<sycl::event>{parallel_reduce_event});
>>>>>>> 35976dc6
    }

    // At this point, the reduced value is written to the entry in results_ptr
    // and all that is left is to copy it back to the given result pointer if
    // necessary.
    if (m_result_ptr && !m_result_ptr_device_accessible) {
      Kokkos::Impl::DeepCopy<Kokkos::Experimental::SYCLDeviceUSMSpace,
                             Kokkos::Experimental::SYCLDeviceUSMSpace>(
          m_space, m_result_ptr, results_ptr,
          sizeof(*m_result_ptr) * value_count);
      m_space.fence(
          "Kokkos::Impl::ParallelReduce::sycl_direct_launch: fence after deep "
          "copying results back");
    }

    return last_reduction_event;
  }

 public:
  template <typename Policy, typename Functor>
  static int max_tile_size_product(const Policy& policy, const Functor&) {
    return policy.space().impl_internal_space_instance()->m_maxWorkgroupSize;
  }

  void execute() const {
#if 1  // def SYCL_DEVICE_COPYABLE
    struct {
    } indirectKernelMem, indirectReducerMem;
    const auto functor_wrapper = Experimental::Impl::make_sycl_function_wrapper(
        m_functor, indirectKernelMem);
    const auto reducer_wrapper = Experimental::Impl::make_sycl_function_wrapper(
        m_reducer, indirectReducerMem);
    sycl_direct_launch(m_policy, functor_wrapper, reducer_wrapper);
#else
    Kokkos::Experimental::Impl::SYCLInternal& instance =
        *m_space.impl_internal_space_instance();
    using IndirectKernelMem =
        Kokkos::Experimental::Impl::SYCLInternal::IndirectKernelMem;
    IndirectKernelMem& indirectKernelMem  = instance.m_indirectKernelMem;
    IndirectKernelMem& indirectReducerMem = instance.m_indirectReducerMem;

    const auto functor_wrapper = Experimental::Impl::make_sycl_function_wrapper(
        m_functor, indirectKernelMem);
    const auto reducer_wrapper = Experimental::Impl::make_sycl_function_wrapper(
        m_reducer, indirectReducerMem);

    sycl::event event =
        sycl_direct_launch(m_policy, functor_wrapper, reducer_wrapper);
    functor_wrapper.register_event(indirectKernelMem, event);
    reducer_wrapper.register_event(indirectReducerMem, event);
#endif
  }

 private:
  const FunctorType m_functor;
  const BarePolicy m_policy;
  const Kokkos::Experimental::SYCL& m_space;
  const ReducerType m_reducer;
  const pointer_type m_result_ptr;
  const bool m_result_ptr_device_accessible;

  // Only let one Parallel/Scan modify the shared memory. The
  // constructor acquires the mutex which is released in the destructor.
  std::scoped_lock<std::mutex> m_shared_memory_lock;
};

}  // namespace Impl
}  // namespace Kokkos

//----------------------------------------------------------------------------
//----------------------------------------------------------------------------

#endif
#endif /* KOKKOS_SYCL_PARALLEL_REDUCE_HPP */<|MERGE_RESOLUTION|>--- conflicted
+++ resolved
@@ -479,18 +479,8 @@
               }
             });
       });
-<<<<<<< HEAD
-      q.ext_oneapi_submit_barrier(
-          std::vector<sycl::event>{parallel_reduce_event});
-
-      last_reduction_event = parallel_reduce_event;
-
-      first_run = false;
-      size      = n_wgroups;
-=======
       last_reduction_event       = q.ext_oneapi_submit_barrier(
           std::vector<sycl::event>{parallel_reduce_event});
->>>>>>> 35976dc6
     }
 
     // At this point, the reduced value is written to the entry in results_ptr
@@ -720,14 +710,8 @@
         const BarePolicy bare_policy = m_policy;
 
         cgh.parallel_for(range, [=](sycl::nd_item<1> item) {
-<<<<<<< HEAD
           const auto local_id = item.get_local_linear_id();
-          const auto global_id =
-              wgroup_size * item.get_group_linear_id() + local_id;
           const auto& functor          = functor_wrapper.get_functor();
-=======
-          const auto local_id          = item.get_local_linear_id();
->>>>>>> 35976dc6
           const auto& selected_reducer = ReducerConditional::select(
               static_cast<const FunctorType&>(functor),
               static_cast<const ReducerType&>(reducer_wrapper.get_functor()));
@@ -848,23 +832,8 @@
           }
         });
       });
-<<<<<<< HEAD
-      q.ext_oneapi_submit_barrier(
-          std::vector<sycl::event>{parallel_reduce_event});
-
-      // FIXME_SYCL this is likely not necessary, see above
-      auto deep_copy_event =
-          q.memcpy(results_ptr, results_ptr2,
-                   sizeof(*m_result_ptr) * value_count * n_wgroups);
-      q.ext_oneapi_submit_barrier(std::vector<sycl::event>{deep_copy_event});
-      last_reduction_event = deep_copy_event;
-
-      first_run = false;
-      size      = n_wgroups;
-=======
       last_reduction_event       = q.ext_oneapi_submit_barrier(
           std::vector<sycl::event>{parallel_reduce_event});
->>>>>>> 35976dc6
     }
 
     // At this point, the reduced value is written to the entry in results_ptr
