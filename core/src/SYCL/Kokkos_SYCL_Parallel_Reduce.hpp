--- conflicted
+++ resolved
@@ -601,16 +601,13 @@
       auto parallel_reduce_event = q.submit([&](sycl::handler& cgh) {
 #ifndef KOKKOS_IMPL_SYCL_USE_IN_ORDER_QUEUES
         cgh.depends_on(memcpy_event);
-<<<<<<< HEAD
+#else
+        (void)memcpy_event;
+#endif
         results_ptr = static_cast<sycl::device_ptr<value_type>>(
             instance.scratch_space(sizeof(value_type) * value_count));
         sycl::global_ptr<value_type> device_accessible_result_ptr =
             m_result_ptr_device_accessible ? m_result_ptr : nullptr;
-=======
-#else
-        (void)memcpy_event;
-#endif
->>>>>>> 80dd6ada
         cgh.single_task([=]() {
           const CombinedFunctorReducerType& functor_reducer =
               functor_reducer_wrapper.get_functor();
