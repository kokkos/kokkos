--- conflicted
+++ resolved
@@ -467,28 +467,10 @@
                       std::min(n_wgroups, wgroup_size));
                 }
               }
-<<<<<<< HEAD
             });
       });
-      last_reduction_event =
-          q.submit_barrier(std::vector<sycl::event>{parallel_reduce_event});
-=======
-              sycl::group_barrier(item.get_group());
-
-              SYCLReduction::workgroup_reduction<ValueJoin, ValueOps, WorkTag>(
-                  item, local_mem.get_pointer(), results_ptr,
-                  device_accessible_result_ptr, value_count, selected_reducer,
-                  static_cast<const FunctorType&>(functor), n_wgroups <= 1);
-            });
-      });
-      q.ext_oneapi_submit_barrier(
+      last_reduction_event       = q.ext_oneapi_submit_barrier(
           std::vector<sycl::event>{parallel_reduce_event});
-
-      last_reduction_event = parallel_reduce_event;
-
-      first_run = false;
-      size      = n_wgroups;
->>>>>>> a9e868dd
     }
 
     // At this point, the reduced value is written to the entry in results_ptr
@@ -825,34 +807,10 @@
                   std::min(n_wgroups, wgroup_size));
             }
           }
-<<<<<<< HEAD
         });
       });
-      last_reduction_event =
-          q.submit_barrier(std::vector<sycl::event>{parallel_reduce_event});
-=======
-          sycl::group_barrier(item.get_group());
-
-          SYCLReduction::workgroup_reduction<ValueJoin, ValueOps, WorkTag>(
-              item, local_mem.get_pointer(), results_ptr2,
-              device_accessible_result_ptr, value_count, selected_reducer,
-              static_cast<const FunctorType&>(functor),
-              n_wgroups <= 1 && item.get_group_linear_id() == 0);
-        });
-      });
-      q.ext_oneapi_submit_barrier(
+      last_reduction_event       = q.ext_oneapi_submit_barrier(
           std::vector<sycl::event>{parallel_reduce_event});
-
-      // FIXME_SYCL this is likely not necessary, see above
-      auto deep_copy_event =
-          q.memcpy(results_ptr, results_ptr2,
-                   sizeof(*m_result_ptr) * value_count * n_wgroups);
-      q.ext_oneapi_submit_barrier(std::vector<sycl::event>{deep_copy_event});
-      last_reduction_event = deep_copy_event;
-
-      first_run = false;
-      size      = n_wgroups;
->>>>>>> a9e868dd
     }
 
     // At this point, the reduced value is written to the entry in results_ptr
