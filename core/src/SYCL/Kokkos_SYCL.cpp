--- conflicted
+++ resolved
@@ -158,24 +158,11 @@
     !defined(KOKKOS_ARCH_AMPERE)
   if (!settings.has_device_id() && gpu_devices.empty()) {
     Impl::SYCLInternal::singleton().initialize(sycl::device());
-<<<<<<< HEAD
-  } else {
-    using Kokkos::Impl::get_gpu;
-    Impl::SYCLInternal::singleton().initialize(gpu_devices[get_gpu(settings)]);
-=======
-  } else
+    return;
+  }
 #endif
-  {
-    size_t id = ::Kokkos::Impl::get_gpu(settings);
-    if (id >= gpu_devices.size()) {
-      std::stringstream error_message;
-      error_message << "Requested GPU with id " << id << " but only "
-                    << gpu_devices.size() << " GPU(s) available!\n";
-      Kokkos::Impl::throw_runtime_exception(error_message.str());
-    }
-    Impl::SYCLInternal::singleton().initialize(gpu_devices[id]);
->>>>>>> abdc8c54
-  }
+  using Kokkos::Impl::get_gpu;
+  Impl::SYCLInternal::singleton().initialize(gpu_devices[get_gpu(settings)]);
 }
 
 std::ostream& SYCL::impl_sycl_info(std::ostream& os,
