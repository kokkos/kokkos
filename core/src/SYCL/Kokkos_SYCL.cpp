//@HEADER
// ************************************************************************
//
//                        Kokkos v. 4.0
//       Copyright (2022) National Technology & Engineering
//               Solutions of Sandia, LLC (NTESS).
//
// Under the terms of Contract DE-NA0003525 with NTESS,
// the U.S. Government retains certain rights in this software.
//
// Part of Kokkos, under the Apache License v2.0 with LLVM Exceptions.
// See https://kokkos.org/LICENSE for license information.
// SPDX-License-Identifier: Apache-2.0 WITH LLVM-exception
//
//@HEADER

#ifndef KOKKOS_IMPL_PUBLIC_INCLUDE
#define KOKKOS_IMPL_PUBLIC_INCLUDE
#endif

#include <Kokkos_Concepts.hpp>
#include <SYCL/Kokkos_SYCL_Instance.hpp>
#include <SYCL/Kokkos_SYCL.hpp>
#include <Kokkos_HostSpace.hpp>
#include <Kokkos_Core.hpp>
#include <impl/Kokkos_Error.hpp>
#include <impl/Kokkos_DeviceManagement.hpp>
#include <impl/Kokkos_ExecSpaceManager.hpp>

namespace {
template <typename C>
struct Container {
  explicit Container(const C& c) : container(c) {}

  friend std::ostream& operator<<(std::ostream& os, const Container& that) {
    os << that.container.size();
    for (const auto& v : that.container) {
      os << "\n\t" << v;
    }
    return os;
  }

 private:
  const C& container;
};
}  // namespace

namespace Kokkos {
namespace Experimental {
SYCL::SYCL()
    : m_space_instance(&Impl::SYCLInternal::singleton(),
                       [](Impl::SYCLInternal*) {}) {
  Impl::SYCLInternal::singleton().verify_is_initialized(
      "SYCL instance constructor");
}

SYCL::SYCL(const sycl::queue& stream)
    : m_space_instance(new Impl::SYCLInternal, [](Impl::SYCLInternal* ptr) {
        ptr->finalize();
        delete ptr;
      }) {
  // In principle could be guarded with
  // #ifdef KOKKOS_IMPL_SYCL_USE_IN_ORDER_QUEUES
  // but we chose to require user-provided queues to be in-order
  // unconditionally so that code downstream does not break
  // when the backend setting changes.
  if (!stream.is_in_order())
    Kokkos::abort("User provided sycl::queues must be in-order!");
  Impl::SYCLInternal::singleton().verify_is_initialized(
      "SYCL instance constructor");
  m_space_instance->initialize(stream);
}

#ifdef KOKKOS_ENABLE_DEPRECATED_CODE_4
int SYCL::concurrency() {
  return Impl::SYCLInternal::singleton().m_maxConcurrency;
}
#else
int SYCL::concurrency() const { return m_space_instance->m_maxConcurrency; }
#endif

const char* SYCL::name() { return "SYCL"; }

bool SYCL::impl_is_initialized() {
  return Impl::SYCLInternal::singleton().is_initialized();
}

void SYCL::impl_finalize() { Impl::SYCLInternal::singleton().finalize(); }

void SYCL::print_configuration(std::ostream& os, bool verbose) const {
  os << "\nRuntime Configuration:\n";

#ifdef KOKKOS_ENABLE_ONEDPL
  os << "macro  KOKKOS_ENABLE_ONEDPL : defined\n";
#else
  os << "macro  KOKKOS_ENABLE_ONEDPL : undefined\n";
#endif
#ifdef KOKKOS_IMPL_SYCL_DEVICE_GLOBAL_SUPPORTED
  os << "macro  KOKKOS_IMPL_SYCL_DEVICE_GLOBAL_SUPPORTED : defined\n";
#else
  os << "macro  KOKKOS_IMPL_SYCL_DEVICE_GLOBAL_SUPPORTED : undefined\n";
#endif
#ifdef SYCL_EXT_ONEAPI_DEVICE_GLOBAL
  os << "macro  SYCL_EXT_ONEAPI_DEVICE_GLOBAL : defined\n";
#else
  os << "macro  SYCL_EXT_ONEAPI_DEVICE_GLOBAL : undefined\n";
#endif
#ifdef KOKKOS_IMPL_SYCL_USE_IN_ORDER_QUEUES
  os << "macro  KOKKOS_IMPL_SYCL_USE_IN_ORDER_QUEUES : defined\n";
#else
  os << "macro  KOKKOS_IMPL_SYCL_USE_IN_ORDER_QUEUES : undefined\n";
#endif
<<<<<<< HEAD
#ifdef SYCL_EXT_ONEAPI_GRAPH
  os << "macro  SYCL_EXT_ONEAPI_GRAPH : defined\n";
#else
  os << "macro  SYCL_EXT_ONEAPI_GRAPH : undefined\n";
#endif
=======
#ifdef SYCL_EXT_INTEL_QUEUE_IMMEDIATE_COMMAND_LIST
  if (sycl_queue()
          .has_property<
              sycl::ext::intel::property::queue::immediate_command_list>())
    os << "Immediate command lists enforced\n";
  else if (sycl_queue()
               .has_property<sycl::ext::intel::property::queue::
                                 no_immediate_command_list>())
    os << "Standard command queue enforced\n";
  else
#endif
  {
    os << "Immediate command lists and standard command queue allowed.\n";
    if (const char* environment_setting =
            std::getenv("SYCL_PI_LEVEL_ZERO_USE_IMMEDIATE_COMMANDLISTS"))
      os << "SYCL_PI_LEVEL_ZERO_USE_IMMEDIATE_COMMANDLISTS="
         << environment_setting << " takes precedence.\n";
    else
      os << "SYCL_PI_LEVEL_ZERO_USE_IMMEDIATE_COMMANDLISTS not defined.\n";
  }
>>>>>>> df018d97

  int counter       = 0;
  int active_device = Kokkos::device_id();
  std::cout << "\nAvailable devices: \n";
  std::vector<sycl::device> devices = Impl::get_sycl_devices();
  for (const auto& device : devices) {
    std::string device_type;
    switch (device.get_info<sycl::info::device::device_type>()) {
      case sycl::info::device_type::cpu: device_type = "cpu"; break;
      case sycl::info::device_type::gpu: device_type = "gpu"; break;
      case sycl::info::device_type::accelerator:
        device_type = "accelerator";
        break;
      case sycl::info::device_type::custom: device_type = "custom"; break;
      case sycl::info::device_type::automatic: device_type = "automatic"; break;
      case sycl::info::device_type::host: device_type = "host"; break;
      case sycl::info::device_type::all: device_type = "all"; break;
    }
    os << "[" << device.get_backend() << "]:" << device_type << ':' << counter
       << "] " << device.get_info<sycl::info::device::name>();
    if (counter == active_device) os << " : Selected";
    os << '\n';
    ++counter;
  }

  if (verbose) {
    os << '\n';
    SYCL::impl_sycl_info(os, m_space_instance->m_queue->get_device());
  }
}

void SYCL::fence(const std::string& name) const {
  Impl::SYCLInternal::fence(*m_space_instance->m_queue, name,
                            impl_instance_id());
}

void SYCL::impl_static_fence(const std::string& name) {
  Kokkos::Tools::Experimental::Impl::profile_fence_event<
      Kokkos::Experimental::SYCL>(
      name,
      Kokkos::Tools::Experimental::SpecialSynchronizationCases::
          GlobalDeviceSynchronization,
      [&]() {
        // guard accessing all_queues
        std::scoped_lock lock(Impl::SYCLInternal::mutex);
        for (auto& queue : Impl::SYCLInternal::all_queues) {
          try {
            (*queue)->wait_and_throw();
          } catch (sycl::exception const& e) {
            Kokkos::Impl::throw_runtime_exception(
                std::string("There was a synchronous SYCL error:\n") +=
                e.what());
          }
        }
      });
}

void SYCL::impl_initialize(InitializationSettings const& settings) {
  const auto& visible_devices = ::Kokkos::Impl::get_visible_devices();
  const auto id =
      ::Kokkos::Impl::get_gpu(settings).value_or(visible_devices[0]);
  std::vector<sycl::device> sycl_devices = Impl::get_sycl_devices();
  Impl::SYCLInternal::singleton().initialize(sycl_devices[id]);
  Impl::SYCLInternal::m_syclDev = id;
}

std::ostream& SYCL::impl_sycl_info(std::ostream& os,
                                   const sycl::device& device) {
  using namespace sycl::info;
  return os << "Name: " << device.get_info<device::name>()
            << "\nDriver Version: " << device.get_info<device::driver_version>()
            << "\nIs CPU: " << device.is_cpu()
            << "\nIs GPU: " << device.is_gpu()
            << "\nIs Accelerator: " << device.is_accelerator()
            << "\nVendor Id: " << device.get_info<device::vendor_id>()
            << "\nMax Compute Units: "
            << device.get_info<device::max_compute_units>()
            << "\nMax Work Item Dimensions: "
            << device.get_info<device::max_work_item_dimensions>()
            << "\nMax Work Group Size: "
            << device.get_info<device::max_work_group_size>()
            << "\nPreferred Vector Width Char: "
            << device.get_info<device::preferred_vector_width_char>()
            << "\nPreferred Vector Width Short: "
            << device.get_info<device::preferred_vector_width_short>()
            << "\nPreferred Vector Width Int: "
            << device.get_info<device::preferred_vector_width_int>()
            << "\nPreferred Vector Width Long: "
            << device.get_info<device::preferred_vector_width_long>()
            << "\nPreferred Vector Width Float: "
            << device.get_info<device::preferred_vector_width_float>()
            << "\nPreferred Vector Width Double: "
            << device.get_info<device::preferred_vector_width_double>()
            << "\nPreferred Vector Width Half: "
            << device.get_info<device::preferred_vector_width_half>()
            << "\nNative Vector Width Char: "
            << device.get_info<device::native_vector_width_char>()
            << "\nNative Vector Width Short: "
            << device.get_info<device::native_vector_width_short>()
            << "\nNative Vector Width Int: "
            << device.get_info<device::native_vector_width_int>()
            << "\nNative Vector Width Long: "
            << device.get_info<device::native_vector_width_long>()
            << "\nNative Vector Width Float: "
            << device.get_info<device::native_vector_width_float>()
            << "\nNative Vector Width Double: "
            << device.get_info<device::native_vector_width_double>()
            << "\nNative Vector Width Half: "
            << device.get_info<device::native_vector_width_half>()
            << "\nAddress Bits: " << device.get_info<device::address_bits>()
            << "\nMax Mem Alloc Size: "
            << device.get_info<device::max_mem_alloc_size>()
            << "\nMax Read Image Args: "
            << device.get_info<device::max_read_image_args>()
            << "\nImage2d Max Width: "
            << device.get_info<device::image2d_max_width>()
            << "\nImage2d Max Height: "
            << device.get_info<device::image2d_max_height>()
            << "\nImage3d Max Width: "
            << device.get_info<device::image3d_max_width>()
            << "\nImage3d Max Height: "
            << device.get_info<device::image3d_max_height>()
            << "\nImage3d Max Depth: "
            << device.get_info<device::image3d_max_depth>()
            << "\nImage Max Buffer Size: "
            << device.get_info<device::image_max_buffer_size>()
            << "\nImage Max Array Size: "
            << device.get_info<device::image_max_array_size>()
            << "\nMax Samplers: " << device.get_info<device::max_samplers>()
            << "\nMax Parameter Size: "
            << device.get_info<device::max_parameter_size>()
            << "\nMem Base Addr Align: "
            << device.get_info<device::mem_base_addr_align>()
            << "\nGlobal Cache Mem Line Size: "
            << device.get_info<device::global_mem_cache_line_size>()
            << "\nGlobal Mem Cache Size: "
            << device.get_info<device::global_mem_cache_size>()
            << "\nGlobal Mem Size: "
            << device.get_info<device::global_mem_size>()
            << "\nLocal Mem Size: " << device.get_info<device::local_mem_size>()
            << "\nError Correction Support: "
            << device.get_info<device::error_correction_support>()
            << "\nProfiling Timer Resolution: "
            << device.get_info<device::profiling_timer_resolution>()
            << "\nIs Available: " << device.get_info<device::is_available>()
            << "\nVendor: " << device.get_info<device::vendor>()
            << "\nVersion: " << device.get_info<device::version>()
            << "\nPartition Max Sub Devices: "
            << device.get_info<device::partition_max_sub_devices>()
            << "\nReference Count: "
            << device.get_info<device::reference_count>() << '\n';
}

namespace Impl {

std::vector<sycl::device> get_sycl_devices() {
#if defined(KOKKOS_ARCH_INTEL_GPU) || defined(KOKKOS_IMPL_ARCH_NVIDIA_GPU) || \
    defined(KOKKOS_ARCH_AMD_GPU)
  std::vector<sycl::device> devices =
      sycl::device::get_devices(sycl::info::device_type::gpu);
#if defined(KOKKOS_ARCH_INTEL_GPU)
  sycl::backend backend = sycl::backend::ext_oneapi_level_zero;
#elif defined(KOKKOS_IMPL_ARCH_NVIDIA_GPU)
  sycl::backend backend = sycl::backend::ext_oneapi_cuda;
#elif defined(KOKKOS_ARCH_AMD_GPU)
  sycl::backend backend = sycl::backend::ext_oneapi_hip;
#endif
  devices.erase(std::remove_if(devices.begin(), devices.end(),
                               [backend](const sycl::device& d) {
                                 return d.get_backend() != backend;
                               }),
                devices.end());
#else
  std::vector<sycl::device> devices = sycl::device::get_devices();
#endif
  return devices;
}

int g_sycl_space_factory_initialized =
    Kokkos::Impl::initialize_space_factory<SYCL>("170_SYCL");

}  // namespace Impl
}  // namespace Experimental
}  // namespace Kokkos<|MERGE_RESOLUTION|>--- conflicted
+++ resolved
@@ -110,13 +110,11 @@
 #else
   os << "macro  KOKKOS_IMPL_SYCL_USE_IN_ORDER_QUEUES : undefined\n";
 #endif
-<<<<<<< HEAD
 #ifdef SYCL_EXT_ONEAPI_GRAPH
   os << "macro  SYCL_EXT_ONEAPI_GRAPH : defined\n";
 #else
   os << "macro  SYCL_EXT_ONEAPI_GRAPH : undefined\n";
 #endif
-=======
 #ifdef SYCL_EXT_INTEL_QUEUE_IMMEDIATE_COMMAND_LIST
   if (sycl_queue()
           .has_property<
@@ -137,7 +135,6 @@
     else
       os << "SYCL_PI_LEVEL_ZERO_USE_IMMEDIATE_COMMANDLISTS not defined.\n";
   }
->>>>>>> df018d97
 
   int counter       = 0;
   int active_device = Kokkos::device_id();
