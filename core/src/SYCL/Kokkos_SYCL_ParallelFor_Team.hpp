//@HEADER
// ************************************************************************
//
//                        Kokkos v. 4.0
//       Copyright (2022) National Technology & Engineering
//               Solutions of Sandia, LLC (NTESS).
//
// Under the terms of Contract DE-NA0003525 with NTESS,
// the U.S. Government retains certain rights in this software.
//
// Part of Kokkos, under the Apache License v2.0 with LLVM Exceptions.
// See https://kokkos.org/LICENSE for license information.
// SPDX-License-Identifier: Apache-2.0 WITH LLVM-exception
//
//@HEADER

#ifndef KOKKOS_SYCL_PARALLEL_FOR_TEAM_HPP
#define KOKKOS_SYCL_PARALLEL_FOR_TEAM_HPP

#include <Kokkos_Parallel.hpp>

#include <SYCL/Kokkos_SYCL_Team.hpp>
#include <SYCL/Kokkos_SYCL_TeamPolicy.hpp>

#include <vector>

template <typename FunctorType, typename... Properties>
class Kokkos::Impl::ParallelFor<FunctorType, Kokkos::TeamPolicy<Properties...>,
                                Kokkos::Experimental::SYCL> {
 public:
  using Policy       = TeamPolicy<Properties...>;
  using functor_type = FunctorType;
  using size_type    = ::Kokkos::Experimental::SYCL::size_type;

 private:
  using member_type   = typename Policy::member_type;
  using work_tag      = typename Policy::work_tag;
  using launch_bounds = typename Policy::launch_bounds;

  FunctorType const m_functor;
  Policy const m_policy;
  size_type const m_league_size;
  int m_team_size;
  size_type const m_vector_size;
  int m_shmem_begin;
  int m_shmem_size;
<<<<<<< HEAD
  mutable sycl::device_ptr<char> m_global_scratch_ptr;
=======
  sycl_device_ptr<char> m_global_scratch_ptr;
>>>>>>> 69567f30
  size_t m_scratch_size[2];

  template <typename FunctorWrapper>
  sycl::event sycl_direct_launch(const Policy& policy,
                                 const FunctorWrapper& functor_wrapper,
                                 const sycl::event& memcpy_event) const {
    // Convenience references
    const Kokkos::Experimental::SYCL& space = policy.space();
    sycl::queue& q                          = space.sycl_queue();

    desul::ensure_sycl_lock_arrays_on_device(q);

    auto cgh_lambda = [&](sycl::handler& cgh) {
      // FIXME_SYCL accessors seem to need a size greater than zero at least for
      // host queues
      sycl::local_accessor<char, 1> team_scratch_memory_L0(
          sycl::range<1>(
              std::max(m_scratch_size[0] + m_shmem_begin, size_t(1))),
          cgh);

      // Avoid capturing *this since it might not be trivially copyable
      const auto shmem_begin       = m_shmem_begin;
      const size_t scratch_size[2] = {m_scratch_size[0], m_scratch_size[1]};
      sycl_device_ptr<char> const global_scratch_ptr = m_global_scratch_ptr;

      auto lambda = [=](sycl::nd_item<2> item) {
        const member_type team_member(
            KOKKOS_IMPL_SYCL_GET_MULTI_PTR(team_scratch_memory_L0), shmem_begin,
            scratch_size[0],
            global_scratch_ptr + item.get_group(1) * scratch_size[1],
            scratch_size[1], item, item.get_group_linear_id(),
            item.get_group_range(1));
        if constexpr (std::is_void<work_tag>::value)
          functor_wrapper.get_functor()(team_member);
        else
          functor_wrapper.get_functor()(work_tag(), team_member);
      };

      static sycl::kernel kernel = [&] {
        sycl::kernel_id functor_kernel_id =
            sycl::get_kernel_id<decltype(lambda)>();
        auto kernel_bundle =
            sycl::get_kernel_bundle<sycl::bundle_state::executable>(
                q.get_context(), std::vector{functor_kernel_id});
        return kernel_bundle.get_kernel(functor_kernel_id);
      }();
      auto max_sg_size =
          kernel
              .get_info<sycl::info::kernel_device_specific::max_sub_group_size>(
                  q.get_device());
      auto final_vector_size = std::min<int>(m_vector_size, max_sg_size);
      // FIXME_SYCL For some reason, explicitly enforcing the kernel bundle to
      // be used gives a runtime error.
      // cgh.use_kernel_bundle(kernel_bundle);

#ifndef KOKKOS_IMPL_SYCL_USE_IN_ORDER_QUEUES
      cgh.depends_on(memcpy_event);
#else
      (void)memcpy_event;
#endif
      cgh.parallel_for(
          sycl::nd_range<2>(
              sycl::range<2>(m_team_size, m_league_size * final_vector_size),
              sycl::range<2>(m_team_size, final_vector_size)),
          lambda);
    };

    if constexpr (Policy::is_graph_kernel::value) {
      sycl::ext::oneapi::experimental::command_graph<
          sycl::ext::oneapi::experimental::graph_state::modifiable>& graph =
          Impl::get_sycl_graph_from_kernel(*this);
      std::optional<sycl::ext::oneapi::experimental::node>& graph_node =
          Impl::get_sycl_graph_node_from_kernel(*this);
      KOKKOS_ENSURES(!graph_node);
      graph_node = graph.add(cgh_lambda);
      KOKKOS_ENSURES(graph_node);
      // FIXME_SYCL_GRAPH not yet implemented in the compiler
      //   KOKKOS_ENSURES(graph_node.get_type() ==
      //   sycl::ext::oneapi::experimental::node_type::kernel)
      return {};
    } else {
      auto parallel_for_event = q.submit(cgh_lambda);

#ifndef KOKKOS_IMPL_SYCL_USE_IN_ORDER_QUEUES
      q.ext_oneapi_submit_barrier(std::vector<sycl::event>{parallel_for_event});
#endif
      return parallel_for_event;
    }
  }

 public:
  inline void execute() const {
    if (m_league_size == 0) return;

    auto& instance = *m_policy.space().impl_internal_space_instance();

    // Only let one instance at a time resize the instance's scratch memory
    // allocations.
    std::scoped_lock<std::mutex> team_scratch_block(
        instance.m_team_scratch_mutex);

    // Functor's reduce memory, team scan memory, and team shared memory depend
    // upon team size.
    int scratch_pool_id = instance.acquire_team_scratch_space();
    m_global_scratch_ptr =
        static_cast<sycl::device_ptr<char>>(instance.resize_team_scratch_space(
            scratch_pool_id,
            static_cast<ptrdiff_t>(m_scratch_size[1]) * m_league_size));

    Kokkos::Experimental::Impl::SYCLInternal::IndirectKernelMem&
        indirectKernelMem = instance.get_indirect_kernel_mem();

    auto functor_wrapper = Experimental::Impl::make_sycl_function_wrapper(
        m_functor, indirectKernelMem);

    sycl::event event = sycl_direct_launch(m_policy, functor_wrapper,
                                           functor_wrapper.get_copy_event());
    functor_wrapper.register_event(event);
    instance.register_team_scratch_event(scratch_pool_id, event);
  }

  ParallelFor(FunctorType const& arg_functor, Policy const& arg_policy)
      : m_functor(arg_functor),
        m_policy(arg_policy),
        m_league_size(arg_policy.league_size()),
        m_team_size(arg_policy.team_size()),
        m_vector_size(arg_policy.impl_vector_length()) {
    // FIXME_SYCL optimize
    if (m_team_size < 0)
      m_team_size =
          m_policy.team_size_recommended(arg_functor, ParallelForTag{});

    m_shmem_begin = (sizeof(double) * (m_team_size + 2));
    m_shmem_size =
        (m_policy.scratch_size(0, m_team_size) +
         FunctorTeamShmemSize<FunctorType>::value(m_functor, m_team_size));
    m_scratch_size[0] = m_shmem_size;
    m_scratch_size[1] = m_policy.scratch_size(1, m_team_size);

<<<<<<< HEAD
    auto& instance = *m_policy.space().impl_internal_space_instance();
    if (static_cast<int>(instance.m_maxShmemPerBlock) <
=======
    // Functor's reduce memory, team scan memory, and team shared memory depend
    // upon team size.
    auto& space       = *m_policy.space().impl_internal_space_instance();
    m_scratch_pool_id = space.acquire_team_scratch_space();
    m_global_scratch_ptr =
        static_cast<sycl_device_ptr<char>>(space.resize_team_scratch_space(
            m_scratch_pool_id,
            static_cast<ptrdiff_t>(m_scratch_size[1]) * m_league_size));

    if (static_cast<int>(space.m_maxShmemPerBlock) <
>>>>>>> 69567f30
        m_shmem_size - m_shmem_begin) {
      std::stringstream out;
      out << "Kokkos::Impl::ParallelFor<SYCL> insufficient shared memory! "
             "Requested "
          << m_shmem_size - m_shmem_begin << " bytes but maximum is "
          << instance.m_maxShmemPerBlock << '\n';
      Kokkos::Impl::throw_runtime_exception(out.str());
    }

    const auto max_team_size =
        m_policy.team_size_max(arg_functor, ParallelForTag{});
    if (m_team_size > m_policy.team_size_max(arg_functor, ParallelForTag{}))
      Kokkos::Impl::throw_runtime_exception(
          "Kokkos::Impl::ParallelFor<SYCL> requested too large team size. The "
          "maximal team_size is " +
          std::to_string(max_team_size) + '!');
  }
};

#endif<|MERGE_RESOLUTION|>--- conflicted
+++ resolved
@@ -44,11 +44,7 @@
   size_type const m_vector_size;
   int m_shmem_begin;
   int m_shmem_size;
-<<<<<<< HEAD
-  mutable sycl::device_ptr<char> m_global_scratch_ptr;
-=======
-  sycl_device_ptr<char> m_global_scratch_ptr;
->>>>>>> 69567f30
+  mutable sycl_device_ptr<char> m_global_scratch_ptr;
   size_t m_scratch_size[2];
 
   template <typename FunctorWrapper>
@@ -154,7 +150,7 @@
     // upon team size.
     int scratch_pool_id = instance.acquire_team_scratch_space();
     m_global_scratch_ptr =
-        static_cast<sycl::device_ptr<char>>(instance.resize_team_scratch_space(
+        static_cast<sycl_device_ptr<char>>(instance.resize_team_scratch_space(
             scratch_pool_id,
             static_cast<ptrdiff_t>(m_scratch_size[1]) * m_league_size));
 
@@ -188,21 +184,8 @@
     m_scratch_size[0] = m_shmem_size;
     m_scratch_size[1] = m_policy.scratch_size(1, m_team_size);
 
-<<<<<<< HEAD
     auto& instance = *m_policy.space().impl_internal_space_instance();
     if (static_cast<int>(instance.m_maxShmemPerBlock) <
-=======
-    // Functor's reduce memory, team scan memory, and team shared memory depend
-    // upon team size.
-    auto& space       = *m_policy.space().impl_internal_space_instance();
-    m_scratch_pool_id = space.acquire_team_scratch_space();
-    m_global_scratch_ptr =
-        static_cast<sycl_device_ptr<char>>(space.resize_team_scratch_space(
-            m_scratch_pool_id,
-            static_cast<ptrdiff_t>(m_scratch_size[1]) * m_league_size));
-
-    if (static_cast<int>(space.m_maxShmemPerBlock) <
->>>>>>> 69567f30
         m_shmem_size - m_shmem_begin) {
       std::stringstream out;
       out << "Kokkos::Impl::ParallelFor<SYCL> insufficient shared memory! "
