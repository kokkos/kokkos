//@HEADER
// ************************************************************************
//
//                        Kokkos v. 4.0
//       Copyright (2022) National Technology & Engineering
//               Solutions of Sandia, LLC (NTESS).
//
// Under the terms of Contract DE-NA0003525 with NTESS,
// the U.S. Government retains certain rights in this software.
//
// Part of Kokkos, under the Apache License v2.0 with LLVM Exceptions.
// See https://kokkos.org/LICENSE for license information.
// SPDX-License-Identifier: Apache-2.0 WITH LLVM-exception
//
//@HEADER

#ifndef KOKKOS_SYCL_PARALLEL_FOR_TEAM_HPP
#define KOKKOS_SYCL_PARALLEL_FOR_TEAM_HPP

#include <Kokkos_Parallel.hpp>

#include <SYCL/Kokkos_SYCL_Team.hpp>
#include <SYCL/Kokkos_SYCL_TeamPolicy.hpp>

#include <sstream>
#include <vector>

template <typename FunctorType, typename... Properties>
class Kokkos::Impl::ParallelFor<FunctorType, Kokkos::TeamPolicy<Properties...>,
                                Kokkos::SYCL> {
 public:
  using Policy       = TeamPolicy<Properties...>;
  using functor_type = FunctorType;
  using size_type    = ::Kokkos::SYCL::size_type;

 private:
  using member_type   = typename Policy::member_type;
  using work_tag      = typename Policy::work_tag;
  using launch_bounds = typename Policy::launch_bounds;

  FunctorType const m_functor;
  Policy const m_policy;
  size_type const m_league_size;
  int m_team_size;
  size_type const m_vector_size;
  int m_shmem_begin;
  int m_shmem_size;
  size_t m_scratch_size[2];

  template <typename FunctorWrapper>
  sycl::event sycl_direct_launch(const sycl_device_ptr<char> global_scratch_ptr,
                                 const FunctorWrapper& functor_wrapper,
                                 const sycl::event& memcpy_event) const {
    // Convenience references
    const Kokkos::SYCL& space = m_policy.space();
    sycl::queue& q            = space.sycl_queue();

    desul::ensure_sycl_lock_arrays_on_device(q);

    auto cgh_lambda = [&](sycl::handler& cgh) {
      // FIXME_SYCL accessors seem to need a size greater than zero at least for
      // host queues
      sycl::local_accessor<char, 1> team_scratch_memory_L0(
          sycl::range<1>(
              std::max(m_scratch_size[0] + m_shmem_begin, size_t(1))),
          cgh);

      // Avoid capturing *this since it might not be trivially copyable
      const auto shmem_begin       = m_shmem_begin;
      const size_t scratch_size[2] = {m_scratch_size[0], m_scratch_size[1]};

      auto lambda = [=](sycl::nd_item<2> item) {
        const member_type team_member(
            KOKKOS_IMPL_SYCL_GET_MULTI_PTR(team_scratch_memory_L0), shmem_begin,
            scratch_size[0],
            global_scratch_ptr + item.get_group(1) * scratch_size[1],
            scratch_size[1], item, item.get_group_linear_id(),
            item.get_group_range(1));
        if constexpr (std::is_void<work_tag>::value)
          functor_wrapper.get_functor()(team_member);
        else
          functor_wrapper.get_functor()(work_tag(), team_member);
      };

      static sycl::kernel kernel = [&] {
        sycl::kernel_id functor_kernel_id =
            sycl::get_kernel_id<decltype(lambda)>();
        auto kernel_bundle =
            sycl::get_kernel_bundle<sycl::bundle_state::executable>(
                q.get_context(), std::vector{functor_kernel_id});
        return kernel_bundle.get_kernel(functor_kernel_id);
      }();
      auto max_sg_size =
          kernel
              .get_info<sycl::info::kernel_device_specific::max_sub_group_size>(
                  q.get_device());
      auto final_vector_size = std::min<int>(m_vector_size, max_sg_size);
      // FIXME_SYCL For some reason, explicitly enforcing the kernel bundle to
      // be used gives a runtime error.
      // cgh.use_kernel_bundle(kernel_bundle);

#ifndef KOKKOS_IMPL_SYCL_USE_IN_ORDER_QUEUES
      cgh.depends_on(memcpy_event);
#else
      (void)memcpy_event;
#endif

#if defined(__INTEL_LLVM_COMPILER) && __INTEL_LLVM_COMPILER >= 20230100
      auto get_properties = [&]() {
        if constexpr (Policy::subgroup_size > 0)
          return sycl::ext::oneapi::experimental::properties{
              sycl::ext::oneapi::experimental::sub_group_size<
                  Policy::subgroup_size>};
        else
          return sycl::ext::oneapi::experimental::properties{};
      };
      cgh.parallel_for(
          sycl::nd_range<2>(
              sycl::range<2>(m_team_size, m_league_size * final_vector_size),
              sycl::range<2>(m_team_size, final_vector_size)),
          get_properties(), lambda);
#else
      cgh.parallel_for(
          sycl::nd_range<2>(
              sycl::range<2>(m_team_size, m_league_size * final_vector_size),
              sycl::range<2>(m_team_size, final_vector_size)),
          lambda);
<<<<<<< HEAD
#endif
    });
=======
    };

#ifdef SYCL_EXT_ONEAPI_GRAPH
    if constexpr (Policy::is_graph_kernel::value) {
      sycl_attach_kernel_to_node(*this, cgh_lambda);
      return {};
    } else
#endif
    {
      auto parallel_for_event = q.submit(cgh_lambda);

>>>>>>> bd22bf83
#ifndef KOKKOS_IMPL_SYCL_USE_IN_ORDER_QUEUES
      q.ext_oneapi_submit_barrier(std::vector<sycl::event>{parallel_for_event});
#endif
      return parallel_for_event;
    }
  }

 public:
  inline void execute() const {
    if (m_league_size == 0) return;

    auto& instance = *m_policy.space().impl_internal_space_instance();

    // Only let one instance at a time resize the instance's scratch memory
    // allocations.
    std::scoped_lock<std::mutex> team_scratch_lock(
        instance.m_team_scratch_mutex);

    // Functor's reduce memory, team scan memory, and team shared memory depend
    // upon team size.
    int scratch_pool_id = instance.acquire_team_scratch_space();
    const sycl_device_ptr<char> global_scratch_ptr =
        static_cast<sycl_device_ptr<char>>(instance.resize_team_scratch_space(
            scratch_pool_id,
            static_cast<ptrdiff_t>(m_scratch_size[1]) * m_league_size));

    Kokkos::Impl::SYCLInternal::IndirectKernelMem& indirectKernelMem =
        instance.get_indirect_kernel_mem();

    auto functor_wrapper =
        Impl::make_sycl_function_wrapper(m_functor, indirectKernelMem);

    sycl::event event = sycl_direct_launch(global_scratch_ptr, functor_wrapper,
                                           functor_wrapper.get_copy_event());
    functor_wrapper.register_event(event);
    instance.register_team_scratch_event(scratch_pool_id, event);
  }

  ParallelFor(FunctorType const& arg_functor, Policy const& arg_policy)
      : m_functor(arg_functor),
        m_policy(arg_policy),
        m_league_size(arg_policy.league_size()),
        m_team_size(arg_policy.team_size()),
        m_vector_size(arg_policy.impl_vector_length()) {
    // FIXME_SYCL optimize
    if (m_team_size < 0)
      m_team_size =
          m_policy.team_size_recommended(arg_functor, ParallelForTag{});

    m_shmem_begin = (sizeof(double) * (m_team_size + 2));
    m_shmem_size =
        (m_policy.scratch_size(0, m_team_size) +
         FunctorTeamShmemSize<FunctorType>::value(m_functor, m_team_size));
    m_scratch_size[0] = m_shmem_size;
    m_scratch_size[1] = m_policy.scratch_size(1, m_team_size);

    const auto& instance = *m_policy.space().impl_internal_space_instance();
    if (static_cast<int>(instance.m_maxShmemPerBlock) <
        m_shmem_size - m_shmem_begin) {
      std::stringstream out;
      out << "Kokkos::Impl::ParallelFor<SYCL> insufficient shared memory! "
             "Requested "
          << m_shmem_size - m_shmem_begin << " bytes but maximum is "
          << instance.m_maxShmemPerBlock << '\n';
      Kokkos::Impl::throw_runtime_exception(out.str());
    }

    const auto max_team_size =
        m_policy.team_size_max(arg_functor, ParallelForTag{});
    if (m_team_size > m_policy.team_size_max(arg_functor, ParallelForTag{}))
      Kokkos::Impl::throw_runtime_exception(
          "Kokkos::Impl::ParallelFor<SYCL> requested too large team size. The "
          "maximal team_size is " +
          std::to_string(max_team_size) + '!');
  }
};

#endif<|MERGE_RESOLUTION|>--- conflicted
+++ resolved
@@ -125,11 +125,10 @@
               sycl::range<2>(m_team_size, m_league_size * final_vector_size),
               sycl::range<2>(m_team_size, final_vector_size)),
           lambda);
-<<<<<<< HEAD
-#endif
-    });
-=======
+#endif
     };
+#ifndef KOKKOS_IMPL_SYCL_USE_IN_ORDER_QUEUES
+    q.ext_oneapi_submit_barrier(std::vector<sycl::event>{parallel_for_event});
 
 #ifdef SYCL_EXT_ONEAPI_GRAPH
     if constexpr (Policy::is_graph_kernel::value) {
@@ -140,7 +139,6 @@
     {
       auto parallel_for_event = q.submit(cgh_lambda);
 
->>>>>>> bd22bf83
 #ifndef KOKKOS_IMPL_SYCL_USE_IN_ORDER_QUEUES
       q.ext_oneapi_submit_barrier(std::vector<sycl::event>{parallel_for_event});
 #endif
