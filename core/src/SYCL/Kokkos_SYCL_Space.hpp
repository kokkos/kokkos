//@HEADER
// ************************************************************************
//
//                        Kokkos v. 4.0
//       Copyright (2022) National Technology & Engineering
//               Solutions of Sandia, LLC (NTESS).
//
// Under the terms of Contract DE-NA0003525 with NTESS,
// the U.S. Government retains certain rights in this software.
//
// Part of Kokkos, under the Apache License v2.0 with LLVM Exceptions.
// See https://kokkos.org/LICENSE for license information.
// SPDX-License-Identifier: Apache-2.0 WITH LLVM-exception
//
//@HEADER

#ifndef KOKKOS_IMPL_PUBLIC_INCLUDE
#include <Kokkos_Macros.hpp>
static_assert(false,
              "Including non-public Kokkos header files is not allowed.");
#endif
#ifndef KOKKOS_SYCLSPACE_HPP
#define KOKKOS_SYCLSPACE_HPP

#include <Kokkos_Core_fwd.hpp>

#ifdef KOKKOS_ENABLE_SYCL
#include <Kokkos_Concepts.hpp>
#include <Kokkos_HostSpace.hpp>
#include <Kokkos_ScratchSpace.hpp>
#include <SYCL/Kokkos_SYCL_Instance.hpp>
#include <impl/Kokkos_SharedAlloc.hpp>
#include <impl/Kokkos_Tools.hpp>

namespace Kokkos {

namespace Impl {
template <typename T>
struct is_sycl_type_space : public std::false_type {};
}  // namespace Impl

class SYCLDeviceUSMSpace {
 public:
  using execution_space = SYCL;
  using memory_space    = SYCLDeviceUSMSpace;
  using device_type     = Kokkos::Device<execution_space, memory_space>;
  using size_type       = Impl::SYCLInternal::size_type;

  SYCLDeviceUSMSpace();
  explicit SYCLDeviceUSMSpace(sycl::queue queue);

  void* allocate(const SYCL& exec_space,
                 const std::size_t arg_alloc_size) const;
  void* allocate(const SYCL& exec_space, const char* arg_label,
                 const size_t arg_alloc_size,
                 const size_t arg_logical_size = 0) const;
  void* allocate(const std::size_t arg_alloc_size) const;
  void* allocate(const char* arg_label, const size_t arg_alloc_size,
                 const size_t arg_logical_size = 0) const;

  void deallocate(void* const arg_alloc_ptr,
                  const std::size_t arg_alloc_size) const;
  void deallocate(const char* arg_label, void* const arg_alloc_ptr,
                  const size_t arg_alloc_size,
                  const size_t arg_logical_size = 0) const;

  static constexpr const char* name() { return "SYCLDeviceUSM"; };

 private:
  sycl::queue m_queue;
};

class SYCLSharedUSMSpace {
 public:
  using execution_space = SYCL;
  using memory_space    = SYCLSharedUSMSpace;
  using device_type     = Kokkos::Device<execution_space, memory_space>;
  using size_type       = Impl::SYCLInternal::size_type;

  SYCLSharedUSMSpace();
  explicit SYCLSharedUSMSpace(sycl::queue queue);

  template <typename ExecutionSpace>
  void* allocate(const ExecutionSpace&, const size_t arg_alloc_size) const {
    return allocate(arg_alloc_size);
  }
  template <typename ExecutionSpace>
  void* allocate(const ExecutionSpace&, const char* arg_label,
                 const size_t arg_alloc_size,
                 const size_t arg_logical_size = 0) const {
    return allocate(arg_label, arg_alloc_size, arg_logical_size);
  }
  void* allocate(const SYCL& exec_space,
                 const std::size_t arg_alloc_size) const;
  void* allocate(const SYCL& exec_space, const char* arg_label,
                 const size_t arg_alloc_size,
                 const size_t arg_logical_size = 0) const;
  void* allocate(const std::size_t arg_alloc_size) const;
  void* allocate(const char* arg_label, const size_t arg_alloc_size,
                 const size_t arg_logical_size = 0) const;

  void deallocate(void* const arg_alloc_ptr,
                  const std::size_t arg_alloc_size) const;
  void deallocate(const char* arg_label, void* const arg_alloc_ptr,
                  const size_t arg_alloc_size,
                  const size_t arg_logical_size = 0) const;

  static constexpr const char* name() { return "SYCLSharedUSM"; };

 private:
  sycl::queue m_queue;
};

class SYCLHostUSMSpace {
 public:
  using execution_space = HostSpace::execution_space;
  using memory_space    = SYCLHostUSMSpace;
  using device_type     = Kokkos::Device<execution_space, memory_space>;
  using size_type       = Impl::SYCLInternal::size_type;

  SYCLHostUSMSpace();
  explicit SYCLHostUSMSpace(sycl::queue queue);

  template <typename ExecutionSpace>
  void* allocate(const ExecutionSpace&, const size_t arg_alloc_size) const {
    return allocate(arg_alloc_size);
  }
  template <typename ExecutionSpace>
  void* allocate(const ExecutionSpace&, const char* arg_label,
                 const size_t arg_alloc_size,
                 const size_t arg_logical_size = 0) const {
    return allocate(arg_label, arg_alloc_size, arg_logical_size);
  }
  void* allocate(const SYCL& exec_space,
                 const std::size_t arg_alloc_size) const;
  void* allocate(const SYCL& exec_space, const char* arg_label,
                 const size_t arg_alloc_size,
                 const size_t arg_logical_size = 0) const;
  void* allocate(const std::size_t arg_alloc_size) const;
  void* allocate(const char* arg_label, const size_t arg_alloc_size,
                 const size_t arg_logical_size = 0) const;

  void deallocate(void* const arg_alloc_ptr,
                  const std::size_t arg_alloc_size) const;
  void deallocate(const char* arg_label, void* const arg_alloc_ptr,
                  const size_t arg_alloc_size,
                  const size_t arg_logical_size = 0) const;

  static constexpr const char* name() { return "SYCLHostUSM"; };

 private:
  sycl::queue m_queue;
};

namespace Impl {

template <>
struct is_sycl_type_space<Kokkos::SYCLDeviceUSMSpace> : public std::true_type {
};

template <>
struct is_sycl_type_space<Kokkos::SYCLSharedUSMSpace> : public std::true_type {
};

template <>
struct is_sycl_type_space<Kokkos::SYCLHostUSMSpace> : public std::true_type {};

static_assert(
    Kokkos::Impl::MemorySpaceAccess<Kokkos::SYCLDeviceUSMSpace,
                                    Kokkos::SYCLDeviceUSMSpace>::assignable);

static_assert(
    Kokkos::Impl::MemorySpaceAccess<Kokkos::SYCLSharedUSMSpace,
                                    Kokkos::SYCLSharedUSMSpace>::assignable);

static_assert(
    Kokkos::Impl::MemorySpaceAccess<Kokkos::SYCLDeviceUSMSpace,
                                    Kokkos::SYCLDeviceUSMSpace>::assignable);

template <>
struct MemorySpaceAccess<Kokkos::HostSpace, Kokkos::SYCLDeviceUSMSpace> {
  enum : bool { assignable = false };
  enum : bool { accessible = false };
  enum : bool { deepcopy = true };
};

template <>
struct MemorySpaceAccess<Kokkos::HostSpace, Kokkos::SYCLSharedUSMSpace> {
  // HostSpace::execution_space != SYCLSharedUSMSpace::execution_space
  enum : bool { assignable = false };
  enum : bool { accessible = true };
  enum : bool { deepcopy = true };
};

template <>
struct MemorySpaceAccess<Kokkos::HostSpace, Kokkos::SYCLHostUSMSpace> {
  // HostSpace::execution_space ==
  // SYCLHostUSMSpace::execution_space
  enum : bool { assignable = true };
  enum : bool { accessible = true };
  enum : bool { deepcopy = true };
};

template <>
struct MemorySpaceAccess<Kokkos::SYCLDeviceUSMSpace, Kokkos::HostSpace> {
  enum : bool { assignable = false };
  enum : bool { accessible = false };
  enum : bool { deepcopy = true };
};

template <>
struct MemorySpaceAccess<Kokkos::SYCLDeviceUSMSpace,
                         Kokkos::SYCLSharedUSMSpace> {
  // SYCLDeviceUSMSpace::execution_space == SYCLSharedUSMSpace::execution_space
  enum : bool { assignable = true };
  enum : bool { accessible = true };
  enum : bool { deepcopy = true };
};

template <>
struct MemorySpaceAccess<Kokkos::SYCLDeviceUSMSpace, Kokkos::SYCLHostUSMSpace> {
  // SYCLDeviceUSMSpace::execution_space !=
  // SYCLHostUSMSpace::execution_space
  enum : bool { assignable = false };
  enum : bool { accessible = true };  // SYCLDeviceUSMSpace::execution_space
  enum : bool { deepcopy = true };
};

//----------------------------------------
// SYCLSharedUSMSpace::execution_space == SYCL
// SYCLSharedUSMSpace accessible to both SYCL and Host

template <>
struct MemorySpaceAccess<Kokkos::SYCLSharedUSMSpace, Kokkos::HostSpace> {
  enum : bool { assignable = false };
  enum : bool { accessible = false };  // SYCL cannot access HostSpace
  enum : bool { deepcopy = true };
};

template <>
struct MemorySpaceAccess<Kokkos::SYCLSharedUSMSpace,
                         Kokkos::SYCLDeviceUSMSpace> {
  // SYCLSharedUSMSpace::execution_space == SYCLDeviceUSMSpace::execution_space
  // Can access SYCLSharedUSMSpace from Host but cannot access
  // SYCLDeviceUSMSpace from Host
  enum : bool { assignable = false };

  // SYCLSharedUSMSpace::execution_space can access SYCLDeviceUSMSpace
  enum : bool { accessible = true };
  enum : bool { deepcopy = true };
};

template <>
struct MemorySpaceAccess<Kokkos::SYCLSharedUSMSpace, Kokkos::SYCLHostUSMSpace> {
  // SYCLSharedUSMSpace::execution_space !=
  // SYCLHostUSMSpace::execution_space
  enum : bool { assignable = false };
  enum : bool { accessible = true };  // SYCLSharedUSMSpace::execution_space
  enum : bool { deepcopy = true };
};

template <>
struct MemorySpaceAccess<Kokkos::SYCLHostUSMSpace, Kokkos::HostSpace> {
  enum : bool { assignable = false };  // Cannot access from SYCL
  enum : bool { accessible = true };   // SYCLHostUSMSpace::execution_space
  enum : bool { deepcopy = true };
};

template <>
struct MemorySpaceAccess<Kokkos::SYCLHostUSMSpace, Kokkos::SYCLDeviceUSMSpace> {
  enum : bool { assignable = false };  // Cannot access from Host
  enum : bool { accessible = false };
  enum : bool { deepcopy = true };
};

template <>
struct MemorySpaceAccess<Kokkos::SYCLHostUSMSpace, Kokkos::SYCLSharedUSMSpace> {
  enum : bool { assignable = false };  // different execution_space
  enum : bool { accessible = true };   // same accessibility
  enum : bool { deepcopy = true };
};

<<<<<<< HEAD
template <typename LocalPointerType, typename GlobalPointerType>
struct MemorySpaceAccess<
    Kokkos::Experimental::SYCLDeviceUSMSpace,
    Kokkos::ScratchMemorySpace<Kokkos::Experimental::SYCL, LocalPointerType, GlobalPointerType>> {
  enum : bool { assignable = false };
  enum : bool { accessible = true };
  enum : bool { deepcopy = false };
};

template <typename PointerType>
struct MemorySpaceAccess<
    Kokkos::Experimental::SYCLDeviceUSMSpace,
    Kokkos::ScratchMemorySpaceBase<Kokkos::Experimental::SYCL, PointerType>> {
=======
template <>
struct MemorySpaceAccess<Kokkos::SYCLDeviceUSMSpace,
                         Kokkos::ScratchMemorySpace<Kokkos::SYCL>> {
>>>>>>> daaee368
  enum : bool { assignable = false };
  enum : bool { accessible = true };
  enum : bool { deepcopy = false };
};
/*
template <typename LocalPointerType, typename GlobalPointerType, typename PointerType>
struct MemorySpaceAccess<
    Kokkos::ScratchMemorySpace<Kokkos::Experimental::SYCL, LocalPointerType, GlobalPointerType>,
    Kokkos::ScratchMemorySpaceBase<Kokkos::Experimental::SYCL, PointerType>> {
  enum : bool { assignable = true };
  enum : bool { accessible = true };
  enum : bool { deepcopy = false };
};*/

}  // namespace Impl

}  // namespace Kokkos

KOKKOS_IMPL_HOST_INACCESSIBLE_SHARED_ALLOCATION_SPECIALIZATION(
    Kokkos::SYCLDeviceUSMSpace);
KOKKOS_IMPL_SHARED_ALLOCATION_SPECIALIZATION(Kokkos::SYCLSharedUSMSpace);
KOKKOS_IMPL_SHARED_ALLOCATION_SPECIALIZATION(Kokkos::SYCLHostUSMSpace);

#endif
#endif<|MERGE_RESOLUTION|>--- conflicted
+++ resolved
@@ -280,11 +280,10 @@
   enum : bool { deepcopy = true };
 };
 
-<<<<<<< HEAD
 template <typename LocalPointerType, typename GlobalPointerType>
 struct MemorySpaceAccess<
-    Kokkos::Experimental::SYCLDeviceUSMSpace,
-    Kokkos::ScratchMemorySpace<Kokkos::Experimental::SYCL, LocalPointerType, GlobalPointerType>> {
+    Kokkos::SYCLDeviceUSMSpace,
+    Kokkos::ScratchMemorySpace<Kokkos::SYCL, LocalPointerType, GlobalPointerType>> {
   enum : bool { assignable = false };
   enum : bool { accessible = true };
   enum : bool { deepcopy = false };
@@ -294,11 +293,6 @@
 struct MemorySpaceAccess<
     Kokkos::Experimental::SYCLDeviceUSMSpace,
     Kokkos::ScratchMemorySpaceBase<Kokkos::Experimental::SYCL, PointerType>> {
-=======
-template <>
-struct MemorySpaceAccess<Kokkos::SYCLDeviceUSMSpace,
-                         Kokkos::ScratchMemorySpace<Kokkos::SYCL>> {
->>>>>>> daaee368
   enum : bool { assignable = false };
   enum : bool { accessible = true };
   enum : bool { deepcopy = false };
