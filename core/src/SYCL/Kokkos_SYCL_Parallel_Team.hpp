--- conflicted
+++ resolved
@@ -831,27 +831,14 @@
         Kokkos::Experimental::Impl::SYCLInternal::IndirectKernelMem;
     IndirectKernelMem& indirectKernelMem = instance.get_indirect_kernel_mem();
 
-<<<<<<< HEAD
-    auto functor_wrapper = Experimental::Impl::make_sycl_function_wrapper(
-        m_functor_reducer.get_functor(), indirectKernelMem);
-    auto reducer_wrapper = Experimental::Impl::make_sycl_function_wrapper(
-        m_functor_reducer.get_reducer(), indirectReducerMem);
-
-    sycl::event event = sycl_direct_launch(
-        m_policy, functor_wrapper, reducer_wrapper,
-        {functor_wrapper.get_copy_event(), reducer_wrapper.get_copy_event()});
-    instance.m_last_event = event;
-    functor_wrapper.register_event(event);
-    reducer_wrapper.register_event(event);
-=======
     auto functor_reducer_wrapper =
         Experimental::Impl::make_sycl_function_wrapper(m_functor_reducer,
                                                        indirectKernelMem);
->>>>>>> 87c7be94
 
     sycl::event event =
         sycl_direct_launch(m_policy, functor_reducer_wrapper,
                            functor_reducer_wrapper.get_copy_event());
+    instance.m_last_event = event;
     functor_reducer_wrapper.register_event(event);
     instance.register_team_scratch_event(m_scratch_pool_id, event);
   }
