//@HEADER
// ************************************************************************
//
//                        Kokkos v. 4.0
//       Copyright (2022) National Technology & Engineering
//               Solutions of Sandia, LLC (NTESS).
//
// Under the terms of Contract DE-NA0003525 with NTESS,
// the U.S. Government retains certain rights in this software.
//
// Part of Kokkos, under the Apache License v2.0 with LLVM Exceptions.
// See https://kokkos.org/LICENSE for license information.
// SPDX-License-Identifier: Apache-2.0 WITH LLVM-exception
//
//@HEADER

#ifndef KOKKOS_SYCL_PARALLEL_FOR_RANGE_HPP_
#define KOKKOS_SYCL_PARALLEL_FOR_RANGE_HPP_

#ifdef SYCL_EXT_ONEAPI_AUTO_LOCAL_RANGE
#include <Kokkos_BitManipulation.hpp>
#endif
#ifndef KOKKOS_IMPL_SYCL_USE_IN_ORDER_QUEUES
#include <vector>
#endif

namespace Kokkos::Impl {
#ifndef SYCL_EXT_ONEAPI_AUTO_LOCAL_RANGE
template <typename FunctorWrapper, typename Policy>
struct FunctorWrapperRangePolicyParallelFor {
  using WorkTag = typename Policy::work_tag;

  void operator()(sycl::item<1> item) const {
    const typename Policy::index_type id = item.get_linear_id() + m_begin;
    if constexpr (std::is_void_v<WorkTag>)
      m_functor_wrapper.get_functor()(id);
    else
      m_functor_wrapper.get_functor()(WorkTag(), id);
  }

  typename Policy::index_type m_begin;
  FunctorWrapper m_functor_wrapper;
};
#endif

// Same as above but for a user-provided workgroup size
template <typename FunctorWrapper, typename Policy>
struct FunctorWrapperRangePolicyParallelForCustom {
  using WorkTag = typename Policy::work_tag;

  void operator()(sycl::nd_item<1> item) const {
    const typename Policy::index_type id = item.get_global_linear_id();
    if (id < m_work_size) {
      const auto shifted_id = id + m_begin;
      if constexpr (std::is_void_v<WorkTag>)
        m_functor_wrapper.get_functor()(shifted_id);
      else
        m_functor_wrapper.get_functor()(WorkTag(), shifted_id);
    }
  }

  typename Policy::index_type m_begin;
  FunctorWrapper m_functor_wrapper;
  typename Policy::index_type m_work_size;
};
}  // namespace Kokkos::Impl

template <class FunctorType, class... Traits>
class Kokkos::Impl::ParallelFor<FunctorType, Kokkos::RangePolicy<Traits...>,
                                Kokkos::SYCL> {
 public:
  using Policy = Kokkos::RangePolicy<Traits...>;

 private:
  using Member  = typename Policy::member_type;
  using WorkTag = typename Policy::work_tag;

  const FunctorType m_functor;
  const Policy m_policy;

  template <typename Functor>
  sycl::event sycl_direct_launch(const Policy& policy, const Functor& functor,
                                 const sycl::event& memcpy_event) const {
    // Convenience references
    const Kokkos::SYCL& space = policy.space();
    sycl::queue& q            = space.sycl_queue();

    desul::ensure_sycl_lock_arrays_on_device(q);

    auto cgh_lambda = [&](sycl::handler& cgh) {
#ifndef KOKKOS_IMPL_SYCL_USE_IN_ORDER_QUEUES
      cgh.depends_on(memcpy_event);
#else
      (void)memcpy_event;
#endif

<<<<<<< HEAD
#if defined(__INTEL_LLVM_COMPILER) && __INTEL_LLVM_COMPILER >= 20230100
      auto get_properties = [&]() {
        if constexpr (Policy::subgroup_size > 0)
          return sycl::ext::oneapi::experimental::properties{
              sycl::ext::oneapi::experimental::sub_group_size<
                  Policy::subgroup_size>};
        else
          return sycl::ext::oneapi::experimental::properties{};
      };
#endif
=======
>>>>>>> bd22bf83
      if (policy.chunk_size() <= 1) {
#ifdef SYCL_EXT_ONEAPI_AUTO_LOCAL_RANGE
        const auto actual_range = policy.end() - policy.begin();
        FunctorWrapperRangePolicyParallelForCustom<Functor, Policy> f{
            policy.begin(), functor, actual_range};
        // Round the actual range up to the closest power of two not exceeding
        // the maximum workgroup size
        const auto max_wgroup_size =
            q.get_device().get_info<sycl::info::device::max_work_group_size>();
        const auto wgroup_size_multiple = Kokkos::bit_floor(
            std::min<std::size_t>(max_wgroup_size, actual_range));

        const auto launch_range = (actual_range + wgroup_size_multiple - 1) /
                                  wgroup_size_multiple * wgroup_size_multiple;
        sycl::nd_range<1> range(
            launch_range, sycl::ext::oneapi::experimental::auto_range<1>());
        cgh.parallel_for<
            FunctorWrapperRangePolicyParallelForCustom<Functor, Policy>>(range,
                                                                         f);
#else
        FunctorWrapperRangePolicyParallelFor<Functor, Policy> f{policy.begin(),
                                                                functor};
        sycl::range<1> range(policy.end() - policy.begin());
#if defined(__INTEL_LLVM_COMPILER) && __INTEL_LLVM_COMPILER >= 20230100
        cgh.parallel_for<FunctorWrapperRangePolicyParallelFor<Functor, Policy>>(
            range, get_properties(), f);
#else
        cgh.parallel_for<FunctorWrapperRangePolicyParallelFor<Functor, Policy>>(
            range, f);
#endif
      } else {
        // Use the chunk size as workgroup size. We need to make sure that the
        // range the kernel is launched with is a multiple of the workgroup
        // size. Hence, we need to restrict the execution of the functor in the
        // kernel to the actual range.
        const auto actual_range = policy.end() - policy.begin();
        const auto wgroup_size  = policy.chunk_size();
        const auto launch_range =
            (actual_range + wgroup_size - 1) / wgroup_size * wgroup_size;
        FunctorWrapperRangePolicyParallelForCustom<Functor, Policy> f{
            policy.begin(), functor, actual_range};
        sycl::nd_range<1> range(launch_range, wgroup_size);
#if defined(__INTEL_LLVM_COMPILER) && __INTEL_LLVM_COMPILER >= 20230100
        cgh.parallel_for<
            FunctorWrapperRangePolicyParallelForCustom<Functor, Policy>>(
            range, get_properties(), f);
#else
        cgh.parallel_for<
            FunctorWrapperRangePolicyParallelForCustom<Functor, Policy>>(range,
                                                                         f);
#endif
      }
    };

#ifdef SYCL_EXT_ONEAPI_GRAPH
    if constexpr (Policy::is_graph_kernel::value) {
      sycl_attach_kernel_to_node(*this, cgh_lambda);
      return {};
    } else
#endif
    {
      auto parallel_for_event = q.submit(cgh_lambda);

#ifndef KOKKOS_IMPL_SYCL_USE_IN_ORDER_QUEUES
      q.ext_oneapi_submit_barrier(std::vector<sycl::event>{parallel_for_event});
#endif
      return parallel_for_event;
    }
  }

 public:
  using functor_type = FunctorType;

  void execute() const {
    if (m_policy.begin() == m_policy.end()) return;

    Kokkos::Impl::SYCLInternal::IndirectKernelMem& indirectKernelMem =
        m_policy.space()
            .impl_internal_space_instance()
            ->get_indirect_kernel_mem();

    auto functor_wrapper =
        Impl::make_sycl_function_wrapper(m_functor, indirectKernelMem);
    sycl::event event = sycl_direct_launch(m_policy, functor_wrapper,
                                           functor_wrapper.get_copy_event());
    functor_wrapper.register_event(event);
  }

  ParallelFor(const FunctorType& arg_functor, const Policy& arg_policy)
      : m_functor(arg_functor), m_policy(arg_policy) {}
};

#endif  // KOKKOS_SYCL_PARALLEL_FOR_RANGE_HPP_<|MERGE_RESOLUTION|>--- conflicted
+++ resolved
@@ -94,7 +94,6 @@
       (void)memcpy_event;
 #endif
 
-<<<<<<< HEAD
 #if defined(__INTEL_LLVM_COMPILER) && __INTEL_LLVM_COMPILER >= 20230100
       auto get_properties = [&]() {
         if constexpr (Policy::subgroup_size > 0)
@@ -105,8 +104,6 @@
           return sycl::ext::oneapi::experimental::properties{};
       };
 #endif
-=======
->>>>>>> bd22bf83
       if (policy.chunk_size() <= 1) {
 #ifdef SYCL_EXT_ONEAPI_AUTO_LOCAL_RANGE
         const auto actual_range = policy.end() - policy.begin();
