//@HEADER
// ************************************************************************
//
//                        Kokkos v. 4.0
//       Copyright (2022) National Technology & Engineering
//               Solutions of Sandia, LLC (NTESS).
//
// Under the terms of Contract DE-NA0003525 with NTESS,
// the U.S. Government retains certain rights in this software.
//
// Part of Kokkos, under the Apache License v2.0 with LLVM Exceptions.
// See https://kokkos.org/LICENSE for license information.
// SPDX-License-Identifier: Apache-2.0 WITH LLVM-exception
//
//@HEADER

#ifndef KOKKOS_SYCL_PARALLEL_FOR_RANGE_HPP_
#define KOKKOS_SYCL_PARALLEL_FOR_RANGE_HPP_

#ifndef KOKKOS_IMPL_SYCL_USE_IN_ORDER_QUEUES
#include <vector>
#endif

namespace Kokkos::Impl {
template <typename FunctorWrapper, typename Policy>
struct FunctorWrapperRangePolicyParallelFor {
  using WorkTag = typename Policy::work_tag;

  void operator()(sycl::item<1> item) const {
    const typename Policy::index_type id = item.get_linear_id() + m_begin;
    if constexpr (std::is_void_v<WorkTag>)
      m_functor_wrapper.get_functor()(id);
    else
      m_functor_wrapper.get_functor()(WorkTag(), id);
  }

  typename Policy::index_type m_begin;
  FunctorWrapper m_functor_wrapper;
};

// Same as above but for a user-provided workgroup size
template <typename FunctorWrapper, typename Policy>
struct FunctorWrapperRangePolicyParallelForCustom {
  using WorkTag = typename Policy::work_tag;

  void operator()(sycl::item<1> item) const {
    const typename Policy::index_type id = item.get_linear_id();
    if (id < m_work_size) {
      const auto shifted_id = id + m_begin;
      if constexpr (std::is_void_v<WorkTag>)
        m_functor_wrapper.get_functor()(shifted_id);
      else
        m_functor_wrapper.get_functor()(WorkTag(), shifted_id);
    }
  }

  typename Policy::index_type m_begin;
  FunctorWrapper m_functor_wrapper;
  typename Policy::index_type m_work_size;
};
}  // namespace Kokkos::Impl

template <class FunctorType, class... Traits>
class Kokkos::Impl::ParallelFor<FunctorType, Kokkos::RangePolicy<Traits...>,
                                Kokkos::Experimental::SYCL> {
 public:
  using Policy = Kokkos::RangePolicy<Traits...>;

 private:
  using Member  = typename Policy::member_type;
  using WorkTag = typename Policy::work_tag;

  const FunctorType m_functor;
  const Policy m_policy;

  template <typename Functor>
  sycl::event sycl_direct_launch(const Policy& policy, const Functor& functor,
                                 const sycl::event& memcpy_event) const {
    // Convenience references
    const Kokkos::Experimental::SYCL& space = policy.space();
    sycl::queue& q                          = space.sycl_queue();

    desul::ensure_sycl_lock_arrays_on_device(q);

    auto cgh_lambda = [&](sycl::handler& cgh) {
#ifndef KOKKOS_IMPL_SYCL_USE_IN_ORDER_QUEUES
      cgh.depends_on(memcpy_event);
#else
      (void)memcpy_event;
#endif
      if (policy.chunk_size() <= 1) {
        FunctorWrapperRangePolicyParallelFor<Functor, Policy> f{policy.begin(),
                                                                functor};
        sycl::range<1> range(policy.end() - policy.begin());
        cgh.parallel_for<FunctorWrapperRangePolicyParallelFor<Functor, Policy>>(
            range, f);
      } else {
        // Use the chunk size as workgroup size. We need to make sure that the
        // range the kernel is launched with is a multiple of the workgroup
        // size. Hence, we need to restrict the execution of the functor in the
        // kernel to the actual range.
        const auto actual_range = policy.end() - policy.begin();
        const auto wgroup_size  = policy.chunk_size();
        const auto launch_range =
            (actual_range + wgroup_size - 1) / wgroup_size * wgroup_size;
        FunctorWrapperRangePolicyParallelForCustom<Functor, Policy> f{
            policy.begin(), functor, actual_range};
        sycl::nd_range<1> range(launch_range, wgroup_size);
        cgh.parallel_for<
            FunctorWrapperRangePolicyParallelForCustom<Functor, Policy>>(range,
                                                                         f);
      }
    };

    if constexpr (Policy::is_graph_kernel::value) {
      sycl::ext::oneapi::experimental::command_graph<
          sycl::ext::oneapi::experimental::graph_state::modifiable>& graph =
          Impl::get_sycl_graph_from_kernel(*this);
      std::optional<sycl::ext::oneapi::experimental::node>& graph_node =
          Impl::get_sycl_graph_node_from_kernel(*this);
      KOKKOS_ENSURES(!graph_node);
      graph_node = graph.add(cgh_lambda);
      KOKKOS_ENSURES(graph_node);
      // FIXME_SYCL_GRAPH not yet implemented in the compiler
      //   KOKKOS_ENSURES(graph_node.get_type() ==
      //   sycl::ext::oneapi::experimental::node_type::kernel)
      return {};
    } else {
      auto parallel_for_event = q.submit(cgh_lambda);

#ifndef KOKKOS_IMPL_SYCL_USE_IN_ORDER_QUEUES
      q.ext_oneapi_submit_barrier(std::vector<sycl::event>{parallel_for_event});
#endif
      return parallel_for_event;
    }
  }

 public:
  using functor_type = FunctorType;

  void execute() const {
    if (m_policy.begin() == m_policy.end()) return;

    Kokkos::Experimental::Impl::SYCLInternal::IndirectKernelMem&
        indirectKernelMem = m_policy.space()
                                .impl_internal_space_instance()
                                ->get_indirect_kernel_mem();

    auto functor_wrapper = Experimental::Impl::make_sycl_function_wrapper(
        m_functor, indirectKernelMem);
    sycl::event event = sycl_direct_launch(m_policy, functor_wrapper,
                                           functor_wrapper.get_copy_event());
    functor_wrapper.register_event(event);
  }

<<<<<<< HEAD
  ParallelFor(const ParallelFor&) = default;
  ParallelFor(ParallelFor&&)      = default;
  ParallelFor& operator=(const ParallelFor&) = delete;
  ParallelFor& operator=(ParallelFor&&) = delete;
  ~ParallelFor()                        = default;

=======
>>>>>>> 50a862cf
  ParallelFor(const FunctorType& arg_functor, const Policy& arg_policy)
      : m_functor(arg_functor), m_policy(arg_policy) {}
};

#endif  // KOKKOS_SYCL_PARALLEL_FOR_RANGE_HPP_<|MERGE_RESOLUTION|>--- conflicted
+++ resolved
@@ -153,15 +153,6 @@
     functor_wrapper.register_event(event);
   }
 
-<<<<<<< HEAD
-  ParallelFor(const ParallelFor&) = default;
-  ParallelFor(ParallelFor&&)      = default;
-  ParallelFor& operator=(const ParallelFor&) = delete;
-  ParallelFor& operator=(ParallelFor&&) = delete;
-  ~ParallelFor()                        = default;
-
-=======
->>>>>>> 50a862cf
   ParallelFor(const FunctorType& arg_functor, const Policy& arg_policy)
       : m_functor(arg_functor), m_policy(arg_policy) {}
 };
