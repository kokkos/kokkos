--- conflicted
+++ resolved
@@ -153,7 +153,6 @@
             {n_global_x, n_global_y, n_global_z},
             {global_x, global_y, global_z}, {local_x, local_y, local_z})
             .exec_range();
-<<<<<<< HEAD
       };
 #if defined(__INTEL_LLVM_COMPILER) && __INTEL_LLVM_COMPILER >= 20230100
       auto get_properties = [&]() {
@@ -168,12 +167,6 @@
 #else
       cgh.parallel_for(sycl_swapped_range, lambda);
 #endif
-    });
-
-#ifndef KOKKOS_IMPL_SYCL_USE_IN_ORDER_QUEUES
-    q.ext_oneapi_submit_barrier(std::vector<sycl::event>{parallel_for_event});
-=======
-      });
     };
 
 #ifdef SYCL_EXT_ONEAPI_GRAPH
@@ -181,7 +174,6 @@
       sycl_attach_kernel_to_node(*this, cgh_lambda);
       return {};
     } else
->>>>>>> bd22bf83
 #endif
     {
       auto parallel_for_event = q.submit(cgh_lambda);
