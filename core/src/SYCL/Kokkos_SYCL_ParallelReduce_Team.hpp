//@HEADER
// ************************************************************************
//
//                        Kokkos v. 4.0
//       Copyright (2022) National Technology & Engineering
//               Solutions of Sandia, LLC (NTESS).
//
// Under the terms of Contract DE-NA0003525 with NTESS,
// the U.S. Government retains certain rights in this software.
//
// Part of Kokkos, under the Apache License v2.0 with LLVM Exceptions.
// See https://kokkos.org/LICENSE for license information.
// SPDX-License-Identifier: Apache-2.0 WITH LLVM-exception
//
//@HEADER

#ifndef KOKKOS_SYCL_PARALLEL_REDUCE_TEAM_HPP
#define KOKKOS_SYCL_PARALLEL_REDUCE_TEAM_HPP

#include <Kokkos_Parallel.hpp>

#include <SYCL/Kokkos_SYCL_Team.hpp>
#include <SYCL/Kokkos_SYCL_TeamPolicy.hpp>
#include <SYCL/Kokkos_SYCL_WorkgroupReduction.hpp>

#include <vector>

template <class CombinedFunctorReducerType, class... Properties>
class Kokkos::Impl::ParallelReduce<CombinedFunctorReducerType,
                                   Kokkos::TeamPolicy<Properties...>,
                                   Kokkos::Experimental::SYCL> {
 public:
<<<<<<< HEAD
  using Policy       = Kokkos::TeamPolicy<Properties...>;
  using FunctorType  = typename CombinedFunctorReducerType::functor_type;
  using ReducerType  = typename CombinedFunctorReducerType::reducer_type;
  using functer_type = FunctorType;
  using reducer_type = ReducerType;
=======
  using Policy      = TeamPolicy<Properties...>;
  using FunctorType = typename CombinedFunctorReducerType::functor_type;
  using ReducerType = typename CombinedFunctorReducerType::reducer_type;
>>>>>>> 50a862cf

 private:
  using member_type   = typename Policy::member_type;
  using WorkTag       = typename Policy::work_tag;
  using launch_bounds = typename Policy::launch_bounds;

  using pointer_type   = typename ReducerType::pointer_type;
  using reference_type = typename ReducerType::reference_type;
  using value_type     = typename ReducerType::value_type;

 public:
  using functor_type = FunctorType;
  using size_type    = Kokkos::Experimental::SYCL::size_type;

 private:
  const CombinedFunctorReducerType m_functor_reducer;
  const Policy m_policy;
  const pointer_type m_result_ptr;
  const bool m_result_ptr_device_accessible;
  size_type m_shmem_begin;
  size_type m_shmem_size;
  size_t m_scratch_size[2];
  const size_type m_league_size;
  int m_team_size;
  const size_type m_vector_size;

  template <typename CombinedFunctorReducerWrapper>
  sycl::event sycl_direct_launch(
      const sycl_device_ptr<char> global_scratch_ptr,
      const CombinedFunctorReducerWrapper& functor_reducer_wrapper,
      const sycl::event& memcpy_event) const {
    // Convenience references
    const Kokkos::Experimental::SYCL& space = m_policy.space();
    Kokkos::Experimental::Impl::SYCLInternal& instance =
        *space.impl_internal_space_instance();
    sycl::queue& q = space.sycl_queue();

    const unsigned int value_count =
        m_functor_reducer.get_reducer().value_count();
    std::size_t size = std::size_t(m_league_size) * m_team_size * m_vector_size;
    value_type* results_ptr = nullptr;
    auto host_result_ptr =
        (m_result_ptr && !m_result_ptr_device_accessible)
            ? static_cast<sycl_host_ptr<value_type>>(
                  instance.scratch_host(sizeof(value_type) * value_count))
            : nullptr;

    sycl::event last_reduction_event;

    desul::ensure_sycl_lock_arrays_on_device(q);

    // If size<=1 we only call init(), the functor and possibly final once
    // working with the global scratch memory but don't copy back to
    // m_result_ptr yet.
    if (size <= 1) {
      results_ptr =
          static_cast<sycl_device_ptr<value_type>>(instance.scratch_space(
              sizeof(value_type) * std::max(value_count, 1u)));
      auto device_accessible_result_ptr =
          m_result_ptr_device_accessible
              ? static_cast<sycl::global_ptr<value_type>>(m_result_ptr)
              : static_cast<sycl::global_ptr<value_type>>(host_result_ptr);

      auto cgh_lambda = [&](sycl::handler& cgh) {
        // FIXME_SYCL accessors seem to need a size greater than zero at least
        // for host queues
        sycl::local_accessor<char, 1> team_scratch_memory_L0(
            sycl::range<1>(
                std::max(m_scratch_size[0] + m_shmem_begin, size_t(1))),
            cgh);

        // Avoid capturing *this since it might not be trivially copyable
        const auto shmem_begin       = m_shmem_begin;
        const size_t scratch_size[2] = {m_scratch_size[0], m_scratch_size[1]};

#ifndef KOKKOS_IMPL_SYCL_USE_IN_ORDER_QUEUES
        cgh.depends_on(memcpy_event);
#else
        (void)memcpy_event;
#endif
        cgh.parallel_for(
            sycl::nd_range<2>(sycl::range<2>(1, 1), sycl::range<2>(1, 1)),
            [=](sycl::nd_item<2> item) {
              const CombinedFunctorReducerType& functor_reducer =
                  functor_reducer_wrapper.get_functor();
              const FunctorType& functor = functor_reducer.get_functor();
              const ReducerType& reducer = functor_reducer.get_reducer();

              reference_type update = reducer.init(results_ptr);
              if (size == 1) {
                const member_type team_member(
                    KOKKOS_IMPL_SYCL_GET_MULTI_PTR(team_scratch_memory_L0),
                    shmem_begin, scratch_size[0], global_scratch_ptr,
                    scratch_size[1], item, item.get_group_linear_id(),
                    item.get_group_range(1));
                if constexpr (std::is_void_v<WorkTag>)
                  functor(team_member, update);
                else
                  functor(WorkTag(), team_member, update);
              }
              reducer.final(results_ptr);
              if (device_accessible_result_ptr)
                reducer.copy(device_accessible_result_ptr, &results_ptr[0]);
            });
      };
      if constexpr (Policy::is_graph_kernel::value) {
        sycl::ext::oneapi::experimental::command_graph<
            sycl::ext::oneapi::experimental::graph_state::modifiable>& graph =
            Impl::get_sycl_graph_from_kernel(*this);
        std::optional<sycl::ext::oneapi::experimental::node>& graph_node =
            Impl::get_sycl_graph_node_from_kernel(*this);
        KOKKOS_ENSURES(!graph_node);
        graph_node = graph.add(cgh_lambda);
        KOKKOS_ENSURES(graph_node);
        // FIXME_SYCL_GRAPH not yet implemented in the compiler
        //   KOKKOS_ENSURES(graph_node.get_type() ==
        //   sycl::ext::oneapi::experimental::node_type::kernel)
      } else {
        last_reduction_event = q.submit(cgh_lambda);
#ifndef KOKKOS_IMPL_SYCL_USE_IN_ORDER_QUEUES
        q.ext_oneapi_submit_barrier(
            std::vector<sycl::event>{last_reduction_event});
#endif
      }
    } else {
      // Otherwise, (if the total range has more than one element) we perform a
      // reduction on the values in all workgroups separately, write the
      // workgroup results back to global memory and recurse until only one
      // workgroup does the reduction and thus gets the final value.
      auto cgh_lambda = [&](sycl::handler& cgh) {
        auto scratch_flags = static_cast<sycl_device_ptr<unsigned int>>(
            instance.scratch_flags(sizeof(unsigned int)));

        // FIXME_SYCL accessors seem to need a size greater than zero at least
        // for host queues
        sycl::local_accessor<char, 1> team_scratch_memory_L0(
            sycl::range<1>(
                std::max(m_scratch_size[0] + m_shmem_begin, size_t(1))),
            cgh);

        // Avoid capturing *this since it might not be trivially copyable
        const auto shmem_begin       = m_shmem_begin;
        const auto league_size       = m_league_size;
        const size_t scratch_size[2] = {m_scratch_size[0], m_scratch_size[1]};
        sycl::local_accessor<unsigned int> num_teams_done(1, cgh);

        auto team_reduction_factory =
            [&](sycl::local_accessor<value_type, 1> local_mem,
                sycl_device_ptr<value_type> results_ptr) {
              auto device_accessible_result_ptr =
                  m_result_ptr_device_accessible
                      ? static_cast<sycl::global_ptr<value_type>>(m_result_ptr)
                      : static_cast<sycl::global_ptr<value_type>>(
                            host_result_ptr);
              auto lambda = [=](sycl::nd_item<2> item) {
                auto n_wgroups = item.get_group_range()[1];
                int wgroup_size =
                    item.get_local_range()[0] * item.get_local_range()[1];
                auto group_id = item.get_group_linear_id();
                auto size     = n_wgroups * wgroup_size;

                const auto local_id = item.get_local_linear_id();
                const CombinedFunctorReducerType& functor_reducer =
                    functor_reducer_wrapper.get_functor();
                const FunctorType& functor = functor_reducer.get_functor();
                const ReducerType& reducer = functor_reducer.get_reducer();

                if constexpr (!SYCLReduction::use_shuffle_based_algorithm<
                                  ReducerType>) {
                  reference_type update =
                      reducer.init(&local_mem[local_id * value_count]);
                  for (int league_rank = group_id; league_rank < league_size;
                       league_rank += n_wgroups) {
                    const member_type team_member(
                        KOKKOS_IMPL_SYCL_GET_MULTI_PTR(team_scratch_memory_L0),
                        shmem_begin, scratch_size[0],
                        global_scratch_ptr +
                            item.get_group(1) * scratch_size[1],
                        scratch_size[1], item, league_rank, league_size);
                    if constexpr (std::is_void_v<WorkTag>)
                      functor(team_member, update);
                    else
                      functor(WorkTag(), team_member, update);
                  }
                  item.barrier(sycl::access::fence_space::local_space);

                  SYCLReduction::workgroup_reduction<>(
                      item, local_mem, results_ptr,
                      device_accessible_result_ptr, value_count, reducer, false,
                      std::min<std::size_t>(size,
                                            item.get_local_range()[0] *
                                                item.get_local_range()[1]));

                  if (local_id == 0) {
                    sycl::atomic_ref<unsigned, sycl::memory_order::acq_rel,
                                     sycl::memory_scope::device,
                                     sycl::access::address_space::global_space>
                        scratch_flags_ref(*scratch_flags);
                    num_teams_done[0] = ++scratch_flags_ref;
                  }
                  sycl::group_barrier(item.get_group());
                  if (num_teams_done[0] == n_wgroups) {
                    if (local_id == 0) *scratch_flags = 0;
                    if (local_id >= n_wgroups)
                      reducer.init(&local_mem[local_id * value_count]);
                    else {
                      reducer.copy(&local_mem[local_id * value_count],
                                   &results_ptr[local_id * value_count]);
                      for (unsigned int id = local_id + wgroup_size;
                           id < n_wgroups; id += wgroup_size) {
                        reducer.join(&local_mem[local_id * value_count],
                                     &results_ptr[id * value_count]);
                      }
                    }

                    SYCLReduction::workgroup_reduction<>(
                        item, local_mem, results_ptr,
                        device_accessible_result_ptr, value_count, reducer,
                        true,
                        std::min(n_wgroups, item.get_local_range()[0] *
                                                item.get_local_range()[1]));
                  }
                } else {
                  value_type local_value;
                  reference_type update = reducer.init(&local_value);
                  for (int league_rank = group_id; league_rank < league_size;
                       league_rank += n_wgroups) {
                    const member_type team_member(
                        KOKKOS_IMPL_SYCL_GET_MULTI_PTR(team_scratch_memory_L0),
                        shmem_begin, scratch_size[0],
                        global_scratch_ptr +
                            item.get_group(1) * scratch_size[1],
                        scratch_size[1], item, league_rank, league_size);
                    if constexpr (std::is_void_v<WorkTag>)
                      functor(team_member, update);
                    else
                      functor(WorkTag(), team_member, update);
                  }

                  SYCLReduction::workgroup_reduction<>(
                      item, local_mem, local_value, results_ptr,
                      device_accessible_result_ptr, reducer, false,
                      std::min<std::size_t>(size,
                                            item.get_local_range()[0] *
                                                item.get_local_range()[1]));

                  if (local_id == 0) {
                    sycl::atomic_ref<unsigned, sycl::memory_order::acq_rel,
                                     sycl::memory_scope::device,
                                     sycl::access::address_space::global_space>
                        scratch_flags_ref(*scratch_flags);
                    num_teams_done[0] = ++scratch_flags_ref;
                  }
                  item.barrier(sycl::access::fence_space::local_space);
                  if (num_teams_done[0] == n_wgroups) {
                    if (local_id == 0) *scratch_flags = 0;
                    if (local_id >= n_wgroups)
                      reducer.init(&local_value);
                    else {
                      local_value = results_ptr[local_id];
                      for (unsigned int id = local_id + wgroup_size;
                           id < n_wgroups; id += wgroup_size) {
                        reducer.join(&local_value, &results_ptr[id]);
                      }
                    }

                    SYCLReduction::workgroup_reduction<>(
                        item, local_mem, local_value, results_ptr,
                        device_accessible_result_ptr, reducer, true,
                        std::min(n_wgroups, item.get_local_range()[0] *
                                                item.get_local_range()[1]));
                  }
                }
              };
              return lambda;
            };

        auto dummy_reduction_lambda = team_reduction_factory({1, cgh}, nullptr);

        static sycl::kernel kernel = [&] {
          sycl::kernel_id functor_kernel_id =
              sycl::get_kernel_id<decltype(dummy_reduction_lambda)>();
          auto kernel_bundle =
              sycl::get_kernel_bundle<sycl::bundle_state::executable>(
                  q.get_context(), std::vector{functor_kernel_id});
          return kernel_bundle.get_kernel(functor_kernel_id);
        }();
        auto max_sg_size = kernel.get_info<
            sycl::info::kernel_device_specific::max_sub_group_size>(
            q.get_device());
        auto final_vector_size = std::min<int>(m_vector_size, max_sg_size);
        // FIXME_SYCL For some reason, explicitly enforcing the kernel bundle to
        // be used gives a runtime error.

        //     cgh.use_kernel_bundle(kernel_bundle);

        auto wgroup_size = m_team_size * final_vector_size;
        std::size_t size = std::size_t(m_league_size) * wgroup_size;
        sycl::local_accessor<value_type, 1> local_mem(
            sycl::range<1>(wgroup_size) * std::max(value_count, 1u), cgh);

        const auto init_size =
            std::max<std::size_t>((size + wgroup_size - 1) / wgroup_size, 1);
        results_ptr =
            static_cast<sycl_device_ptr<value_type>>(instance.scratch_space(
                sizeof(value_type) * std::max(value_count, 1u) * init_size));

        size_t max_work_groups =
            2 *
            q.get_device().get_info<sycl::info::device::max_compute_units>();
        int values_per_thread = 1;
        size_t n_wgroups      = m_league_size;
        while (n_wgroups > max_work_groups) {
          values_per_thread *= 2;
          n_wgroups =
              ((size_t(m_league_size) * wgroup_size + values_per_thread - 1) /
                   values_per_thread +
               wgroup_size - 1) /
              wgroup_size;
        }

        auto reduction_lambda = team_reduction_factory(local_mem, results_ptr);

#ifndef KOKKOS_IMPL_SYCL_USE_IN_ORDER_QUEUES
        cgh.depends_on(memcpy_event);
#endif

        cgh.parallel_for(
            sycl::nd_range<2>(
                sycl::range<2>(m_team_size, n_wgroups * m_vector_size),
                sycl::range<2>(m_team_size, m_vector_size)),
            reduction_lambda);
      };
      if constexpr (Policy::is_graph_kernel::value) {
        sycl::ext::oneapi::experimental::command_graph<
            sycl::ext::oneapi::experimental::graph_state::modifiable>& graph =
            Impl::get_sycl_graph_from_kernel(*this);
        std::optional<sycl::ext::oneapi::experimental::node>& graph_node =
            Impl::get_sycl_graph_node_from_kernel(*this);
        KOKKOS_ENSURES(!graph_node);
        graph_node = graph.add(cgh_lambda);
        KOKKOS_ENSURES(graph_node);
        // FIXME_SYCL_GRAPH not yet implemented in the compiler
        //   KOKKOS_ENSURES(graph_node.get_type() ==
        //   sycl::ext::oneapi::experimental::node_type::kernel)
      } else {
        last_reduction_event = q.submit(cgh_lambda);
#ifndef KOKKOS_IMPL_SYCL_USE_IN_ORDER_QUEUES
        q.ext_oneapi_submit_barrier(
            std::vector<sycl::event>{last_reduction_event});
#endif
      }
    }

    // At this point, the reduced value is written to the entry in results_ptr
    // and all that is left is to copy it back to the given result pointer if
    // necessary.
    // Using DeepCopy instead of fence+memcpy turned out to be up to 2x slower.
    if (host_result_ptr) {
      if constexpr (Policy::is_graph_kernel::value)
        Kokkos::abort(
            "parallel_reduce not implemented for graph kernels if result is "
            "not device-accessible!");

      space.fence(
          "Kokkos::Impl::ParallelReduce<SYCL, TeamPolicy>::execute: result not "
          "device-accessible");
      std::memcpy(m_result_ptr, host_result_ptr,
                  sizeof(*m_result_ptr) * value_count);
    }

    return last_reduction_event;
  }

 public:
  inline void execute() {
    Kokkos::Experimental::Impl::SYCLInternal& instance =
        *m_policy.space().impl_internal_space_instance();

    // Only let one instance at a time resize the instance's scratch memory
    // allocations.
    std::scoped_lock<std::mutex> scratch_buffers_lock(
        instance.m_mutexScratchSpace);
<<<<<<< HEAD
    std::scoped_lock<std::mutex> team_scratch_block(
=======
    std::scoped_lock<std::mutex> team_scratch_lock(
>>>>>>> 50a862cf
        instance.m_team_scratch_mutex);

    // Functor's reduce memory, team scan memory, and team shared memory depend
    // upon team size.
    int scratch_pool_id = instance.acquire_team_scratch_space();
<<<<<<< HEAD
    m_global_scratch_ptr =
=======
    const sycl_device_ptr<char> global_scratch_ptr =
>>>>>>> 50a862cf
        static_cast<sycl_device_ptr<char>>(instance.resize_team_scratch_space(
            scratch_pool_id,
            static_cast<ptrdiff_t>(m_scratch_size[1]) * m_league_size));

    using IndirectKernelMem =
        Kokkos::Experimental::Impl::SYCLInternal::IndirectKernelMem;
    IndirectKernelMem& indirectKernelMem = instance.get_indirect_kernel_mem();

    auto functor_reducer_wrapper =
        Experimental::Impl::make_sycl_function_wrapper(m_functor_reducer,
                                                       indirectKernelMem);

    sycl::event event =
        sycl_direct_launch(global_scratch_ptr, functor_reducer_wrapper,
                           functor_reducer_wrapper.get_copy_event());
    functor_reducer_wrapper.register_event(event);
    instance.register_team_scratch_event(scratch_pool_id, event);
  }

  template <class ViewType>
  ParallelReduce(CombinedFunctorReducerType const& arg_functor_reducer,
                 Policy const& arg_policy, ViewType const& arg_result)
      : m_functor_reducer(arg_functor_reducer),
        m_policy(arg_policy),
        m_result_ptr(arg_result.data()),
        m_result_ptr_device_accessible(
            MemorySpaceAccess<Kokkos::Experimental::SYCLDeviceUSMSpace,
                              typename ViewType::memory_space>::accessible),
        m_league_size(arg_policy.league_size()),
        m_team_size(arg_policy.team_size()),
        m_vector_size(arg_policy.impl_vector_length()) {
    // FIXME_SYCL optimize
    if (m_team_size < 0)
      m_team_size = m_policy.team_size_recommended(
          m_functor_reducer.get_functor(), m_functor_reducer.get_reducer(),
          ParallelReduceTag{});
    // Must be a power of two greater than two, get the one not bigger than the
    // requested one.
    if ((m_team_size & m_team_size - 1) || m_team_size < 2) {
      int temp_team_size = 2;
      while ((temp_team_size << 1) < m_team_size) temp_team_size <<= 1;
      m_team_size = temp_team_size;
    }

    m_shmem_begin     = (sizeof(double) * (m_team_size + 2));
    m_shmem_size      = (m_policy.scratch_size(0, m_team_size) +
                    FunctorTeamShmemSize<FunctorType>::value(
                        m_functor_reducer.get_functor(), m_team_size));
    m_scratch_size[0] = m_shmem_size;
    m_scratch_size[1] = m_policy.scratch_size(1, m_team_size);

<<<<<<< HEAD
    Kokkos::Experimental::Impl::SYCLInternal& instance =
=======
    const Kokkos::Experimental::Impl::SYCLInternal& instance =
>>>>>>> 50a862cf
        *m_policy.space().impl_internal_space_instance();
    if (static_cast<int>(instance.m_maxShmemPerBlock) <
        m_shmem_size - m_shmem_begin) {
      std::stringstream out;
      out << "Kokkos::Impl::ParallelFor<SYCL> insufficient shared memory! "
             "Requested "
          << m_shmem_size - m_shmem_begin << " bytes but maximum is "
          << instance.m_maxShmemPerBlock << '\n';
      Kokkos::Impl::throw_runtime_exception(out.str());
    }

    if (m_team_size > m_policy.team_size_max(m_functor_reducer.get_functor(),
                                             m_functor_reducer.get_reducer(),
                                             ParallelReduceTag{}))
      Kokkos::Impl::throw_runtime_exception(
          "Kokkos::Impl::ParallelFor<SYCL> requested too large team size.");
  }
};

#endif<|MERGE_RESOLUTION|>--- conflicted
+++ resolved
@@ -30,17 +30,9 @@
                                    Kokkos::TeamPolicy<Properties...>,
                                    Kokkos::Experimental::SYCL> {
  public:
-<<<<<<< HEAD
-  using Policy       = Kokkos::TeamPolicy<Properties...>;
-  using FunctorType  = typename CombinedFunctorReducerType::functor_type;
-  using ReducerType  = typename CombinedFunctorReducerType::reducer_type;
-  using functer_type = FunctorType;
-  using reducer_type = ReducerType;
-=======
   using Policy      = TeamPolicy<Properties...>;
   using FunctorType = typename CombinedFunctorReducerType::functor_type;
   using ReducerType = typename CombinedFunctorReducerType::reducer_type;
->>>>>>> 50a862cf
 
  private:
   using member_type   = typename Policy::member_type;
@@ -424,21 +416,13 @@
     // allocations.
     std::scoped_lock<std::mutex> scratch_buffers_lock(
         instance.m_mutexScratchSpace);
-<<<<<<< HEAD
-    std::scoped_lock<std::mutex> team_scratch_block(
-=======
     std::scoped_lock<std::mutex> team_scratch_lock(
->>>>>>> 50a862cf
         instance.m_team_scratch_mutex);
 
     // Functor's reduce memory, team scan memory, and team shared memory depend
     // upon team size.
     int scratch_pool_id = instance.acquire_team_scratch_space();
-<<<<<<< HEAD
-    m_global_scratch_ptr =
-=======
     const sycl_device_ptr<char> global_scratch_ptr =
->>>>>>> 50a862cf
         static_cast<sycl_device_ptr<char>>(instance.resize_team_scratch_space(
             scratch_pool_id,
             static_cast<ptrdiff_t>(m_scratch_size[1]) * m_league_size));
@@ -490,11 +474,7 @@
     m_scratch_size[0] = m_shmem_size;
     m_scratch_size[1] = m_policy.scratch_size(1, m_team_size);
 
-<<<<<<< HEAD
-    Kokkos::Experimental::Impl::SYCLInternal& instance =
-=======
     const Kokkos::Experimental::Impl::SYCLInternal& instance =
->>>>>>> 50a862cf
         *m_policy.space().impl_internal_space_instance();
     if (static_cast<int>(instance.m_maxShmemPerBlock) <
         m_shmem_size - m_shmem_begin) {
