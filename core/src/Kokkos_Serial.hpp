/*
//@HEADER
// ************************************************************************
//
//                        Kokkos v. 3.0
//       Copyright (2020) National Technology & Engineering
//               Solutions of Sandia, LLC (NTESS).
//
// Under the terms of Contract DE-NA0003525 with NTESS,
// the U.S. Government retains certain rights in this software.
//
// Redistribution and use in source and binary forms, with or without
// modification, are permitted provided that the following conditions are
// met:
//
// 1. Redistributions of source code must retain the above copyright
// notice, this list of conditions and the following disclaimer.
//
// 2. Redistributions in binary form must reproduce the above copyright
// notice, this list of conditions and the following disclaimer in the
// documentation and/or other materials provided with the distribution.
//
// 3. Neither the name of the Corporation nor the names of the
// contributors may be used to endorse or promote products derived from
// this software without specific prior written permission.
//
// THIS SOFTWARE IS PROVIDED BY NTESS "AS IS" AND ANY
// EXPRESS OR IMPLIED WARRANTIES, INCLUDING, BUT NOT LIMITED TO, THE
// IMPLIED WARRANTIES OF MERCHANTABILITY AND FITNESS FOR A PARTICULAR
// PURPOSE ARE DISCLAIMED. IN NO EVENT SHALL NTESS OR THE
// CONTRIBUTORS BE LIABLE FOR ANY DIRECT, INDIRECT, INCIDENTAL, SPECIAL,
// EXEMPLARY, OR CONSEQUENTIAL DAMAGES (INCLUDING, BUT NOT LIMITED TO,
// PROCUREMENT OF SUBSTITUTE GOODS OR SERVICES; LOSS OF USE, DATA, OR
// PROFITS; OR BUSINESS INTERRUPTION) HOWEVER CAUSED AND ON ANY THEORY OF
// LIABILITY, WHETHER IN CONTRACT, STRICT LIABILITY, OR TORT (INCLUDING
// NEGLIGENCE OR OTHERWISE) ARISING IN ANY WAY OUT OF THE USE OF THIS
// SOFTWARE, EVEN IF ADVISED OF THE POSSIBILITY OF SUCH DAMAGE.
//
// Questions? Contact Christian R. Trott (crtrott@sandia.gov)
//
// ************************************************************************
//@HEADER
*/

/// \file Kokkos_Serial.hpp
/// \brief Declaration and definition of Kokkos::Serial device.

#ifndef KOKKOS_SERIAL_HPP
#define KOKKOS_SERIAL_HPP

#include <Kokkos_Macros.hpp>
#if defined(KOKKOS_ENABLE_SERIAL)

#include <cstddef>
#include <iosfwd>
#include <mutex>
#include <thread>
#include <Kokkos_Core_fwd.hpp>
#include <Kokkos_Parallel.hpp>
#include <Kokkos_TaskScheduler.hpp>
#include <Kokkos_Layout.hpp>
#include <Kokkos_HostSpace.hpp>
#include <Kokkos_ScratchSpace.hpp>
#include <Kokkos_MemoryTraits.hpp>
#include <impl/Kokkos_HostThreadTeam.hpp>
#include <impl/Kokkos_FunctorAnalysis.hpp>
#include <impl/Kokkos_Tools.hpp>
#include <impl/Kokkos_ExecSpaceInitializer.hpp>
#include <impl/Kokkos_HostSharedPtr.hpp>

#include <KokkosExp_MDRangePolicy.hpp>

#include <Kokkos_UniqueToken.hpp>

namespace Kokkos {

namespace Impl {
class SerialInternal {
 public:
  SerialInternal() = default;

  bool is_initialized();

  void initialize();

  void finalize();

  static SerialInternal& singleton();

  std::mutex m_thread_team_data_mutex;

  // Resize thread team data scratch memory
  void resize_thread_team_data(size_t pool_reduce_bytes,
                               size_t team_reduce_bytes,
                               size_t team_shared_bytes,
                               size_t thread_local_bytes);

  HostThreadTeamData m_thread_team_data;
  bool m_is_initialized = false;
};
}  // namespace Impl

/// \class Serial
/// \brief Kokkos device for non-parallel execution
///
/// A "device" represents a parallel execution model.  It tells Kokkos
/// how to parallelize the execution of kernels in a parallel_for or
/// parallel_reduce.  For example, the Threads device uses
/// C++11 threads on a CPU, the OpenMP device uses the OpenMP language
/// extensions, and the Cuda device uses NVIDIA's CUDA programming
/// model.  The Serial device executes "parallel" kernels
/// sequentially.  This is useful if you really do not want to use
/// threads, or if you want to explore different combinations of MPI
/// and shared-memory parallel programming models.
class Serial {
 public:
  //! \name Type declarations that all Kokkos devices must provide.
  //@{

  //! Tag this class as an execution space:
  using execution_space = Serial;
  //! This device's preferred memory space.
  using memory_space = Kokkos::HostSpace;
  //! The size_type alias best suited for this device.
  using size_type = memory_space::size_type;
  //! This execution space preferred device_type
  using device_type = Kokkos::Device<execution_space, memory_space>;

  //! This device's preferred array layout.
  using array_layout = LayoutRight;

  /// \brief  Scratch memory space
  using scratch_memory_space = ScratchMemorySpace<Kokkos::Serial>;

  //@}

  Serial();

  /// \brief True if and only if this method is being called in a
  ///   thread-parallel function.
  ///
  /// For the Serial device, this method <i>always</i> returns false,
  /// because parallel_for or parallel_reduce with the Serial device
  /// always execute sequentially.
  inline static int in_parallel() { return false; }

  /// \brief Wait until all dispatched functors complete.
  ///
  /// The parallel_for or parallel_reduce dispatch of a functor may
  /// return asynchronously, before the functor completes.  This
  /// method does not return until all dispatched functors on this
  /// device have completed.
  static void impl_static_fence() {
    impl_static_fence(
        "Kokkos::Serial::impl_static_fence: Unnamed Static Fence");
  }
  static void impl_static_fence(const std::string& name) {
    Kokkos::Tools::Experimental::Impl::profile_fence_event<Kokkos::Serial>(
        name,
        Kokkos::Tools::Experimental::SpecialSynchronizationCases::
            GlobalDeviceSynchronization,
        []() {});  // TODO: correct device ID
    Kokkos::memory_fence();
  }

  void fence() const { fence("Kokkos::Serial::fence: Unnamed Instance Fence"); }
  void fence(const std::string& name) const {
    Kokkos::Tools::Experimental::Impl::profile_fence_event<Kokkos::Serial>(
        name, Kokkos::Tools::Experimental::Impl::DirectFenceIDHandle{1},
        []() {});  // TODO: correct device ID
    Kokkos::memory_fence();
  }

  /** \brief  Return the maximum amount of concurrency.  */
  static int concurrency() { return 1; }

  //! Print configuration information to the given output stream.
  static void print_configuration(std::ostream&,
                                  const bool /* detail */ = false) {}

  static void impl_initialize();

  static bool impl_is_initialized();

  //! Free any resources being consumed by the device.
  static void impl_finalize();

  //--------------------------------------------------------------------------

  inline static int impl_thread_pool_size(int = 0) { return 1; }
  KOKKOS_INLINE_FUNCTION static int impl_thread_pool_rank() { return 0; }

  //--------------------------------------------------------------------------

  KOKKOS_INLINE_FUNCTION static unsigned impl_hardware_thread_id() {
    return impl_thread_pool_rank();
  }
  inline static unsigned impl_max_hardware_threads() {
    return impl_thread_pool_size(0);
  }

  uint32_t impl_instance_id() const noexcept { return 1; }

  static const char* name();

  Impl::SerialInternal* impl_internal_space_instance() const {
#ifdef KOKKOS_IMPL_WORKAROUND_ICE_IN_TRILINOS_WITH_OLD_INTEL_COMPILERS
    return m_space_instance;
#else
    return m_space_instance.get();
#endif
  }

 private:
#ifdef KOKKOS_IMPL_WORKAROUND_ICE_IN_TRILINOS_WITH_OLD_INTEL_COMPILERS
  Impl::SerialInternal* m_space_instance;
#else
  Kokkos::Impl::HostSharedPtr<Impl::SerialInternal> m_space_instance;
#endif
  //--------------------------------------------------------------------------
};

namespace Tools {
namespace Experimental {
template <>
struct DeviceTypeTraits<Serial> {
  static constexpr DeviceType id = DeviceType::Serial;
  static int device_id(const Serial&) { return 0; }
};
}  // namespace Experimental
}  // namespace Tools

namespace Impl {

class SerialSpaceInitializer : public ExecSpaceInitializerBase {
 public:
  SerialSpaceInitializer()  = default;
  ~SerialSpaceInitializer() = default;
  void initialize(const InitArguments& args) final;
  void finalize(const bool) final;
  void fence() final;
  void fence(const std::string&) final;
  void print_configuration(std::ostream& msg, const bool detail) final;
};

}  // namespace Impl
}  // namespace Kokkos

/*--------------------------------------------------------------------------*/
/*--------------------------------------------------------------------------*/

namespace Kokkos {
namespace Impl {

<<<<<<< HEAD
template <typename MemorySpace>
struct MemorySpaceAccess<MemorySpace, Kokkos::Serial::scratch_memory_space> {
  enum : bool { assignable = false };
  enum : bool {
    accessible =
        MemorySpaceAccess<MemorySpace, Kokkos::Serial::memory_space>::accessible
  };
  enum : bool { deepcopy = false };
=======
// We only need to provide a specialization for Serial if there is a host
// parallel execution space since the specialization for
// DefaultHostExecutionSpace is defined elsewhere.
struct DummyExecutionSpace;
template <class DT, class... DP>
struct ZeroMemset<
    std::conditional_t<!std::is_same<Serial, DefaultHostExecutionSpace>::value,
                       Serial, DummyExecutionSpace>,
    DT, DP...> : public ZeroMemset<DefaultHostExecutionSpace, DT, DP...> {
  using Base = ZeroMemset<DefaultHostExecutionSpace, DT, DP...>;
  using Base::Base;

  ZeroMemset(const Serial&, const View<DT, DP...>& dst,
             typename View<DT, DP...>::const_value_type& value)
      : Base(dst, value) {}
>>>>>>> 4bf39595
};

template <>
struct MemorySpaceAccess<Kokkos::Serial::scratch_memory_space,
                         Kokkos::Serial::scratch_memory_space> {
  enum : bool { assignable = true };
  enum : bool { accessible = true };
  enum : bool { deepcopy = true };
};

}  // namespace Impl
}  // namespace Kokkos

/*--------------------------------------------------------------------------*/
/*--------------------------------------------------------------------------*/

namespace Kokkos {
namespace Impl {

/*
 * < Kokkos::Serial , WorkArgTag >
 * < WorkArgTag , Impl::enable_if< std::is_same< Kokkos::Serial ,
 * Kokkos::DefaultExecutionSpace >::value >::type >
 *
 */
template <class... Properties>
class TeamPolicyInternal<Kokkos::Serial, Properties...>
    : public PolicyTraits<Properties...> {
 private:
  size_t m_team_scratch_size[2];
  size_t m_thread_scratch_size[2];
  int m_league_size;
  int m_chunk_size;

 public:
  //! Tag this class as a kokkos execution policy
  using execution_policy = TeamPolicyInternal;

  using traits = PolicyTraits<Properties...>;

  //! Execution space of this execution policy:
  using execution_space = Kokkos::Serial;

  const typename traits::execution_space& space() const {
    static typename traits::execution_space m_space;
    return m_space;
  }

  template <class ExecSpace, class... OtherProperties>
  friend class TeamPolicyInternal;

  template <class... OtherProperties>
  TeamPolicyInternal(
      const TeamPolicyInternal<Kokkos::Serial, OtherProperties...>& p) {
    m_league_size            = p.m_league_size;
    m_team_scratch_size[0]   = p.m_team_scratch_size[0];
    m_thread_scratch_size[0] = p.m_thread_scratch_size[0];
    m_team_scratch_size[1]   = p.m_team_scratch_size[1];
    m_thread_scratch_size[1] = p.m_thread_scratch_size[1];
    m_chunk_size             = p.m_chunk_size;
  }

  //----------------------------------------

  template <class FunctorType>
  int team_size_max(const FunctorType&, const ParallelForTag&) const {
    return 1;
  }
  template <class FunctorType>
  int team_size_max(const FunctorType&, const ParallelReduceTag&) const {
    return 1;
  }
  template <class FunctorType, class ReducerType>
  int team_size_max(const FunctorType&, const ReducerType&,
                    const ParallelReduceTag&) const {
    return 1;
  }
  template <class FunctorType>
  int team_size_recommended(const FunctorType&, const ParallelForTag&) const {
    return 1;
  }
  template <class FunctorType>
  int team_size_recommended(const FunctorType&,
                            const ParallelReduceTag&) const {
    return 1;
  }
  template <class FunctorType, class ReducerType>
  int team_size_recommended(const FunctorType&, const ReducerType&,
                            const ParallelReduceTag&) const {
    return 1;
  }

  //----------------------------------------

  inline int team_size() const { return 1; }
  inline bool impl_auto_team_size() const { return false; }
  inline bool impl_auto_vector_length() const { return false; }
  inline void impl_set_team_size(size_t) {}
  inline void impl_set_vector_length(size_t) {}
  inline int league_size() const { return m_league_size; }
  inline size_t scratch_size(const int& level, int = 0) const {
    return m_team_scratch_size[level] + m_thread_scratch_size[level];
  }

  inline int impl_vector_length() const { return 1; }
  inline static int vector_length_max() {
    return 1024;
  }  // Use arbitrary large number, is meant as a vectorizable length

  inline static int scratch_size_max(int level) {
    return (level == 0 ? 1024 * 32 : 20 * 1024 * 1024);
  }
  /** \brief  Specify league size, request team size */
  TeamPolicyInternal(const execution_space&, int league_size_request,
                     int team_size_request, int /* vector_length_request */ = 1)
      : m_team_scratch_size{0, 0},
        m_thread_scratch_size{0, 0},
        m_league_size(league_size_request),
        m_chunk_size(32) {
    if (team_size_request > 1)
      Kokkos::abort("Kokkos::abort: Requested Team Size is too large!");
  }

  TeamPolicyInternal(const execution_space& space, int league_size_request,
                     const Kokkos::AUTO_t& /**team_size_request*/,
                     int vector_length_request = 1)
      : TeamPolicyInternal(space, league_size_request, -1,
                           vector_length_request) {}

  TeamPolicyInternal(const execution_space& space, int league_size_request,
                     const Kokkos::AUTO_t& /* team_size_request */
                     ,
                     const Kokkos::AUTO_t& /* vector_length_request */
                     )
      : TeamPolicyInternal(space, league_size_request, -1, -1) {}

  TeamPolicyInternal(const execution_space& space, int league_size_request,
                     int team_size_request,
                     const Kokkos::AUTO_t& /* vector_length_request */
                     )
      : TeamPolicyInternal(space, league_size_request, team_size_request, -1) {}

  TeamPolicyInternal(int league_size_request,
                     const Kokkos::AUTO_t& team_size_request,
                     int vector_length_request = 1)
      : TeamPolicyInternal(typename traits::execution_space(),
                           league_size_request, team_size_request,
                           vector_length_request) {}

  TeamPolicyInternal(int league_size_request,
                     const Kokkos::AUTO_t& team_size_request,
                     const Kokkos::AUTO_t& vector_length_request)
      : TeamPolicyInternal(typename traits::execution_space(),
                           league_size_request, team_size_request,
                           vector_length_request) {}
  TeamPolicyInternal(int league_size_request, int team_size_request,
                     const Kokkos::AUTO_t& vector_length_request)
      : TeamPolicyInternal(typename traits::execution_space(),
                           league_size_request, team_size_request,
                           vector_length_request) {}

  TeamPolicyInternal(int league_size_request, int team_size_request,
                     int vector_length_request = 1)
      : TeamPolicyInternal(typename traits::execution_space(),
                           league_size_request, team_size_request,
                           vector_length_request) {}

  inline int chunk_size() const { return m_chunk_size; }

  /** \brief set chunk_size to a discrete value*/
  inline TeamPolicyInternal& set_chunk_size(
      typename traits::index_type chunk_size_) {
    m_chunk_size = chunk_size_;
    return *this;
  }

  /** \brief set per team scratch size for a specific level of the scratch
   * hierarchy */
  inline TeamPolicyInternal& set_scratch_size(const int& level,
                                              const PerTeamValue& per_team) {
    m_team_scratch_size[level] = per_team.value;
    return *this;
  }

  /** \brief set per thread scratch size for a specific level of the scratch
   * hierarchy */
  inline TeamPolicyInternal& set_scratch_size(
      const int& level, const PerThreadValue& per_thread) {
    m_thread_scratch_size[level] = per_thread.value;
    return *this;
  }

  /** \brief set per thread and per team scratch size for a specific level of
   * the scratch hierarchy */
  inline TeamPolicyInternal& set_scratch_size(
      const int& level, const PerTeamValue& per_team,
      const PerThreadValue& per_thread) {
    m_team_scratch_size[level]   = per_team.value;
    m_thread_scratch_size[level] = per_thread.value;
    return *this;
  }

  using member_type = Impl::HostThreadTeamMember<Kokkos::Serial>;
};
} /* namespace Impl */
} /* namespace Kokkos */

/*--------------------------------------------------------------------------*/
/*--------------------------------------------------------------------------*/
/* Parallel patterns for Kokkos::Serial with RangePolicy */

namespace Kokkos {
namespace Impl {

template <class FunctorType, class... Traits>
class ParallelFor<FunctorType, Kokkos::RangePolicy<Traits...>, Kokkos::Serial> {
 private:
  using Policy = Kokkos::RangePolicy<Traits...>;

  const FunctorType m_functor;
  const Policy m_policy;

  template <class TagType>
  std::enable_if_t<std::is_void<TagType>::value> exec() const {
    const typename Policy::member_type e = m_policy.end();
    for (typename Policy::member_type i = m_policy.begin(); i < e; ++i) {
      m_functor(i);
    }
  }

  template <class TagType>
  std::enable_if_t<!std::is_void<TagType>::value> exec() const {
    const TagType t{};
    const typename Policy::member_type e = m_policy.end();
    for (typename Policy::member_type i = m_policy.begin(); i < e; ++i) {
      m_functor(t, i);
    }
  }

 public:
  inline void execute() const {
    this->template exec<typename Policy::work_tag>();
  }

  inline ParallelFor(const FunctorType& arg_functor, const Policy& arg_policy)
      : m_functor(arg_functor), m_policy(arg_policy) {}
};

/*--------------------------------------------------------------------------*/

template <class FunctorType, class ReducerType, class... Traits>
class ParallelReduce<FunctorType, Kokkos::RangePolicy<Traits...>, ReducerType,
                     Kokkos::Serial> {
 private:
  using Policy  = Kokkos::RangePolicy<Traits...>;
  using WorkTag = typename Policy::work_tag;

  using ReducerConditional =
      Kokkos::Impl::if_c<std::is_same<InvalidType, ReducerType>::value,
                         FunctorType, ReducerType>;

  using ReducerTypeFwd = typename ReducerConditional::type;
  using WorkTagFwd =
      std::conditional_t<std::is_same<InvalidType, ReducerType>::value, WorkTag,
                         void>;

  using Analysis =
      FunctorAnalysis<FunctorPatternInterface::REDUCE, Policy, ReducerTypeFwd>;

  using pointer_type   = typename Analysis::pointer_type;
  using reference_type = typename Analysis::reference_type;

  const FunctorType m_functor;
  const Policy m_policy;
  const ReducerType m_reducer;
  const pointer_type m_result_ptr;

  template <class TagType>
  inline std::enable_if_t<std::is_void<TagType>::value> exec(
      reference_type update) const {
    const typename Policy::member_type e = m_policy.end();
    for (typename Policy::member_type i = m_policy.begin(); i < e; ++i) {
      m_functor(i, update);
    }
  }

  template <class TagType>
  inline std::enable_if_t<!std::is_void<TagType>::value> exec(
      reference_type update) const {
    const TagType t{};

    const typename Policy::member_type e = m_policy.end();
    for (typename Policy::member_type i = m_policy.begin(); i < e; ++i) {
      m_functor(t, i, update);
    }
  }

 public:
  inline void execute() const {
    const size_t pool_reduce_size =
        Analysis::value_size(ReducerConditional::select(m_functor, m_reducer));
    const size_t team_reduce_size  = 0;  // Never shrinks
    const size_t team_shared_size  = 0;  // Never shrinks
    const size_t thread_local_size = 0;  // Never shrinks

    auto* internal_instance = m_policy.space().impl_internal_space_instance();
    // Need to lock resize_thread_team_data
    std::lock_guard<std::mutex> lock(
        internal_instance->m_thread_team_data_mutex);
    internal_instance->resize_thread_team_data(
        pool_reduce_size, team_reduce_size, team_shared_size,
        thread_local_size);

    pointer_type ptr =
        m_result_ptr
            ? m_result_ptr
            : pointer_type(
                  internal_instance->m_thread_team_data.pool_reduce_local());

    typename Analysis::Reducer final_reducer(
        &ReducerConditional::select(m_functor, m_reducer));

    reference_type update = final_reducer.init(ptr);

    this->template exec<WorkTag>(update);

    final_reducer.final(ptr);
  }

  template <class HostViewType>
  ParallelReduce(const FunctorType& arg_functor, const Policy& arg_policy,
                 const HostViewType& arg_result_view,
                 std::enable_if_t<Kokkos::is_view<HostViewType>::value &&
                                      !Kokkos::is_reducer<ReducerType>::value,
                                  void*> = nullptr)
      : m_functor(arg_functor),
        m_policy(arg_policy),
        m_reducer(InvalidType()),
        m_result_ptr(arg_result_view.data()) {
    static_assert(Kokkos::is_view<HostViewType>::value,
                  "Kokkos::Serial reduce result must be a View");

    static_assert(
        Kokkos::Impl::MemorySpaceAccess<typename HostViewType::memory_space,
                                        Kokkos::HostSpace>::accessible,
        "Kokkos::Serial reduce result must be a View in HostSpace");
  }

  inline ParallelReduce(const FunctorType& arg_functor, Policy arg_policy,
                        const ReducerType& reducer)
      : m_functor(arg_functor),
        m_policy(arg_policy),
        m_reducer(reducer),
        m_result_ptr(reducer.view().data()) {
    /*static_assert( std::is_same< typename ViewType::memory_space
                                    , Kokkos::HostSpace >::value
      , "Reduction result on Kokkos::OpenMP must be a Kokkos::View in HostSpace"
      );*/
  }
};

/*--------------------------------------------------------------------------*/

template <class FunctorType, class... Traits>
class ParallelScan<FunctorType, Kokkos::RangePolicy<Traits...>,
                   Kokkos::Serial> {
 private:
  using Policy  = Kokkos::RangePolicy<Traits...>;
  using WorkTag = typename Policy::work_tag;

  using Analysis =
      FunctorAnalysis<FunctorPatternInterface::SCAN, Policy, FunctorType>;

  using pointer_type   = typename Analysis::pointer_type;
  using reference_type = typename Analysis::reference_type;

  const FunctorType m_functor;
  const Policy m_policy;

  template <class TagType>
  inline std::enable_if_t<std::is_void<TagType>::value> exec(
      reference_type update) const {
    const typename Policy::member_type e = m_policy.end();
    for (typename Policy::member_type i = m_policy.begin(); i < e; ++i) {
      m_functor(i, update, true);
    }
  }

  template <class TagType>
  inline std::enable_if_t<!std::is_void<TagType>::value> exec(
      reference_type update) const {
    const TagType t{};
    const typename Policy::member_type e = m_policy.end();
    for (typename Policy::member_type i = m_policy.begin(); i < e; ++i) {
      m_functor(t, i, update, true);
    }
  }

 public:
  inline void execute() const {
    const size_t pool_reduce_size  = Analysis::value_size(m_functor);
    const size_t team_reduce_size  = 0;  // Never shrinks
    const size_t team_shared_size  = 0;  // Never shrinks
    const size_t thread_local_size = 0;  // Never shrinks

    // Need to lock resize_thread_team_data
    auto* internal_instance = m_policy.space().impl_internal_space_instance();
    std::lock_guard<std::mutex> lock(
        internal_instance->m_thread_team_data_mutex);
    internal_instance->resize_thread_team_data(
        pool_reduce_size, team_reduce_size, team_shared_size,
        thread_local_size);

    typename Analysis::Reducer final_reducer(&m_functor);

    reference_type update = final_reducer.init(pointer_type(
        internal_instance->m_thread_team_data.pool_reduce_local()));

    this->template exec<WorkTag>(update);
  }

  inline ParallelScan(const FunctorType& arg_functor, const Policy& arg_policy)
      : m_functor(arg_functor), m_policy(arg_policy) {}
};

/*--------------------------------------------------------------------------*/
template <class FunctorType, class ReturnType, class... Traits>
class ParallelScanWithTotal<FunctorType, Kokkos::RangePolicy<Traits...>,
                            ReturnType, Kokkos::Serial> {
 private:
  using Policy  = Kokkos::RangePolicy<Traits...>;
  using WorkTag = typename Policy::work_tag;

  using Analysis =
      FunctorAnalysis<FunctorPatternInterface::SCAN, Policy, FunctorType>;

  using pointer_type   = typename Analysis::pointer_type;
  using reference_type = typename Analysis::reference_type;

  const FunctorType m_functor;
  const Policy m_policy;
  ReturnType& m_returnvalue;

  template <class TagType>
  inline std::enable_if_t<std::is_void<TagType>::value> exec(
      reference_type update) const {
    const typename Policy::member_type e = m_policy.end();
    for (typename Policy::member_type i = m_policy.begin(); i < e; ++i) {
      m_functor(i, update, true);
    }
  }

  template <class TagType>
  inline std::enable_if_t<!std::is_void<TagType>::value> exec(
      reference_type update) const {
    const TagType t{};
    const typename Policy::member_type e = m_policy.end();
    for (typename Policy::member_type i = m_policy.begin(); i < e; ++i) {
      m_functor(t, i, update, true);
    }
  }

 public:
  inline void execute() {
    const size_t pool_reduce_size  = Analysis::value_size(m_functor);
    const size_t team_reduce_size  = 0;  // Never shrinks
    const size_t team_shared_size  = 0;  // Never shrinks
    const size_t thread_local_size = 0;  // Never shrinks

    // Need to lock resize_thread_team_data
    auto* internal_instance = m_policy.space().impl_internal_space_instance();
    std::lock_guard<std::mutex> lock(
        internal_instance->m_thread_team_data_mutex);
    internal_instance->resize_thread_team_data(
        pool_reduce_size, team_reduce_size, team_shared_size,
        thread_local_size);

    typename Analysis::Reducer final_reducer(&m_functor);

    reference_type update = final_reducer.init(pointer_type(
        internal_instance->m_thread_team_data.pool_reduce_local()));

    this->template exec<WorkTag>(update);

    m_returnvalue = update;
  }

  inline ParallelScanWithTotal(const FunctorType& arg_functor,
                               const Policy& arg_policy,
                               ReturnType& arg_returnvalue)
      : m_functor(arg_functor),
        m_policy(arg_policy),
        m_returnvalue(arg_returnvalue) {}
};

}  // namespace Impl
}  // namespace Kokkos

/*--------------------------------------------------------------------------*/
/*--------------------------------------------------------------------------*/
/* Parallel patterns for Kokkos::Serial with MDRangePolicy */

namespace Kokkos {
namespace Impl {

template <class FunctorType, class... Traits>
class ParallelFor<FunctorType, Kokkos::MDRangePolicy<Traits...>,
                  Kokkos::Serial> {
 private:
  using MDRangePolicy = Kokkos::MDRangePolicy<Traits...>;
  using Policy        = typename MDRangePolicy::impl_range_policy;

  using iterate_type = typename Kokkos::Impl::HostIterateTile<
      MDRangePolicy, FunctorType, typename MDRangePolicy::work_tag, void>;

  const FunctorType m_functor;
  const MDRangePolicy m_mdr_policy;
  const Policy m_policy;

  void exec() const {
    const typename Policy::member_type e = m_policy.end();
    for (typename Policy::member_type i = m_policy.begin(); i < e; ++i) {
      iterate_type(m_mdr_policy, m_functor)(i);
    }
  }

 public:
  inline void execute() const { this->exec(); }
  template <typename Policy, typename Functor>
  static int max_tile_size_product(const Policy&, const Functor&) {
    /**
     * 1024 here is just our guess for a reasonable max tile size,
     * it isn't a hardware constraint. If people see a use for larger
     * tile size products, we're happy to change this.
     */
    return 1024;
  }
  inline ParallelFor(const FunctorType& arg_functor,
                     const MDRangePolicy& arg_policy)
      : m_functor(arg_functor),
        m_mdr_policy(arg_policy),
        m_policy(Policy(0, m_mdr_policy.m_num_tiles).set_chunk_size(1)) {}
};

template <class FunctorType, class ReducerType, class... Traits>
class ParallelReduce<FunctorType, Kokkos::MDRangePolicy<Traits...>, ReducerType,
                     Kokkos::Serial> {
 private:
  using MDRangePolicy = Kokkos::MDRangePolicy<Traits...>;
  using Policy        = typename MDRangePolicy::impl_range_policy;

  using WorkTag = typename MDRangePolicy::work_tag;

  using ReducerConditional =
      Kokkos::Impl::if_c<std::is_same<InvalidType, ReducerType>::value,
                         FunctorType, ReducerType>;
  using ReducerTypeFwd = typename ReducerConditional::type;
  using WorkTagFwd =
      std::conditional_t<std::is_same<InvalidType, ReducerType>::value, WorkTag,
                         void>;

  using Analysis = FunctorAnalysis<FunctorPatternInterface::REDUCE,
                                   MDRangePolicy, ReducerTypeFwd>;

  using pointer_type   = typename Analysis::pointer_type;
  using value_type     = typename Analysis::value_type;
  using reference_type = typename Analysis::reference_type;

  using iterate_type =
      typename Kokkos::Impl::HostIterateTile<MDRangePolicy, FunctorType,
                                             WorkTag, reference_type>;

  const FunctorType m_functor;
  const MDRangePolicy m_mdr_policy;
  const Policy m_policy;
  const ReducerType m_reducer;
  const pointer_type m_result_ptr;

  inline void exec(reference_type update) const {
    const typename Policy::member_type e = m_policy.end();
    for (typename Policy::member_type i = m_policy.begin(); i < e; ++i) {
      iterate_type(m_mdr_policy, m_functor, update)(i);
    }
  }

 public:
  template <typename Policy, typename Functor>
  static int max_tile_size_product(const Policy&, const Functor&) {
    /**
     * 1024 here is just our guess for a reasonable max tile size,
     * it isn't a hardware constraint. If people see a use for larger
     * tile size products, we're happy to change this.
     */
    return 1024;
  }
  inline void execute() const {
    const size_t pool_reduce_size =
        Analysis::value_size(ReducerConditional::select(m_functor, m_reducer));
    const size_t team_reduce_size  = 0;  // Never shrinks
    const size_t team_shared_size  = 0;  // Never shrinks
    const size_t thread_local_size = 0;  // Never shrinks

    auto* internal_instance = m_policy.space().impl_internal_space_instance();
    // Need to lock resize_thread_team_data
    std::lock_guard<std::mutex> lock(
        internal_instance->m_thread_team_data_mutex);
    internal_instance->resize_thread_team_data(
        pool_reduce_size, team_reduce_size, team_shared_size,
        thread_local_size);

    pointer_type ptr =
        m_result_ptr
            ? m_result_ptr
            : pointer_type(
                  internal_instance->m_thread_team_data.pool_reduce_local());

    typename Analysis::Reducer final_reducer(
        &ReducerConditional::select(m_functor, m_reducer));

    reference_type update = final_reducer.init(ptr);

    this->exec(update);

    final_reducer.final(ptr);
  }

  template <class HostViewType>
  ParallelReduce(const FunctorType& arg_functor,
                 const MDRangePolicy& arg_policy,
                 const HostViewType& arg_result_view,
                 std::enable_if_t<Kokkos::is_view<HostViewType>::value &&
                                      !Kokkos::is_reducer<ReducerType>::value,
                                  void*> = nullptr)
      : m_functor(arg_functor),
        m_mdr_policy(arg_policy),
        m_policy(Policy(0, m_mdr_policy.m_num_tiles).set_chunk_size(1)),
        m_reducer(InvalidType()),
        m_result_ptr(arg_result_view.data()) {
    static_assert(Kokkos::is_view<HostViewType>::value,
                  "Kokkos::Serial reduce result must be a View");

    static_assert(
        Kokkos::Impl::MemorySpaceAccess<typename HostViewType::memory_space,
                                        Kokkos::HostSpace>::accessible,
        "Kokkos::Serial reduce result must be a View in HostSpace");
  }

  inline ParallelReduce(const FunctorType& arg_functor,
                        MDRangePolicy arg_policy, const ReducerType& reducer)
      : m_functor(arg_functor),
        m_mdr_policy(arg_policy),
        m_policy(Policy(0, m_mdr_policy.m_num_tiles).set_chunk_size(1)),
        m_reducer(reducer),
        m_result_ptr(reducer.view().data()) {
    /*static_assert( std::is_same< typename ViewType::memory_space
                                    , Kokkos::HostSpace >::value
      , "Reduction result on Kokkos::OpenMP must be a Kokkos::View in HostSpace"
      );*/
  }
};

}  // namespace Impl
}  // namespace Kokkos

/*--------------------------------------------------------------------------*/
/*--------------------------------------------------------------------------*/
/* Parallel patterns for Kokkos::Serial with TeamPolicy */

namespace Kokkos {
namespace Impl {

template <class FunctorType, class... Properties>
class ParallelFor<FunctorType, Kokkos::TeamPolicy<Properties...>,
                  Kokkos::Serial> {
 private:
  enum { TEAM_REDUCE_SIZE = 512 };

  using Policy = TeamPolicyInternal<Kokkos::Serial, Properties...>;
  using Member = typename Policy::member_type;

  const FunctorType m_functor;
  const Policy m_policy;
  const int m_league;
  const size_t m_shared;

  template <class TagType>
  inline std::enable_if_t<std::is_void<TagType>::value> exec(
      HostThreadTeamData& data) const {
    for (int ileague = 0; ileague < m_league; ++ileague) {
      m_functor(Member(data, ileague, m_league));
    }
  }

  template <class TagType>
  inline std::enable_if_t<!std::is_void<TagType>::value> exec(
      HostThreadTeamData& data) const {
    const TagType t{};
    for (int ileague = 0; ileague < m_league; ++ileague) {
      m_functor(t, Member(data, ileague, m_league));
    }
  }

 public:
  inline void execute() const {
    const size_t pool_reduce_size  = 0;  // Never shrinks
    const size_t team_reduce_size  = TEAM_REDUCE_SIZE;
    const size_t team_shared_size  = m_shared;
    const size_t thread_local_size = 0;  // Never shrinks

    auto* internal_instance = m_policy.space().impl_internal_space_instance();
    // Need to lock resize_thread_team_data
    std::lock_guard<std::mutex> lock(
        internal_instance->m_thread_team_data_mutex);
    internal_instance->resize_thread_team_data(
        pool_reduce_size, team_reduce_size, team_shared_size,
        thread_local_size);

    this->template exec<typename Policy::work_tag>(
        internal_instance->m_thread_team_data);
  }

  ParallelFor(const FunctorType& arg_functor, const Policy& arg_policy)
      : m_functor(arg_functor),
        m_policy(arg_policy),
        m_league(arg_policy.league_size()),
        m_shared(arg_policy.scratch_size(0) + arg_policy.scratch_size(1) +
                 FunctorTeamShmemSize<FunctorType>::value(arg_functor, 1)) {}
};

/*--------------------------------------------------------------------------*/

template <class FunctorType, class ReducerType, class... Properties>
class ParallelReduce<FunctorType, Kokkos::TeamPolicy<Properties...>,
                     ReducerType, Kokkos::Serial> {
 private:
  enum { TEAM_REDUCE_SIZE = 512 };

  using Policy = TeamPolicyInternal<Kokkos::Serial, Properties...>;

  using Member  = typename Policy::member_type;
  using WorkTag = typename Policy::work_tag;

  using ReducerConditional =
      Kokkos::Impl::if_c<std::is_same<InvalidType, ReducerType>::value,
                         FunctorType, ReducerType>;
  using ReducerTypeFwd = typename ReducerConditional::type;
  using WorkTagFwd =
      std::conditional_t<std::is_same<InvalidType, ReducerType>::value, WorkTag,
                         void>;

  using Analysis =
      FunctorAnalysis<FunctorPatternInterface::REDUCE, Policy, ReducerTypeFwd>;

  using pointer_type   = typename Analysis::pointer_type;
  using reference_type = typename Analysis::reference_type;

  const FunctorType m_functor;
  const Policy m_policy;
  const int m_league;
  const ReducerType m_reducer;
  pointer_type m_result_ptr;
  size_t m_shared;

  template <class TagType>
  inline std::enable_if_t<std::is_void<TagType>::value> exec(
      HostThreadTeamData& data, reference_type update) const {
    for (int ileague = 0; ileague < m_league; ++ileague) {
      m_functor(Member(data, ileague, m_league), update);
    }
  }

  template <class TagType>
  inline std::enable_if_t<!std::is_void<TagType>::value> exec(
      HostThreadTeamData& data, reference_type update) const {
    const TagType t{};

    for (int ileague = 0; ileague < m_league; ++ileague) {
      m_functor(t, Member(data, ileague, m_league), update);
    }
  }

 public:
  inline void execute() const {
    const size_t pool_reduce_size =
        Analysis::value_size(ReducerConditional::select(m_functor, m_reducer));

    const size_t team_reduce_size  = TEAM_REDUCE_SIZE;
    const size_t team_shared_size  = m_shared;
    const size_t thread_local_size = 0;  // Never shrinks

    auto* internal_instance = m_policy.space().impl_internal_space_instance();
    // Need to lock resize_thread_team_data
    std::lock_guard<std::mutex> lock(
        internal_instance->m_thread_team_data_mutex);
    internal_instance->resize_thread_team_data(
        pool_reduce_size, team_reduce_size, team_shared_size,
        thread_local_size);

    pointer_type ptr =
        m_result_ptr
            ? m_result_ptr
            : pointer_type(
                  internal_instance->m_thread_team_data.pool_reduce_local());

    typename Analysis::Reducer final_reducer(
        &ReducerConditional::select(m_functor, m_reducer));

    reference_type update = final_reducer.init(ptr);

    this->template exec<WorkTag>(internal_instance->m_thread_team_data, update);

    final_reducer.final(ptr);
  }

  template <class ViewType>
  ParallelReduce(const FunctorType& arg_functor, const Policy& arg_policy,
                 const ViewType& arg_result,
                 std::enable_if_t<Kokkos::is_view<ViewType>::value &&
                                      !Kokkos::is_reducer<ReducerType>::value,
                                  void*> = nullptr)
      : m_functor(arg_functor),
        m_policy(arg_policy),
        m_league(arg_policy.league_size()),
        m_reducer(InvalidType()),
        m_result_ptr(arg_result.data()),
        m_shared(arg_policy.scratch_size(0) + arg_policy.scratch_size(1) +
                 FunctorTeamShmemSize<FunctorType>::value(m_functor, 1)) {
    static_assert(Kokkos::is_view<ViewType>::value,
                  "Reduction result on Kokkos::Serial must be a Kokkos::View");

    static_assert(
        Kokkos::Impl::MemorySpaceAccess<typename ViewType::memory_space,
                                        Kokkos::HostSpace>::accessible,
        "Reduction result on Kokkos::Serial must be a Kokkos::View in "
        "HostSpace");
  }

  inline ParallelReduce(const FunctorType& arg_functor, Policy arg_policy,
                        const ReducerType& reducer)
      : m_functor(arg_functor),
        m_policy(arg_policy),
        m_league(arg_policy.league_size()),
        m_reducer(reducer),
        m_result_ptr(reducer.view().data()),
        m_shared(arg_policy.scratch_size(0) + arg_policy.scratch_size(1) +
                 FunctorTeamShmemSize<FunctorType>::value(arg_functor, 1)) {
    /*static_assert( std::is_same< typename ViewType::memory_space
                            , Kokkos::HostSpace >::value
    , "Reduction result on Kokkos::OpenMP must be a Kokkos::View in HostSpace"
    );*/
  }
};

}  // namespace Impl
}  // namespace Kokkos

/*--------------------------------------------------------------------------*/
/*--------------------------------------------------------------------------*/

namespace Kokkos {
namespace Experimental {

template <>
class UniqueToken<Serial, UniqueTokenScope::Instance> {
 public:
  using execution_space = Serial;
  using size_type       = int;

  /// \brief create object size for concurrency on the given instance
  ///
  /// This object should not be shared between instances
  UniqueToken(execution_space const& = execution_space()) noexcept {}

  /// \brief create object size for requested size on given instance
  ///
  /// It is the users responsibility to only acquire size tokens concurrently
  UniqueToken(size_type, execution_space const& = execution_space()) {}

  /// \brief upper bound for acquired values, i.e. 0 <= value < size()
  KOKKOS_INLINE_FUNCTION
  int size() const noexcept { return 1; }

  /// \brief acquire value such that 0 <= value < size()
  KOKKOS_INLINE_FUNCTION
  int acquire() const noexcept { return 0; }

  /// \brief release a value acquired by generate
  KOKKOS_INLINE_FUNCTION
  void release(int) const noexcept {}
};

template <>
class UniqueToken<Serial, UniqueTokenScope::Global> {
 public:
  using execution_space = Serial;
  using size_type       = int;

  /// \brief create object size for concurrency on the given instance
  ///
  /// This object should not be shared between instances
  UniqueToken(execution_space const& = execution_space()) noexcept {}

  /// \brief upper bound for acquired values, i.e. 0 <= value < size()
  KOKKOS_INLINE_FUNCTION
  int size() const noexcept { return 1; }

  /// \brief acquire value such that 0 <= value < size()
  KOKKOS_INLINE_FUNCTION
  int acquire() const noexcept { return 0; }

  /// \brief release a value acquired by generate
  KOKKOS_INLINE_FUNCTION
  void release(int) const noexcept {}
};

}  // namespace Experimental
}  // namespace Kokkos

#include <impl/Kokkos_Serial_Task.hpp>

#endif  // defined( KOKKOS_ENABLE_SERIAL )
#endif  /* #define KOKKOS_SERIAL_HPP */<|MERGE_RESOLUTION|>--- conflicted
+++ resolved
@@ -252,16 +252,6 @@
 namespace Kokkos {
 namespace Impl {
 
-<<<<<<< HEAD
-template <typename MemorySpace>
-struct MemorySpaceAccess<MemorySpace, Kokkos::Serial::scratch_memory_space> {
-  enum : bool { assignable = false };
-  enum : bool {
-    accessible =
-        MemorySpaceAccess<MemorySpace, Kokkos::Serial::memory_space>::accessible
-  };
-  enum : bool { deepcopy = false };
-=======
 // We only need to provide a specialization for Serial if there is a host
 // parallel execution space since the specialization for
 // DefaultHostExecutionSpace is defined elsewhere.
@@ -277,7 +267,16 @@
   ZeroMemset(const Serial&, const View<DT, DP...>& dst,
              typename View<DT, DP...>::const_value_type& value)
       : Base(dst, value) {}
->>>>>>> 4bf39595
+};
+
+template <typename MemorySpace>
+struct MemorySpaceAccess<MemorySpace, Kokkos::Serial::scratch_memory_space> {
+  enum : bool { assignable = false };
+  enum : bool {
+    accessible =
+        MemorySpaceAccess<MemorySpace, Kokkos::Serial::memory_space>::accessible
+  };
+  enum : bool { deepcopy = false };
 };
 
 template <>
