/*
//@HEADER
// ************************************************************************
//
//                        Kokkos v. 3.0
//       Copyright (2020) National Technology & Engineering
//               Solutions of Sandia, LLC (NTESS).
//
// Under the terms of Contract DE-NA0003525 with NTESS,
// the U.S. Government retains certain rights in this software.
//
// Redistribution and use in source and binary forms, with or without
// modification, are permitted provided that the following conditions are
// met:
//
// 1. Redistributions of source code must retain the above copyright
// notice, this list of conditions and the following disclaimer.
//
// 2. Redistributions in binary form must reproduce the above copyright
// notice, this list of conditions and the following disclaimer in the
// documentation and/or other materials provided with the distribution.
//
// 3. Neither the name of the Corporation nor the names of the
// contributors may be used to endorse or promote products derived from
// this software without specific prior written permission.
//
// THIS SOFTWARE IS PROVIDED BY NTESS "AS IS" AND ANY
// EXPRESS OR IMPLIED WARRANTIES, INCLUDING, BUT NOT LIMITED TO, THE
// IMPLIED WARRANTIES OF MERCHANTABILITY AND FITNESS FOR A PARTICULAR
// PURPOSE ARE DISCLAIMED. IN NO EVENT SHALL NTESS OR THE
// CONTRIBUTORS BE LIABLE FOR ANY DIRECT, INDIRECT, INCIDENTAL, SPECIAL,
// EXEMPLARY, OR CONSEQUENTIAL DAMAGES (INCLUDING, BUT NOT LIMITED TO,
// PROCUREMENT OF SUBSTITUTE GOODS OR SERVICES; LOSS OF USE, DATA, OR
// PROFITS; OR BUSINESS INTERRUPTION) HOWEVER CAUSED AND ON ANY THEORY OF
// LIABILITY, WHETHER IN CONTRACT, STRICT LIABILITY, OR TORT (INCLUDING
// NEGLIGENCE OR OTHERWISE) ARISING IN ANY WAY OUT OF THE USE OF THIS
// SOFTWARE, EVEN IF ADVISED OF THE POSSIBILITY OF SUCH DAMAGE.
//
// Questions? Contact Christian R. Trott (crtrott@sandia.gov)
//
// ************************************************************************
//@HEADER
*/

#ifndef KOKKOS_OPENMPTARGET_PARALLEL_HPP
#define KOKKOS_OPENMPTARGET_PARALLEL_HPP

#include <omp.h>
#include <sstream>
#include <Kokkos_Parallel.hpp>
#include <OpenMPTarget/Kokkos_OpenMPTarget_Exec.hpp>

namespace Kokkos {
namespace Impl {

template <class FunctorType, class... Traits>
class ParallelFor<FunctorType, Kokkos::RangePolicy<Traits...>,
                  Kokkos::Experimental::OpenMPTarget> {
 private:
  using Policy    = Kokkos::RangePolicy<Traits...>;
  using WorkTag   = typename Policy::work_tag;
  using WorkRange = typename Policy::WorkRange;
  using Member    = typename Policy::member_type;

  const FunctorType m_functor;
  const Policy m_policy;

 public:
  void execute() const { execute_impl<WorkTag>(); }

  template <class TagType>
  void execute_impl() const {
    OpenMPTargetExec::verify_is_process(
        "Kokkos::Experimental::OpenMPTarget parallel_for");
    OpenMPTargetExec::verify_initialized(
        "Kokkos::Experimental::OpenMPTarget parallel_for");
    const auto begin = m_policy.begin();
    const auto end   = m_policy.end();

    if (end <= begin) return;

    FunctorType a_functor(m_functor);

#pragma omp target teams distribute parallel for map(to : a_functor)
    for (auto i = begin; i < end; ++i) {
      if constexpr (std::is_void<TagType>::value) {
        a_functor(i);
      } else {
        a_functor(TagType(), i);
      }
    }
  }

  ParallelFor(const FunctorType& arg_functor, Policy arg_policy)
      : m_functor(arg_functor), m_policy(arg_policy) {}
};

}  // namespace Impl
}  // namespace Kokkos

//----------------------------------------------------------------------------
//----------------------------------------------------------------------------

namespace Kokkos {
namespace Impl {

// This class has the memcpy routine that is commonly used by ParallelReduce
// over RangePolicy and TeamPolicy.
template <class PointerType>
struct ParallelReduceCommon {
  // Copy the result back to device if the view is on the device.
  static void memcpy_result(PointerType dest, PointerType src, size_t size,
                            bool ptr_on_device) {
    if (ptr_on_device) {
      OMPT_SAFE_CALL(omp_target_memcpy(dest, src, size, 0, 0,
                                       omp_get_default_device(),
                                       omp_get_initial_device()));
    } else {
      *dest = *src;
    }
  }
};

template <class FunctorType, class PolicyType, class ReducerType,
          class PointerType, class ValueType>
struct ParallelReduceSpecialize {
  inline static void execute(const FunctorType& /*f*/, const PolicyType& /*p*/,
                             PointerType /*result_ptr*/) {
    constexpr int FunctorHasJoin =
        Impl::FunctorAnalysis<Impl::FunctorPatternInterface::REDUCE, PolicyType,
                              FunctorType>::has_join_member_function;
    constexpr int UseReducerType = is_reducer<ReducerType>::value;

    std::stringstream error_message;
    error_message << "Error: Invalid Specialization " << FunctorHasJoin << ' '
                  << UseReducerType << '\n';
    // FIXME_OPENMPTARGET
    OpenMPTarget_abort(error_message.str().c_str());
  }
};

template <class FunctorType, class ReducerType, class PointerType,
          class ValueType, class... PolicyArgs>
struct ParallelReduceSpecialize<FunctorType, Kokkos::RangePolicy<PolicyArgs...>,
                                ReducerType, PointerType, ValueType> {
  using PolicyType = Kokkos::RangePolicy<PolicyArgs...>;
  using TagType    = typename PolicyType::work_tag;
  using ReducerTypeFwd =
      std::conditional_t<std::is_same<InvalidType, ReducerType>::value,
                         FunctorType, ReducerType>;
  using Analysis = Impl::FunctorAnalysis<Impl::FunctorPatternInterface::REDUCE,
                                         PolicyType, ReducerTypeFwd, ValueType>;
  using ReferenceType = typename Analysis::reference_type;

  using ParReduceCommon = ParallelReduceCommon<PointerType>;

  static void execute_reducer(const FunctorType& f, const PolicyType& p,
                              PointerType result_ptr, bool ptr_on_device) {
    OpenMPTargetExec::verify_is_process(
        "Kokkos::Experimental::OpenMPTarget parallel_for");
    OpenMPTargetExec::verify_initialized(
        "Kokkos::Experimental::OpenMPTarget parallel_for");
    const auto begin = p.begin();
    const auto end   = p.end();

    ValueType result;
    OpenMPTargetReducerWrapper<ReducerType>::init(result);

    // Initialize and copy back the result even if it is a zero length
    // reduction.
    if (end <= begin) {
      ParReduceCommon::memcpy_result(result_ptr, &result, sizeof(ValueType),
                                     ptr_on_device);
      return;
    }

#pragma omp declare reduction(                                         \
    custom:ValueType                                                   \
    : OpenMPTargetReducerWrapper <ReducerType>::join(omp_out, omp_in)) \
    initializer(OpenMPTargetReducerWrapper <ReducerType>::init(omp_priv))

#pragma omp target teams distribute parallel for map(to                    \
                                                     : f) reduction(custom \
                                                                    : result)
    for (auto i = begin; i < end; ++i) {
      if constexpr (std::is_void<TagType>::value) {
        f(i, result);
      } else {
        f(TagType(), i, result);
      }
    }

    ParReduceCommon::memcpy_result(result_ptr, &result, sizeof(ValueType),
                                   ptr_on_device);
  }

  template <class TagType, int NumReductions>
  static void execute_array(const FunctorType& f, const PolicyType& p,
                            PointerType result_ptr, bool ptr_on_device) {
    OpenMPTargetExec::verify_is_process(
        "Kokkos::Experimental::OpenMPTarget parallel_for");
    OpenMPTargetExec::verify_initialized(
        "Kokkos::Experimental::OpenMPTarget parallel_for");
    const auto begin = p.begin();
    const auto end   = p.end();

    // Enter the loop if the reduction is on a scalar type.
    if constexpr (NumReductions == 1) {
      ValueType result = ValueType();

      // Initialize and copy back the result even if it is a zero length
      // reduction.
      if (end <= begin) {
        ParReduceCommon::memcpy_result(result_ptr, &result, sizeof(ValueType),
                                       ptr_on_device);
        return;
      }
      // Case where reduction is on a native data type.
      if constexpr (std::is_arithmetic<ValueType>::value) {
#pragma omp target teams distribute parallel for \
         map(to:f) reduction(+: result)
        for (auto i = begin; i < end; ++i)

          if constexpr (std::is_void<TagType>::value) {
            f(i, result);
          } else {
            f(TagType(), i, result);
          }
      } else {
#pragma omp declare reduction(custom:ValueType : omp_out += omp_in)
#pragma omp target teams distribute parallel for map(to                    \
                                                     : f) reduction(custom \
                                                                    : result)
        for (auto i = begin; i < end; ++i)

          if constexpr (std::is_void<TagType>::value) {
            f(i, result);
          } else {
            f(TagType(), i, result);
          }
      }

      ParReduceCommon::memcpy_result(result_ptr, &result, sizeof(ValueType),
                                     ptr_on_device);
    } else {
      ValueType result[NumReductions] = {};

      // Initialize and copy back the result even if it is a zero length
      // reduction.
      if (end <= begin) {
        ParReduceCommon::memcpy_result(result_ptr, result,
                                       NumReductions * sizeof(ValueType),
                                       ptr_on_device);
        return;
      }
#pragma omp target teams distribute parallel for map(to:f) reduction(+:result[:NumReductions])
      for (auto i = begin; i < end; ++i) {
        if constexpr (std::is_void<TagType>::value) {
          f(i, result);
        } else {
          f(TagType(), i, result);
        }
      }

      ParReduceCommon::memcpy_result(
          result_ptr, result, NumReductions * sizeof(ValueType), ptr_on_device);
    }
  }

  static void execute_init_join(const FunctorType& f, const PolicyType& p,
                                PointerType ptr, const bool ptr_on_device) {
    const auto begin = p.begin();
    const auto end   = p.end();

    using FunctorAnalysis =
        Impl::FunctorAnalysis<Impl::FunctorPatternInterface::REDUCE, PolicyType,
                              FunctorType>;
    constexpr int HasInit = FunctorAnalysis::has_init_member_function;

    // Initialize the result pointer.

    const auto size = end - begin;

    // FIXME_OPENMPTARGET: The team size and MAX_ACTIVE_THREADS are currently
    // based on NVIDIA-V100 and should be modifid to be based on the
    // architecture in the future.
    const int max_team_threads = 32;
    const int max_teams =
        OpenMPTargetExec::MAX_ACTIVE_THREADS / max_team_threads;
    // Number of elements in the reduction
    const auto value_count = FunctorAnalysis::value_count(f);

    // Allocate scratch per active thread. Achieved by setting the first
    // parameter of `resize_scratch=1`.
    OpenMPTargetExec::resize_scratch(1, 0, value_count * sizeof(ValueType),
                                     std::numeric_limits<int64_t>::max());
    ValueType* scratch_ptr =
        static_cast<ValueType*>(OpenMPTargetExec::get_scratch_ptr());

#pragma omp target map(to : f) is_device_ptr(scratch_ptr)
    {
      typename FunctorAnalysis::Reducer final_reducer(&f);
      // Enter this loop if the functor has an `init`
      if constexpr (HasInit) {
        // The `init` routine needs to be called on the device since it might
        // need device members.
        final_reducer.init(scratch_ptr);
        final_reducer.final(scratch_ptr);
      } else {
        for (int i = 0; i < value_count; ++i) {
          static_cast<ValueType*>(scratch_ptr)[i] = ValueType();
        }

        final_reducer.final(scratch_ptr);
      }
    }

    if (end <= begin) {
      // If there is no work to be done, copy back the initialized values and
      // exit.
      if (!ptr_on_device)
        OMPT_SAFE_CALL(omp_target_memcpy(
            ptr, scratch_ptr, value_count * sizeof(ValueType), 0, 0,
            omp_get_initial_device(), omp_get_default_device()));
      else
        OMPT_SAFE_CALL(omp_target_memcpy(
            ptr, scratch_ptr, value_count * sizeof(ValueType), 0, 0,
            omp_get_default_device(), omp_get_default_device()));

      return;
    }

#pragma omp target teams num_teams(max_teams) thread_limit(max_team_threads) \
    map(to                                                                   \
        : f) is_device_ptr(scratch_ptr)
    {
      typename FunctorAnalysis::Reducer final_reducer(&f);
#pragma omp parallel
      {
        const int team_num    = omp_get_team_num();
        const int num_teams   = omp_get_num_teams();
        const auto chunk_size = size / num_teams;
        const auto team_begin = begin + team_num * chunk_size;
        const auto team_end =
            (team_num == num_teams - 1) ? end : (team_begin + chunk_size);
        ValueType* team_scratch =
            scratch_ptr + team_num * max_team_threads * value_count;
        ReferenceType result = final_reducer.init(
            &team_scratch[omp_get_thread_num() * value_count]);

        // Accumulate partial results in thread specific storage.
#pragma omp for simd
        for (auto i = team_begin; i < team_end; ++i) {
          if constexpr (std::is_void<TagType>::value) {
            f(i, result);
          } else {
            f(TagType(), i, result);
          }
        }

        // Reduce all paritial results within a team.
        const int team_size      = max_team_threads;
        int tree_neighbor_offset = 1;
        do {
#pragma omp for simd
          for (int i = 0; i < team_size - tree_neighbor_offset;
               i += 2 * tree_neighbor_offset) {
            const int neighbor = i + tree_neighbor_offset;
            final_reducer.join(&team_scratch[i * value_count],
                               &team_scratch[neighbor * value_count]);
          }
          tree_neighbor_offset *= 2;
        } while (tree_neighbor_offset < team_size);
      }  // end parallel
    }    // end target

    int tree_neighbor_offset = 1;
    do {
#pragma omp target teams distribute parallel for simd map(to   \
                                                          : f) \
    is_device_ptr(scratch_ptr)
      for (int i = 0; i < max_teams - tree_neighbor_offset;
           i += 2 * tree_neighbor_offset) {
        typename FunctorAnalysis::Reducer final_reducer(&f);
        ValueType* team_scratch = scratch_ptr;
        const int team_offset   = max_team_threads * value_count;
        final_reducer.join(
            &team_scratch[i * team_offset],
            &team_scratch[(i + tree_neighbor_offset) * team_offset]);

        // If `final` is provided by the functor.
        // Do the final only once at the end.
        if (tree_neighbor_offset * 2 >= max_teams && omp_get_team_num() == 0 &&
            omp_get_thread_num() == 0) {
          final_reducer.final(scratch_ptr);
        }
      }
      tree_neighbor_offset *= 2;
    } while (tree_neighbor_offset < max_teams);

    // If the result view is on the host, copy back the values via memcpy.
    if (!ptr_on_device)
      OMPT_SAFE_CALL(omp_target_memcpy(
          ptr, scratch_ptr, value_count * sizeof(ValueType), 0, 0,
          omp_get_initial_device(), omp_get_default_device()));
    else
      OMPT_SAFE_CALL(omp_target_memcpy(
          ptr, scratch_ptr, value_count * sizeof(ValueType), 0, 0,
          omp_get_default_device(), omp_get_default_device()));
  }
};

template <class FunctorType, class ReducerType, class... Traits,
          class ValueType>
class ParallelReduce<FunctorType, Kokkos::RangePolicy<Traits...>, ReducerType,
                     Kokkos::Experimental::OpenMPTarget, ValueType> {
 private:
  using Policy = Kokkos::RangePolicy<Traits...>;

  using WorkTag   = typename Policy::work_tag;
  using WorkRange = typename Policy::WorkRange;

  using ReducerTypeFwd =
      std::conditional_t<std::is_same<InvalidType, ReducerType>::value,
                         FunctorType, ReducerType>;
  using Analysis = Impl::FunctorAnalysis<Impl::FunctorPatternInterface::REDUCE,
                                         Policy, ReducerTypeFwd, ValueType>;

  using pointer_type   = typename Analysis::pointer_type;
  using reference_type = typename Analysis::reference_type;

  static constexpr int HasJoin =
      Impl::FunctorAnalysis<Impl::FunctorPatternInterface::REDUCE, Policy,
                            FunctorType, ValueType>::has_join_member_function;
  static constexpr int UseReducer = is_reducer<ReducerType>::value;
  static constexpr int IsArray    = std::is_pointer<reference_type>::value;

  using ParReduceSpecialize =
      ParallelReduceSpecialize<FunctorType, Policy, ReducerType, pointer_type,
                               typename Analysis::value_type>;

  const FunctorType m_functor;
  const Policy m_policy;
  const ReducerType m_reducer;
  const pointer_type m_result_ptr;
  bool m_result_ptr_on_device;
  const int m_result_ptr_num_elems;
  using TagType = typename Policy::work_tag;

 public:
  void execute() const {
    if constexpr (HasJoin) {
      // Enter this loop if the Functor has a init-join.
      ParReduceSpecialize::execute_init_join(m_functor, m_policy, m_result_ptr,
                                             m_result_ptr_on_device);
    } else if constexpr (UseReducer) {
      // Enter this loop if the Functor is a reducer type.
      ParReduceSpecialize::execute_reducer(m_functor, m_policy, m_result_ptr,
                                           m_result_ptr_on_device);
    } else if constexpr (IsArray) {
      // Enter this loop if the reduction is on an array and the routine is
      // templated over the size of the array.
      if (m_result_ptr_num_elems <= 2) {
        ParReduceSpecialize::template execute_array<TagType, 2>(
            m_functor, m_policy, m_result_ptr, m_result_ptr_on_device);
      } else if (m_result_ptr_num_elems <= 4) {
        ParReduceSpecialize::template execute_array<TagType, 4>(
            m_functor, m_policy, m_result_ptr, m_result_ptr_on_device);
      } else if (m_result_ptr_num_elems <= 8) {
        ParReduceSpecialize::template execute_array<TagType, 8>(
            m_functor, m_policy, m_result_ptr, m_result_ptr_on_device);
      } else if (m_result_ptr_num_elems <= 16) {
        ParReduceSpecialize::template execute_array<TagType, 16>(
            m_functor, m_policy, m_result_ptr, m_result_ptr_on_device);
      } else if (m_result_ptr_num_elems <= 32) {
        ParReduceSpecialize::template execute_array<TagType, 32>(
            m_functor, m_policy, m_result_ptr, m_result_ptr_on_device);
      } else {
        Kokkos::abort("array reduction length must be <= 32");
      }
    } else {
      // This loop handles the basic scalar reduction.
      ParReduceSpecialize::template execute_array<TagType, 1>(
          m_functor, m_policy, m_result_ptr, m_result_ptr_on_device);
    }
  }

  template <class ViewType>
  ParallelReduce(const FunctorType& arg_functor, Policy& arg_policy,
                 const ViewType& arg_result_view,
                 std::enable_if_t<Kokkos::is_view<ViewType>::value &&
                                      !Kokkos::is_reducer<ReducerType>::value,
                                  void*> = nullptr)
      : m_functor(arg_functor),
        m_policy(arg_policy),
        m_reducer(InvalidType()),
        m_result_ptr(arg_result_view.data()),
        m_result_ptr_on_device(
            MemorySpaceAccess<Kokkos::Experimental::OpenMPTargetSpace,
                              typename ViewType::memory_space>::accessible),
        m_result_ptr_num_elems(arg_result_view.size()) {}

  ParallelReduce(const FunctorType& arg_functor, Policy& arg_policy,
                 const ReducerType& reducer)
      : m_functor(arg_functor),
        m_policy(arg_policy),
        m_reducer(reducer),
        m_result_ptr(reducer.view().data()),
        m_result_ptr_on_device(
            MemorySpaceAccess<Kokkos::Experimental::OpenMPTargetSpace,
                              typename ReducerType::result_view_type::
                                  memory_space>::accessible),
        m_result_ptr_num_elems(reducer.view().size()) {}
};

}  // namespace Impl
}  // namespace Kokkos

//----------------------------------------------------------------------------
//----------------------------------------------------------------------------

namespace Kokkos {
namespace Impl {

template <class FunctorType, class ValueType, class... Traits>
class ParallelScanOpenMPTargetBase {
 protected:
  using Policy = Kokkos::RangePolicy<Traits...>;

  using WorkTag   = typename Policy::work_tag;
  using WorkRange = typename Policy::WorkRange;
  using Member    = typename Policy::member_type;
  using idx_type  = typename Policy::index_type;

  using Analysis = Impl::FunctorAnalysis<Impl::FunctorPatternInterface::SCAN,
                                         Policy, FunctorType, ValueType>;

  using value_type     = typename Analysis::value_type;
  using pointer_type   = typename Analysis::pointer_type;
  using reference_type = typename Analysis::reference_type;

  const FunctorType m_functor;
  const Policy m_policy;

  value_type* m_result_ptr;
  const bool m_result_ptr_device_accessible;

  template <class TagType>
  std::enable_if_t<std::is_void<TagType>::value> call_with_tag(
      const FunctorType& f, const idx_type& idx, value_type& val,
      const bool& is_final) const {
    f(idx, val, is_final);
  }
  template <class TagType>
  std::enable_if_t<!std::is_void<TagType>::value> call_with_tag(
      const FunctorType& f, const idx_type& idx, value_type& val,
      const bool& is_final) const {
    f(WorkTag(), idx, val, is_final);
  }

 public:
  void impl_execute(
      Kokkos::View<value_type**, Kokkos::LayoutRight,
                   Kokkos::Experimental::OpenMPTargetSpace>
          element_values,
      Kokkos::View<value_type*, Kokkos::Experimental::OpenMPTargetSpace>
          chunk_values,
      Kokkos::View<int64_t, Kokkos::Experimental::OpenMPTargetSpace> count)
      const {
    const idx_type N          = m_policy.end() - m_policy.begin();
    const idx_type chunk_size = 128;
    const idx_type n_chunks   = (N + chunk_size - 1) / chunk_size;
    idx_type nteams           = n_chunks > 512 ? 512 : n_chunks;
    idx_type team_size        = 128;

    FunctorType a_functor(m_functor);
#pragma omp target teams distribute map(to                             \
                                        : a_functor) num_teams(nteams) \
    thread_limit(team_size)
    for (idx_type team_id = 0; team_id < n_chunks; ++team_id) {
      typename Analysis::Reducer final_reducer(&a_functor);
#pragma omp parallel num_threads(team_size)
      {
        const idx_type local_offset = team_id * chunk_size;

#pragma omp for
        for (idx_type i = 0; i < chunk_size; ++i) {
          const idx_type idx = local_offset + i;
          value_type val;
          final_reducer.init(&val);
          if (idx < N) call_with_tag<WorkTag>(a_functor, idx, val, false);
          element_values(team_id, i) = val;
        }
#pragma omp barrier
        if (omp_get_thread_num() == 0) {
          value_type sum;
          final_reducer.init(&sum);
          for (idx_type i = 0; i < chunk_size; ++i) {
            final_reducer.join(&sum, &element_values(team_id, i));
            element_values(team_id, i) = sum;
          }
          chunk_values(team_id) = sum;
        }
#pragma omp barrier
        if (omp_get_thread_num() == 0) {
          if (Kokkos::atomic_fetch_add(&count(), 1) == n_chunks - 1) {
            value_type sum;
            final_reducer.init(&sum);
            for (idx_type i = 0; i < n_chunks; ++i) {
              final_reducer.join(&sum, &chunk_values(i));
              chunk_values(i) = sum;
            }
          }
        }
      }
    }

#pragma omp target teams distribute map(to                             \
                                        : a_functor) num_teams(nteams) \
    thread_limit(team_size)
    for (idx_type team_id = 0; team_id < n_chunks; ++team_id) {
      typename Analysis::Reducer final_reducer(&a_functor);
#pragma omp parallel num_threads(team_size)
      {
        const idx_type local_offset = team_id * chunk_size;
        value_type offset_value;
        if (team_id > 0)
          offset_value = chunk_values(team_id - 1);
        else
          final_reducer.init(&offset_value);

#pragma omp for
        for (idx_type i = 0; i < chunk_size; ++i) {
          const idx_type idx = local_offset + i;
          value_type local_offset_value;
          if (i > 0) {
            local_offset_value = element_values(team_id, i - 1);
            // FIXME_OPENMPTARGET We seem to access memory illegaly on AMD GPUs
#ifdef KOKKOS_ARCH_VEGA
            if constexpr (Analysis::has_join_member_function) {
              if constexpr (std::is_void_v<WorkTag>)
                a_functor.join(local_offset_value, offset_value);
              else
                a_functor.join(WorkTag{}, local_offset_value, offset_value);
            } else
              local_offset_value += offset_value;
#else
            final_reducer.join(&local_offset_value, &offset_value);
#endif
          } else
            local_offset_value = offset_value;
          if (idx < N)
            call_with_tag<WorkTag>(a_functor, idx, local_offset_value, true);
          if (idx == N - 1 && m_result_ptr_device_accessible)
            *m_result_ptr = local_offset_value;
        }
      }
    }
  }

  void execute() const {
    OpenMPTargetExec::verify_is_process(
        "Kokkos::Experimental::OpenMPTarget parallel_for");
    OpenMPTargetExec::verify_initialized(
        "Kokkos::Experimental::OpenMPTarget parallel_for");
    const idx_type N          = m_policy.end() - m_policy.begin();
    const idx_type chunk_size = 128;
    const idx_type n_chunks   = (N + chunk_size - 1) / chunk_size;

    // This could be scratch memory per team
    Kokkos::View<value_type**, Kokkos::LayoutRight,
                 Kokkos::Experimental::OpenMPTargetSpace>
        element_values("element_values", n_chunks, chunk_size);
    Kokkos::View<value_type*, Kokkos::Experimental::OpenMPTargetSpace>
        chunk_values("chunk_values", n_chunks);
    Kokkos::View<int64_t, Kokkos::Experimental::OpenMPTargetSpace> count(
        "Count");

    impl_execute(element_values, chunk_values, count);
  }

  //----------------------------------------

<<<<<<< HEAD
  ParallelScanOpenMPTargetBase(const FunctorType& arg_functor,
                               const Policy& arg_policy)
      : m_functor(arg_functor), m_policy(arg_policy) {}
=======
  ParallelScan(const FunctorType& arg_functor, const Policy& arg_policy,
               pointer_type arg_result_ptr           = nullptr,
               bool arg_result_ptr_device_accessible = false)
      : m_functor(arg_functor),
        m_policy(arg_policy),
        m_result_ptr(arg_result_ptr),
        m_result_ptr_device_accessible(arg_result_ptr_device_accessible) {}
>>>>>>> 34bda9e1

  //----------------------------------------
};

template <class FunctorType, class... Traits>
class ParallelScan<FunctorType, Kokkos::RangePolicy<Traits...>,
                   Kokkos::Experimental::OpenMPTarget>
    : public ParallelScanOpenMPTargetBase<FunctorType, void, Traits...> {
  using base_t     = ParallelScanOpenMPTargetBase<FunctorType, void, Traits...>;
  using value_type = typename base_t::value_type;

 public:
  void execute() const {
    OpenMPTargetExec::verify_is_process(
        "Kokkos::Experimental::OpenMPTarget parallel_for");
    OpenMPTargetExec::verify_initialized(
        "Kokkos::Experimental::OpenMPTarget parallel_for");
    const int64_t N        = base_t::m_policy.end() - base_t::m_policy.begin();
    const int chunk_size   = 128;
    const int64_t n_chunks = (N + chunk_size - 1) / chunk_size;

    if (N > 0) {
      // This could be scratch memory per team
      Kokkos::View<value_type**, Kokkos::LayoutRight,
                   Kokkos::Experimental::OpenMPTargetSpace>
          element_values("element_values", n_chunks, chunk_size);
      Kokkos::View<value_type*, Kokkos::Experimental::OpenMPTargetSpace>
          chunk_values("chunk_values", n_chunks);
      Kokkos::View<int64_t, Kokkos::Experimental::OpenMPTargetSpace> count(
          "Count");

      base_t::impl_execute(element_values, chunk_values, count);
    }
  }

  ParallelScan(const FunctorType& arg_functor,
               const typename base_t::Policy& arg_policy)
      : base_t(arg_functor, arg_policy) {}
};

template <class FunctorType, class ReturnType, class... Traits>
class ParallelScanWithTotal<FunctorType, Kokkos::RangePolicy<Traits...>,
                            ReturnType, Kokkos::Experimental::OpenMPTarget>
    : public ParallelScanOpenMPTargetBase<FunctorType, ReturnType, Traits...> {
  using base_t =
      ParallelScanOpenMPTargetBase<FunctorType, ReturnType, Traits...>;
  using value_type = typename base_t::value_type;

 public:
  void execute() const {
    OpenMPTargetExec::verify_is_process(
        "Kokkos::Experimental::OpenMPTarget parallel_for");
    OpenMPTargetExec::verify_initialized(
        "Kokkos::Experimental::OpenMPTarget parallel_for");
    const int64_t N        = base_t::m_policy.end() - base_t::m_policy.begin();
    const int chunk_size   = 128;
    const int64_t n_chunks = (N + chunk_size - 1) / chunk_size;

    if (N > 0) {
      // This could be scratch memory per team
      Kokkos::View<value_type**, Kokkos::LayoutRight,
                   Kokkos::Experimental::OpenMPTargetSpace>
          element_values("element_values", n_chunks, chunk_size);
      Kokkos::View<value_type*, Kokkos::Experimental::OpenMPTargetSpace>
          chunk_values("chunk_values", n_chunks);
      Kokkos::View<int64_t, Kokkos::Experimental::OpenMPTargetSpace> count(
          "Count");

      base_t::impl_execute(element_values, chunk_values, count);

      if (!base_t::m_result_ptr_device_accessible) {
        const int size = base_t::Analysis::value_size(base_t::m_functor);
        DeepCopy<HostSpace, Kokkos::Experimental::OpenMPTargetSpace>(
            base_t::m_result_ptr, chunk_values.data() + (n_chunks - 1), size);
      }
    } else if (!base_t::m_result_ptr_device_accessible) {
      *base_t::m_result_ptr = 0;
    }
  }

  template <class ViewType>
  ParallelScanWithTotal(const FunctorType& arg_functor,
                        const typename base_t::Policy& arg_policy,
                        const ViewType& arg_result_view)
      : base_t(arg_functor, arg_policy, arg_result_view.data(),
               MemorySpaceAccess<Kokkos::Experimental::OpenMPTargetSpace,
                                 typename ViewType::memory_space>::accessible) {
  }
};
}  // namespace Impl
}  // namespace Kokkos

//----------------------------------------------------------------------------
//----------------------------------------------------------------------------

namespace Kokkos {
namespace Impl {

template <class FunctorType, class... Properties>
class ParallelFor<FunctorType, Kokkos::TeamPolicy<Properties...>,
                  Kokkos::Experimental::OpenMPTarget> {
 private:
  using Policy =
      Kokkos::Impl::TeamPolicyInternal<Kokkos::Experimental::OpenMPTarget,
                                       Properties...>;
  using WorkTag = typename Policy::work_tag;
  using Member  = typename Policy::member_type;

  const FunctorType m_functor;
  const Policy m_policy;
  const size_t m_shmem_size;

 public:
  void execute() const {
    OpenMPTargetExec::verify_is_process(
        "Kokkos::Experimental::OpenMPTarget parallel_for");
    OpenMPTargetExec::verify_initialized(
        "Kokkos::Experimental::OpenMPTarget parallel_for");
    execute_impl<WorkTag>();
  }

 private:
  template <class TagType>
  void execute_impl() const {
    OpenMPTargetExec::verify_is_process(
        "Kokkos::Experimental::OpenMPTarget parallel_for");
    OpenMPTargetExec::verify_initialized(
        "Kokkos::Experimental::OpenMPTarget parallel_for");
    const auto league_size   = m_policy.league_size();
    const auto team_size     = m_policy.team_size();
    const auto vector_length = m_policy.impl_vector_length();

    const size_t shmem_size_L0 = m_policy.scratch_size(0, team_size);
    const size_t shmem_size_L1 = m_policy.scratch_size(1, team_size);
    OpenMPTargetExec::resize_scratch(team_size, shmem_size_L0, shmem_size_L1,
                                     league_size);

    void* scratch_ptr = OpenMPTargetExec::get_scratch_ptr();
    FunctorType a_functor(m_functor);

    // FIXME_OPENMPTARGET - If the team_size is not a multiple of 32, the
    // scratch implementation does not work in the Release or RelWithDebugInfo
    // mode but works in the Debug mode.

    // Maximum active teams possible.
    int max_active_teams = OpenMPTargetExec::MAX_ACTIVE_THREADS / team_size;
    // nteams should not exceed the maximum in-flight teams possible.
    const auto nteams =
        league_size < max_active_teams ? league_size : max_active_teams;

    // If the league size is <=0, do not launch the kernel.
    if (nteams <= 0) return;

// Performing our own scheduling of teams to avoid separation of code between
// teams-distribute and parallel. Gave a 2x performance boost in test cases with
// the clang compiler. atomic_compare_exchange can be avoided since the standard
// guarantees that the number of teams specified in the `num_teams` clause is
// always less than or equal to the maximum concurrently running teams.
#pragma omp target teams num_teams(nteams) thread_limit(team_size) \
    map(to                                                         \
        : a_functor) is_device_ptr(scratch_ptr)
#pragma omp parallel
    {
      const int blockIdx = omp_get_team_num();
      const int gridDim  = omp_get_num_teams();

      // Iterate through the number of teams until league_size and assign the
      // league_id accordingly
      // Guarantee that the compilers respect the `num_teams` clause
      if (gridDim <= nteams) {
        for (int league_id = blockIdx; league_id < league_size;
             league_id += gridDim) {
          typename Policy::member_type team(
              league_id, league_size, team_size, vector_length, scratch_ptr,
              blockIdx, shmem_size_L0, shmem_size_L1);
          if constexpr (std::is_void<TagType>::value)
            m_functor(team);
          else
            m_functor(TagType(), team);
        }
      } else
        Kokkos::abort("`num_teams` clause was not respected.\n");
    }
  }

 public:
  ParallelFor(const FunctorType& arg_functor, const Policy& arg_policy)
      : m_functor(arg_functor),
        m_policy(arg_policy),
        m_shmem_size(arg_policy.scratch_size(0) + arg_policy.scratch_size(1) +
                     FunctorTeamShmemSize<FunctorType>::value(
                         arg_functor, arg_policy.team_size())) {}
};

template <class FunctorType, class ReducerType, class PointerType,
          class ValueType, class... PolicyArgs>
struct ParallelReduceSpecialize<FunctorType, TeamPolicyInternal<PolicyArgs...>,
                                ReducerType, PointerType, ValueType> {
  using PolicyType = TeamPolicyInternal<PolicyArgs...>;
  using TagType    = typename PolicyType::work_tag;
  using ReducerTypeFwd =
      std::conditional_t<std::is_same<InvalidType, ReducerType>::value,
                         FunctorType, ReducerType>;
  using Analysis = Impl::FunctorAnalysis<Impl::FunctorPatternInterface::REDUCE,
                                         PolicyType, ReducerTypeFwd>;

  using ReferenceType = typename Analysis::reference_type;

  using ParReduceCommon = ParallelReduceCommon<PointerType>;

  static void execute_reducer(const FunctorType& f, const PolicyType& p,
                              PointerType result_ptr, bool ptr_on_device) {
    OpenMPTargetExec::verify_is_process(
        "Kokkos::Experimental::OpenMPTarget parallel_for");
    OpenMPTargetExec::verify_initialized(
        "Kokkos::Experimental::OpenMPTarget parallel_for");

    const int league_size   = p.league_size();
    const int team_size     = p.team_size();
    const int vector_length = p.impl_vector_length();

    const size_t shmem_size_L0 = p.scratch_size(0, team_size);
    const size_t shmem_size_L1 = p.scratch_size(1, team_size);
    OpenMPTargetExec::resize_scratch(PolicyType::member_type::TEAM_REDUCE_SIZE,
                                     shmem_size_L0, shmem_size_L1, league_size);
    void* scratch_ptr = OpenMPTargetExec::get_scratch_ptr();

    ValueType result = ValueType();

    // Maximum active teams possible.
    int max_active_teams = OpenMPTargetExec::MAX_ACTIVE_THREADS / team_size;
    const auto nteams =
        league_size < max_active_teams ? league_size : max_active_teams;

    // If the league size is <=0, do not launch the kernel.
    if (nteams <= 0) return;

#pragma omp declare reduction(                                         \
    custom:ValueType                                                   \
    : OpenMPTargetReducerWrapper <ReducerType>::join(omp_out, omp_in)) \
    initializer(OpenMPTargetReducerWrapper <ReducerType>::init(omp_priv))

#pragma omp target teams num_teams(nteams) thread_limit(team_size) map(to   \
                                                                       : f) \
    is_device_ptr(scratch_ptr) reduction(custom                             \
                                         : result)
#pragma omp parallel reduction(custom : result)
    {
      const int blockIdx = omp_get_team_num();
      const int gridDim  = omp_get_num_teams();

      // Guarantee that the compilers respect the `num_teams` clause
      if (gridDim <= nteams) {
        for (int league_id = blockIdx; league_id < league_size;
             league_id += gridDim) {
          typename PolicyType::member_type team(
              league_id, league_size, team_size, vector_length, scratch_ptr,
              blockIdx, shmem_size_L0, shmem_size_L1);
          if constexpr (std::is_void<TagType>::value)
            f(team, result);
          else
            f(TagType(), team, result);
        }
      } else
        Kokkos::abort("`num_teams` clause was not respected.\n");
    }

    // Copy results back to device if `parallel_reduce` is on a device view.
    ParReduceCommon::memcpy_result(result_ptr, &result, sizeof(ValueType),
                                   ptr_on_device);
  }

  template <int NumReductions>
  static void execute_array(const FunctorType& f, const PolicyType& p,
                            PointerType result_ptr, bool ptr_on_device) {
    OpenMPTargetExec::verify_is_process(
        "Kokkos::Experimental::OpenMPTarget parallel_for");
    OpenMPTargetExec::verify_initialized(
        "Kokkos::Experimental::OpenMPTarget parallel_for");

    const int league_size   = p.league_size();
    const int team_size     = p.team_size();
    const int vector_length = p.impl_vector_length();

    const size_t shmem_size_L0 = p.scratch_size(0, team_size);
    const size_t shmem_size_L1 = p.scratch_size(1, team_size);
    OpenMPTargetExec::resize_scratch(PolicyType::member_type::TEAM_REDUCE_SIZE,
                                     shmem_size_L0, shmem_size_L1, league_size);
    void* scratch_ptr = OpenMPTargetExec::get_scratch_ptr();

    // Maximum active teams possible.
    int max_active_teams = OpenMPTargetExec::MAX_ACTIVE_THREADS / team_size;
    const auto nteams =
        league_size < max_active_teams ? league_size : max_active_teams;

    // If the league size is <=0, do not launch the kernel.
    if (nteams <= 0) return;

    // Case where the number of reduction items is 1.
    if constexpr (NumReductions == 1) {
      ValueType result = ValueType();

      // Case where reduction is on a native data type.
      if constexpr (std::is_arithmetic<ValueType>::value) {
#pragma omp target teams num_teams(nteams) thread_limit(team_size) map(to   \
                                                                       : f) \
    is_device_ptr(scratch_ptr) reduction(+: result)
#pragma omp parallel reduction(+ : result)
        {
          const int blockIdx = omp_get_team_num();
          const int gridDim  = omp_get_num_teams();

          // Guarantee that the compilers respect the `num_teams` clause
          if (gridDim <= nteams) {
            for (int league_id = blockIdx; league_id < league_size;
                 league_id += gridDim) {
              typename PolicyType::member_type team(
                  league_id, league_size, team_size, vector_length, scratch_ptr,
                  blockIdx, shmem_size_L0, shmem_size_L1);
              if constexpr (std::is_void<TagType>::value)
                f(team, result);
              else
                f(TagType(), team, result);
            }
          } else
            Kokkos::abort("`num_teams` clause was not respected.\n");
        }
      } else {
        // Case where the reduction is on a non-native data type.
#pragma omp declare reduction(custom:ValueType : omp_out += omp_in)
#pragma omp target teams num_teams(nteams) thread_limit(team_size) map(to   \
                                                                       : f) \
    is_device_ptr(scratch_ptr) reduction(custom                             \
                                         : result)
#pragma omp parallel reduction(custom : result)
        {
          const int blockIdx = omp_get_team_num();
          const int gridDim  = omp_get_num_teams();

          // Guarantee that the compilers respect the `num_teams` clause
          if (gridDim <= nteams) {
            for (int league_id = blockIdx; league_id < league_size;
                 league_id += gridDim) {
              typename PolicyType::member_type team(
                  league_id, league_size, team_size, vector_length, scratch_ptr,
                  blockIdx, shmem_size_L0, shmem_size_L1);
              if constexpr (std::is_void<TagType>::value)
                f(team, result);
              else
                f(TagType(), team, result);
            }
          } else
            Kokkos::abort("`num_teams` clause was not respected.\n");
        }
      }

      // Copy results back to device if `parallel_reduce` is on a device view.
      ParReduceCommon::memcpy_result(result_ptr, &result, sizeof(ValueType),
                                     ptr_on_device);
    } else {
      ValueType result[NumReductions] = {};
      // Case where the reduction is on an array.
#pragma omp target teams num_teams(nteams) thread_limit(team_size) map(to   \
                                                                       : f) \
    is_device_ptr(scratch_ptr) reduction(+ : result[:NumReductions])
#pragma omp parallel reduction(+ : result[:NumReductions])
      {
        const int blockIdx = omp_get_team_num();
        const int gridDim  = omp_get_num_teams();

        // Guarantee that the compilers respect the `num_teams` clause
        if (gridDim <= nteams) {
          for (int league_id = blockIdx; league_id < league_size;
               league_id += gridDim) {
            typename PolicyType::member_type team(
                league_id, league_size, team_size, vector_length, scratch_ptr,
                blockIdx, shmem_size_L0, shmem_size_L1);
            if constexpr (std::is_void<TagType>::value)
              f(team, result);
            else
              f(TagType(), team, result);
          }
        } else
          Kokkos::abort("`num_teams` clause was not respected.\n");
      }

      // Copy results back to device if `parallel_reduce` is on a device view.
      ParReduceCommon::memcpy_result(
          result_ptr, result, NumReductions * sizeof(ValueType), ptr_on_device);
    }
  }

  // FIXME_OPENMPTARGET : This routine is a copy from `parallel_reduce` over
  // RangePolicy. Need a new implementation.
  static void execute_init_join(const FunctorType& f, const PolicyType& p,
                                PointerType ptr, const bool ptr_on_device) {
    using FunctorAnalysis =
        Impl::FunctorAnalysis<Impl::FunctorPatternInterface::REDUCE, PolicyType,
                              FunctorType>;
    constexpr int HasInit = FunctorAnalysis::has_init_member_function;

    const int league_size   = p.league_size();
    const int team_size     = p.team_size();
    const int vector_length = p.impl_vector_length();

    auto begin = 0;
    auto end   = league_size * team_size + team_size * vector_length;

    const size_t shmem_size_L0 = p.scratch_size(0, team_size);
    const size_t shmem_size_L1 = p.scratch_size(1, team_size);

    // FIXME_OPENMPTARGET: This would oversubscribe scratch memory since we are
    // already using the available scratch memory to create temporaries for each
    // thread.
    if ((shmem_size_L0 + shmem_size_L1) > 0) {
      Kokkos::abort(
          "OpenMPTarget: Scratch memory is not supported in `parallel_reduce` "
          "over functors with init/join.");
    }

    const auto nteams = league_size;

    // Number of elements in the reduction
    const auto value_count = FunctorAnalysis::value_count(f);

    // Allocate scratch per active thread.
    OpenMPTargetExec::resize_scratch(1, 0, value_count * sizeof(ValueType),
                                     league_size);
    void* scratch_ptr = OpenMPTargetExec::get_scratch_ptr();

    // Enter this loop if the functor has an `init`
    if constexpr (HasInit) {
      // The `init` routine needs to be called on the device since it might need
      // device members.
#pragma omp target map(to : f) is_device_ptr(scratch_ptr)
      {
        typename FunctorAnalysis::Reducer final_reducer(&f);
        final_reducer.init(scratch_ptr);
        final_reducer.final(scratch_ptr);
      }
    } else {
#pragma omp target map(to : f) is_device_ptr(scratch_ptr)
      {
        for (int i = 0; i < value_count; ++i) {
          static_cast<ValueType*>(scratch_ptr)[i] = ValueType();
        }

        typename FunctorAnalysis::Reducer final_reducer(&f);
        final_reducer.final(static_cast<ValueType*>(scratch_ptr));
      }
    }

    if (end <= begin) {
      // If there is no work to be done, copy back the initialized values and
      // exit.
      if (!ptr_on_device)
        OMPT_SAFE_CALL(omp_target_memcpy(
            ptr, scratch_ptr, value_count * sizeof(ValueType), 0, 0,
            omp_get_initial_device(), omp_get_default_device()));
      else
        OMPT_SAFE_CALL(omp_target_memcpy(
            ptr, scratch_ptr, value_count * sizeof(ValueType), 0, 0,
            omp_get_default_device(), omp_get_default_device()));

      return;
    }

#pragma omp target teams num_teams(nteams) thread_limit(team_size) map(to   \
                                                                       : f) \
    is_device_ptr(scratch_ptr)
    {
#pragma omp parallel
      {
        const int team_num      = omp_get_team_num();
        const int num_teams     = omp_get_num_teams();
        ValueType* team_scratch = static_cast<ValueType*>(scratch_ptr) +
                                  team_num * team_size * value_count;
        typename FunctorAnalysis::Reducer final_reducer(&f);
        ReferenceType result = final_reducer.init(&team_scratch[0]);

        for (int league_id = team_num; league_id < league_size;
             league_id += num_teams) {
          typename PolicyType::member_type team(
              league_id, league_size, team_size, vector_length, scratch_ptr,
              team_num, shmem_size_L0, shmem_size_L1);
          if constexpr (std::is_void<TagType>::value) {
            f(team, result);
          } else {
            f(TagType(), team, result);
          }
        }
      }  // end parallel
    }    // end target

    int tree_neighbor_offset = 1;
    do {
#pragma omp target teams distribute parallel for simd map(to   \
                                                          : f) \
    is_device_ptr(scratch_ptr)
      for (int i = 0; i < nteams - tree_neighbor_offset;
           i += 2 * tree_neighbor_offset) {
        ValueType* team_scratch = static_cast<ValueType*>(scratch_ptr);
        const int team_offset   = team_size * value_count;
        typename FunctorAnalysis::Reducer final_reducer(&f);
        final_reducer.join(
            &team_scratch[i * team_offset],
            &team_scratch[(i + tree_neighbor_offset) * team_offset]);

        // If `final` is provided by the functor.
        // Do the final only once at the end.
        if (tree_neighbor_offset * 2 >= nteams && omp_get_team_num() == 0 &&
            omp_get_thread_num() == 0) {
          final_reducer.final(scratch_ptr);
        }
      }
      tree_neighbor_offset *= 2;
    } while (tree_neighbor_offset < nteams);

    // If the result view is on the host, copy back the values via memcpy.
    if (!ptr_on_device)
      OMPT_SAFE_CALL(omp_target_memcpy(
          ptr, scratch_ptr, value_count * sizeof(ValueType), 0, 0,
          omp_get_initial_device(), omp_get_default_device()));
    else
      OMPT_SAFE_CALL(omp_target_memcpy(
          ptr, scratch_ptr, value_count * sizeof(ValueType), 0, 0,
          omp_get_default_device(), omp_get_default_device()));
  }
};

template <class FunctorType, class ReducerType, class... Properties,
          class ValueType>
class ParallelReduce<FunctorType, Kokkos::TeamPolicy<Properties...>,
                     ReducerType, Kokkos::Experimental::OpenMPTarget,
                     ValueType> {
 private:
  using Policy =
      Kokkos::Impl::TeamPolicyInternal<Kokkos::Experimental::OpenMPTarget,
                                       Properties...>;

  using WorkTag = typename Policy::work_tag;
  using Member  = typename Policy::member_type;
  using ReducerTypeFwd =
      std::conditional_t<std::is_same<InvalidType, ReducerType>::value,
                         FunctorType, ReducerType>;
  using WorkTagFwd =
      std::conditional_t<std::is_same<InvalidType, ReducerType>::value, WorkTag,
                         void>;
  using Analysis = Impl::FunctorAnalysis<Impl::FunctorPatternInterface::REDUCE,
                                         Policy, ReducerTypeFwd, ValueType>;

  using pointer_type   = typename Analysis::pointer_type;
  using reference_type = typename Analysis::reference_type;
  using value_type     = typename Analysis::value_type;

  bool m_result_ptr_on_device;
  const int m_result_ptr_num_elems;

  static constexpr int HasJoin =
      Impl::FunctorAnalysis<Impl::FunctorPatternInterface::REDUCE, Policy,
                            FunctorType>::has_join_member_function;
  static constexpr int UseReducer = is_reducer<ReducerType>::value;
  static constexpr int IsArray    = std::is_pointer<reference_type>::value;

  using ParReduceSpecialize =
      ParallelReduceSpecialize<FunctorType, Policy, ReducerType, pointer_type,
                               typename Analysis::value_type>;

  const FunctorType m_functor;
  const Policy m_policy;
  const ReducerType m_reducer;
  const pointer_type m_result_ptr;
  const size_t m_shmem_size;

 public:
  void execute() const {
    if constexpr (HasJoin) {
      ParReduceSpecialize::execute_init_join(m_functor, m_policy, m_result_ptr,
                                             m_result_ptr_on_device);
    } else if constexpr (UseReducer) {
      ParReduceSpecialize::execute_reducer(m_functor, m_policy, m_result_ptr,
                                           m_result_ptr_on_device);
    } else if constexpr (IsArray) {
      if (m_result_ptr_num_elems <= 2) {
        ParReduceSpecialize::template execute_array<2>(
            m_functor, m_policy, m_result_ptr, m_result_ptr_on_device);
      } else if (m_result_ptr_num_elems <= 4) {
        ParReduceSpecialize::template execute_array<4>(
            m_functor, m_policy, m_result_ptr, m_result_ptr_on_device);
      } else if (m_result_ptr_num_elems <= 8) {
        ParReduceSpecialize::template execute_array<8>(
            m_functor, m_policy, m_result_ptr, m_result_ptr_on_device);
      } else if (m_result_ptr_num_elems <= 16) {
        ParReduceSpecialize::template execute_array<16>(
            m_functor, m_policy, m_result_ptr, m_result_ptr_on_device);
      } else if (m_result_ptr_num_elems <= 32) {
        ParReduceSpecialize::template execute_array<32>(
            m_functor, m_policy, m_result_ptr, m_result_ptr_on_device);
      } else {
        Kokkos::abort("array reduction length must be <= 32");
      }
    } else {
      ParReduceSpecialize::template execute_array<1>(
          m_functor, m_policy, m_result_ptr, m_result_ptr_on_device);
    }
  }

  template <class ViewType>
  ParallelReduce(const FunctorType& arg_functor, const Policy& arg_policy,
                 const ViewType& arg_result,
                 std::enable_if_t<Kokkos::is_view<ViewType>::value &&
                                      !Kokkos::is_reducer<ReducerType>::value,
                                  void*> = nullptr)
      : m_result_ptr_on_device(
            MemorySpaceAccess<Kokkos::Experimental::OpenMPTargetSpace,
                              typename ViewType::memory_space>::accessible),
        m_result_ptr_num_elems(arg_result.size()),
        m_functor(arg_functor),
        m_policy(arg_policy),
        m_reducer(InvalidType()),
        m_result_ptr(arg_result.data()),
        m_shmem_size(arg_policy.scratch_size(0) + arg_policy.scratch_size(1) +
                     FunctorTeamShmemSize<FunctorType>::value(
                         arg_functor, arg_policy.team_size())) {}

  ParallelReduce(const FunctorType& arg_functor, Policy& arg_policy,
                 const ReducerType& reducer)
      : m_result_ptr_on_device(
            MemorySpaceAccess<Kokkos::Experimental::OpenMPTargetSpace,
                              typename ReducerType::result_view_type::
                                  memory_space>::accessible),
        m_result_ptr_num_elems(reducer.view().size()),
        m_functor(arg_functor),
        m_policy(arg_policy),
        m_reducer(reducer),
        m_result_ptr(reducer.view().data()),
        m_shmem_size(arg_policy.scratch_size(0) + arg_policy.scratch_size(1) +
                     FunctorTeamShmemSize<FunctorType>::value(
                         arg_functor, arg_policy.team_size())) {}
};

}  // namespace Impl
}  // namespace Kokkos

namespace Kokkos {
namespace Impl {

template <typename iType>
struct TeamThreadRangeBoundariesStruct<iType, OpenMPTargetExecTeamMember> {
  using index_type = iType;
  const iType start;
  const iType end;
  const OpenMPTargetExecTeamMember& team;

  TeamThreadRangeBoundariesStruct(const OpenMPTargetExecTeamMember& thread_,
                                  iType count)
      : start(0), end(count), team(thread_) {}
  TeamThreadRangeBoundariesStruct(const OpenMPTargetExecTeamMember& thread_,
                                  iType begin_, iType end_)
      : start(begin_), end(end_), team(thread_) {}
};

template <typename iType>
struct ThreadVectorRangeBoundariesStruct<iType, OpenMPTargetExecTeamMember> {
  using index_type = iType;
  const index_type start;
  const index_type end;
  const OpenMPTargetExecTeamMember& team;

  ThreadVectorRangeBoundariesStruct(const OpenMPTargetExecTeamMember& thread_,
                                    index_type count)
      : start(0), end(count), team(thread_) {}
  ThreadVectorRangeBoundariesStruct(const OpenMPTargetExecTeamMember& thread_,
                                    index_type begin_, index_type end_)
      : start(begin_), end(end_), team(thread_) {}
};

template <typename iType>
struct TeamVectorRangeBoundariesStruct<iType, OpenMPTargetExecTeamMember> {
  using index_type = iType;
  const index_type start;
  const index_type end;
  const OpenMPTargetExecTeamMember& team;

  TeamVectorRangeBoundariesStruct(const OpenMPTargetExecTeamMember& thread_,
                                  index_type count)
      : start(0), end(count), team(thread_) {}
  TeamVectorRangeBoundariesStruct(const OpenMPTargetExecTeamMember& thread_,
                                  index_type begin_, index_type end_)
      : start(begin_), end(end_), team(thread_) {}
};

}  // namespace Impl

}  // namespace Kokkos
//----------------------------------------------------------------------------
//----------------------------------------------------------------------------

#endif /* KOKKOS_OPENMPTARGET_PARALLEL_HPP */<|MERGE_RESOLUTION|>--- conflicted
+++ resolved
@@ -681,19 +681,14 @@
 
   //----------------------------------------
 
-<<<<<<< HEAD
   ParallelScanOpenMPTargetBase(const FunctorType& arg_functor,
-                               const Policy& arg_policy)
-      : m_functor(arg_functor), m_policy(arg_policy) {}
-=======
-  ParallelScan(const FunctorType& arg_functor, const Policy& arg_policy,
-               pointer_type arg_result_ptr           = nullptr,
-               bool arg_result_ptr_device_accessible = false)
+                               const Policy& arg_policy,
+                               pointer_type arg_result_ptr           = nullptr,
+                               bool arg_result_ptr_device_accessible = false)
       : m_functor(arg_functor),
         m_policy(arg_policy),
         m_result_ptr(arg_result_ptr),
         m_result_ptr_device_accessible(arg_result_ptr_device_accessible) {}
->>>>>>> 34bda9e1
 
   //----------------------------------------
 };
