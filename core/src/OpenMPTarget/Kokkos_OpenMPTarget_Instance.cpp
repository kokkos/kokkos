--- conflicted
+++ resolved
@@ -67,17 +67,13 @@
   }
 }
 int OpenMPTargetInternal::concurrency() const {
-  int max_threads    = 2048 * 80;
   int max_threads_sm = 2048;
+  int max_threads    = max_threads_sm * 80;
 #if defined(KOKKOS_ARCH_AMPERE86)
-<<<<<<< HEAD
-  return max_threads_sm * 84;
-=======
   max_threads = max_threads_sm * 84;
 #elif defined(KOKKOS_ARCH_AMPERE87)
   max_threads_sm = 1024;
   max_threads    = max_threads_sm * 32;  // Orin Nano cores
->>>>>>> 2d2f072b
 #elif defined(KOKKOS_ARCH_AMPERE80)
   return max_threads_sm * 108;
 #elif defined(KOKKOS_ARCH_VOLTA72)
