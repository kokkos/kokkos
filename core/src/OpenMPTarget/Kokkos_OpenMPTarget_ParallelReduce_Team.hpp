//@HEADER
// ************************************************************************
//
//                        Kokkos v. 4.0
//       Copyright (2022) National Technology & Engineering
//               Solutions of Sandia, LLC (NTESS).
//
// Under the terms of Contract DE-NA0003525 with NTESS,
// the U.S. Government retains certain rights in this software.
//
// Part of Kokkos, under the Apache License v2.0 with LLVM Exceptions.
// See https://kokkos.org/LICENSE for license information.
// SPDX-License-Identifier: Apache-2.0 WITH LLVM-exception
//
//@HEADER

#ifndef KOKKOS_OPENMPTARGET_PARALLELREDUCE_TEAM_HPP
#define KOKKOS_OPENMPTARGET_PARALLELREDUCE_TEAM_HPP

#include <omp.h>
#include <sstream>
#include <Kokkos_Parallel.hpp>
#include <OpenMPTarget/Kokkos_OpenMPTarget_Parallel.hpp>
#include <OpenMPTarget/Kokkos_OpenMPTarget_Parallel_Common.hpp>

namespace Kokkos {

/** \brief  Inter-thread vector parallel_reduce. Executes lambda(iType i,
 * ValueType & val) for each i=0..N-1.
 *
 * The range i=0..N-1 is mapped to all threads of the the calling thread team
 * and a summation of val is performed and put into result.
 */

template <typename iType, class Lambda, typename ValueType>
KOKKOS_INLINE_FUNCTION std::enable_if_t<!Kokkos::is_reducer<ValueType>::value>
parallel_reduce(const Impl::TeamThreadRangeBoundariesStruct<
                    iType, Impl::OpenMPTargetExecTeamMember>& loop_boundaries,
                const Lambda& lambda, ValueType& result) {
  // FIXME_OPENMPTARGET - Make sure that if its an array reduction, number of
  // elements in the array <= 32. For reduction we allocate, 16 bytes per
  // element in the scratch space, hence, 16*32 = 512.
  static_assert(sizeof(ValueType) <=
                Impl::OpenMPTargetExecTeamMember::TEAM_REDUCE_SIZE);

  ValueType* TeamThread_scratch =
      static_cast<ValueType*>(loop_boundaries.member.impl_reduce_scratch());

#pragma omp barrier
  TeamThread_scratch[0] = ValueType();
#pragma omp barrier

  if constexpr (std::is_arithmetic<ValueType>::value) {
#pragma omp for reduction(+ : TeamThread_scratch[ : 1])
    for (iType i = loop_boundaries.start; i < loop_boundaries.end; i++) {
      ValueType tmp = ValueType();
      lambda(i, tmp);
      TeamThread_scratch[0] += tmp;
    }
  } else {
#pragma omp declare reduction(custom:ValueType : omp_out += omp_in)

#pragma omp for reduction(custom : TeamThread_scratch[ : 1])
    for (iType i = loop_boundaries.start; i < loop_boundaries.end; i++) {
      ValueType tmp = ValueType();
      lambda(i, tmp);
      TeamThread_scratch[0] += tmp;
    }
  }

  result = TeamThread_scratch[0];
}

// For some reason the actual version we wanted to write doesn't work
// and crashes. We should try this with every new compiler
// This is the variant we actually wanted to write
template <typename iType, class Lambda, typename ReducerType>
KOKKOS_INLINE_FUNCTION std::enable_if_t<Kokkos::is_reducer<ReducerType>::value>
parallel_reduce(const Impl::TeamThreadRangeBoundariesStruct<
                    iType, Impl::OpenMPTargetExecTeamMember>& loop_boundaries,
                const Lambda& lambda, ReducerType result) {
  using ValueType = typename ReducerType::value_type;

#pragma omp declare reduction(custominner                                     \
:ValueType : Impl::OpenMPTargetReducerWrapper<ReducerType>::join(omp_out,     \
                                                                     omp_in)) \
    initializer(Impl::OpenMPTargetReducerWrapper<ReducerType>::init(omp_priv))

  // FIXME_OPENMPTARGET - Make sure that if its an array reduction, number of
  // elements in the array <= 32. For reduction we allocate, 16 bytes per
  // element in the scratch space, hence, 16*32 = 512.
  static_assert(sizeof(ValueType) <=
                Impl::OpenMPTargetExecTeamMember::TEAM_REDUCE_SIZE);

  ValueType* TeamThread_scratch =
      static_cast<ValueType*>(loop_boundaries.member.impl_reduce_scratch());

#pragma omp barrier
  Impl::OpenMPTargetReducerWrapper<ReducerType>::init(TeamThread_scratch[0]);
#pragma omp barrier

#pragma omp for reduction(custominner : TeamThread_scratch[ : 1])
  for (iType i = loop_boundaries.start; i < loop_boundaries.end; i++) {
    lambda(i, TeamThread_scratch[0]);
  }
  result.reference() = TeamThread_scratch[0];
}
<<<<<<< HEAD
=======
#else
template <typename iType, class Lambda, typename ReducerType>
KOKKOS_INLINE_FUNCTION std::enable_if_t<Kokkos::is_reducer<ReducerType>::value>
parallel_reduce(const Impl::TeamThreadRangeBoundariesStruct<
                    iType, Impl::OpenMPTargetExecTeamMember>& loop_boundaries,
                const Lambda& lambda, ReducerType result) {
  using ValueType = typename ReducerType::value_type;

  // FIXME_OPENMPTARGET - Make sure that if its an array reduction, number of
  // elements in the array <= 32. For reduction we allocate, 16 bytes per
  // element in the scratch space, hence, 16*32 = 512.
  static_assert(sizeof(ValueType) <=
                Impl::OpenMPTargetExecTeamMember::TEAM_REDUCE_SIZE);

  ValueType* TeamThread_scratch =
      static_cast<ValueType*>(loop_boundaries.member.impl_reduce_scratch());

#pragma omp declare reduction(omp_red_teamthread_reducer                      \
:ValueType : Impl::OpenMPTargetReducerWrapper<ReducerType>::join(omp_out,     \
                                                                     omp_in)) \
    initializer(Impl::OpenMPTargetReducerWrapper<ReducerType>::init(omp_priv))

#pragma omp barrier
  ValueType tmp;
  result.init(tmp);
  TeamThread_scratch[0] = tmp;
#pragma omp barrier

  iType team_size = iType(omp_get_num_threads());
#pragma omp for reduction(                                     \
        omp_red_teamthread_reducer : TeamThread_scratch[ : 1]) \
    schedule(static, 1)
  for (iType t = 0; t < team_size; t++) {
    ValueType tmp2;
    result.init(tmp2);

    for (iType i = loop_boundaries.start + t; i < loop_boundaries.end;
         i += team_size) {
      lambda(i, tmp2);
    }

    // FIXME_OPENMPTARGET: Join should work but doesn't. Every threads gets a
    // private TeamThread_scratch[0] and at the end of the for-loop the `join`
    // operation is performed by OpenMP itself and hence the simple assignment
    // works.
    //    result.join(TeamThread_scratch[0], tmp2);
    TeamThread_scratch[0] = tmp2;
  }

  result.reference() = TeamThread_scratch[0];
}
#endif  // KOKKOS_IMPL_HIERARCHICAL_REDUCERS_WORKAROUND
>>>>>>> 2d2f072b

/** \brief  Intra-thread vector parallel_reduce. Executes lambda(iType i,
 * ValueType & val) for each i=0..N-1.
 *
 * The range i=0..N-1 is mapped to all vector lanes of the the calling thread
 * and a reduction of val is performed using JoinType(ValueType& val, const
 * ValueType& update) and put into init_result. The input value of init_result
 * is used as initializer for temporary variables of ValueType. Therefore the
 * input value should be the neutral element with respect to the join operation
 * (e.g. '0 for +-' or '1 for *').
 */
template <typename iType, class Lambda, typename ValueType, class JoinType>
KOKKOS_INLINE_FUNCTION void parallel_reduce(
    const Impl::TeamThreadRangeBoundariesStruct<
        iType, Impl::OpenMPTargetExecTeamMember>& loop_boundaries,
    const Lambda& lambda, const JoinType& join, ValueType& init_result) {
  ValueType* TeamThread_scratch =
      static_cast<ValueType*>(loop_boundaries.member.impl_reduce_scratch());

  // FIXME_OPENMPTARGET - Make sure that if its an array reduction, number of
  // elements in the array <= 32. For reduction we allocate, 16 bytes per
  // element in the scratch space, hence, 16*32 = 512.
  static_assert(sizeof(ValueType) <=
                Impl::OpenMPTargetExecTeamMember::TEAM_REDUCE_SIZE);

  // FIXME_OPENMPTARGET: Still need to figure out how to get value_count here.
  const int value_count = 1;

#pragma omp barrier
  TeamThread_scratch[0] = init_result;
#pragma omp barrier

#pragma omp for
  for (iType i = loop_boundaries.start; i < loop_boundaries.end; i++) {
    lambda(i, TeamThread_scratch[omp_get_num_threads() * value_count]);
  }

  // Reduce all partial results within a team.
  const int team_size      = omp_get_num_threads();
  int tree_neighbor_offset = 1;
  do {
#pragma omp for
    for (int i = 0; i < team_size - tree_neighbor_offset;
         i += 2 * tree_neighbor_offset) {
      const int neighbor = i + tree_neighbor_offset;
      join(lambda, &TeamThread_scratch[i * value_count],
           &TeamThread_scratch[neighbor * value_count]);
    }
    tree_neighbor_offset *= 2;
  } while (tree_neighbor_offset < team_size);
  init_result = TeamThread_scratch[0];
}

/** \brief  Intra-thread vector parallel_reduce. Executes lambda(iType i,
 * ValueType & val) for each i=0..N-1.
 *
 * The range i=0..N-1 is mapped to all vector lanes of the the calling thread
 * and a summation of val is performed and put into result.
 */
template <typename iType, class Lambda, typename ValueType>
KOKKOS_INLINE_FUNCTION void parallel_reduce(
    const Impl::ThreadVectorRangeBoundariesStruct<
        iType, Impl::OpenMPTargetExecTeamMember>& loop_boundaries,
    const Lambda& lambda, ValueType& result) {
  ValueType vector_reduce = ValueType();

  if constexpr (std::is_arithmetic<ValueType>::value) {
#pragma omp simd reduction(+ : vector_reduce)
    for (iType i = loop_boundaries.start; i < loop_boundaries.end; i++) {
      ValueType tmp = ValueType();
      lambda(i, tmp);
      vector_reduce += tmp;
    }
  } else {
#pragma omp declare reduction(custom:ValueType : omp_out += omp_in)

#pragma omp simd reduction(custom : vector_reduce)
    for (iType i = loop_boundaries.start; i < loop_boundaries.end; i++) {
      lambda(i, vector_reduce);
    }
  }

  result = vector_reduce;
}

template <typename iType, class Lambda, typename ReducerType>
KOKKOS_INLINE_FUNCTION std::enable_if_t<Kokkos::is_reducer<ReducerType>::value>
parallel_reduce(const Impl::ThreadVectorRangeBoundariesStruct<
                    iType, Impl::OpenMPTargetExecTeamMember>& loop_boundaries,
                const Lambda& lambda, ReducerType const& result) {
  using ValueType = typename ReducerType::value_type;

#pragma omp declare reduction(custom                                          \
:ValueType : Impl::OpenMPTargetReducerWrapper<ReducerType>::join(omp_out,     \
                                                                     omp_in)) \
    initializer(Impl::OpenMPTargetReducerWrapper<ReducerType>::init(omp_priv))

  ValueType vector_reduce;
  Impl::OpenMPTargetReducerWrapper<ReducerType>::init(vector_reduce);

#pragma omp simd reduction(custom : vector_reduce)
  for (iType i = loop_boundaries.start; i < loop_boundaries.end; i++) {
    lambda(i, vector_reduce);
  }

  result.reference() = vector_reduce;
}

/** \brief  Intra-thread vector parallel_reduce. Executes lambda(iType i,
 * ValueType & val) for each i=0..N-1.
 *
 * The range i=0..N-1 is mapped to all vector lanes of the the calling thread
 * and a reduction of val is performed using JoinType(ValueType& val, const
 * ValueType& update) and put into init_result. The input value of init_result
 * is used as initializer for temporary variables of ValueType. Therefore the
 * input value should be the neutral element with respect to the join operation
 * (e.g. '0 for +-' or '1 for *').
 */
template <typename iType, class Lambda, typename ValueType, class JoinType>
KOKKOS_INLINE_FUNCTION void parallel_reduce(
    const Impl::ThreadVectorRangeBoundariesStruct<
        iType, Impl::OpenMPTargetExecTeamMember>& loop_boundaries,
    const Lambda& lambda, const JoinType& join, ValueType& init_result) {
  ValueType result = init_result;

  // FIXME_OPENMPTARGET think about omp simd
  // join does not work with omp reduction clause
  for (iType i = loop_boundaries.start; i < loop_boundaries.end; i++) {
    ValueType tmp = ValueType();
    lambda(i, tmp);
    join(result, tmp);
  }

  init_result = result;
}

/** \brief  Intra-team vector parallel_reduce. Executes lambda(iType i,
 * ValueType & val) for each i=0..N-1.
 *
 * The range i=0..N-1 is mapped to all vector lanes of the the calling team
 * and a summation of val is performed and put into result.
 */
template <typename iType, class Lambda, typename ValueType>
KOKKOS_INLINE_FUNCTION void parallel_reduce(
    const Impl::TeamVectorRangeBoundariesStruct<
        iType, Impl::OpenMPTargetExecTeamMember>& loop_boundaries,
    const Lambda& lambda, ValueType& result) {
  // FIXME_OPENMPTARGET - Make sure that if its an array reduction, number of
  // elements in the array <= 32. For reduction we allocate, 16 bytes per
  // element in the scratch space, hence, 16*32 = 512.
  static_assert(sizeof(ValueType) <=
                Impl::OpenMPTargetExecTeamMember::TEAM_REDUCE_SIZE);

  ValueType* TeamVector_scratch =
      static_cast<ValueType*>(loop_boundaries.member.impl_reduce_scratch());

#pragma omp barrier
  TeamVector_scratch[0] = ValueType();
#pragma omp barrier

  if constexpr (std::is_arithmetic<ValueType>::value) {
#pragma omp for simd reduction(+ : TeamVector_scratch[ : 1])
    for (iType i = loop_boundaries.start; i < loop_boundaries.end; i++) {
      ValueType tmp = ValueType();
      lambda(i, tmp);
      TeamVector_scratch[0] += tmp;
    }
  } else {
#pragma omp declare reduction(custom:ValueType : omp_out += omp_in)

#pragma omp for simd reduction(custom : TeamVector_scratch[ : 1])
    for (iType i = loop_boundaries.start; i < loop_boundaries.end; i++) {
      ValueType tmp = ValueType();
      lambda(i, tmp);
      TeamVector_scratch[0] += tmp;
    }
  }

  result = TeamVector_scratch[0];
}

template <typename iType, class Lambda, typename ReducerType>
KOKKOS_INLINE_FUNCTION std::enable_if_t<Kokkos::is_reducer<ReducerType>::value>
parallel_reduce(const Impl::TeamVectorRangeBoundariesStruct<
                    iType, Impl::OpenMPTargetExecTeamMember>& loop_boundaries,
                const Lambda& lambda, ReducerType const& result) {
  using ValueType = typename ReducerType::value_type;

  // FIXME_OPENMPTARGET - Make sure that if its an array reduction, number of
  // elements in the array <= 32. For reduction we allocate, 16 bytes per
  // element in the scratch space, hence, 16*32 = 512.
  static_assert(sizeof(ValueType) <=
                Impl::OpenMPTargetExecTeamMember::TEAM_REDUCE_SIZE);

#pragma omp declare reduction(custom                                          \
:ValueType : Impl::OpenMPTargetReducerWrapper<ReducerType>::join(omp_out,     \
                                                                     omp_in)) \
    initializer(Impl::OpenMPTargetReducerWrapper<ReducerType>::init(omp_priv))

  ValueType* TeamVector_scratch =
      static_cast<ValueType*>(loop_boundaries.member.impl_reduce_scratch());

#pragma omp barrier
  Impl::OpenMPTargetReducerWrapper<ReducerType>::init(TeamVector_scratch[0]);
#pragma omp barrier

#pragma omp for simd reduction(custom : TeamVector_scratch[ : 1])
  for (iType i = loop_boundaries.start; i < loop_boundaries.end; i++) {
    lambda(i, TeamVector_scratch[0]);
  }

  result.reference() = TeamVector_scratch[0];
}
<<<<<<< HEAD
=======
#else
template <typename iType, class Lambda, typename ReducerType>
KOKKOS_INLINE_FUNCTION std::enable_if_t<Kokkos::is_reducer<ReducerType>::value>
parallel_reduce(const Impl::TeamVectorRangeBoundariesStruct<
                    iType, Impl::OpenMPTargetExecTeamMember>& loop_boundaries,
                const Lambda& lambda, ReducerType const& result) {
  using ValueType = typename ReducerType::value_type;

  // FIXME_OPENMPTARGET - Make sure that if its an array reduction, number of
  // elements in the array <= 32. For reduction we allocate, 16 bytes per
  // element in the scratch space, hence, 16*32 = 512.
  static_assert(sizeof(ValueType) <=
                Impl::OpenMPTargetExecTeamMember::TEAM_REDUCE_SIZE);

  ValueType* TeamVector_scratch =
      static_cast<ValueType*>(loop_boundaries.member.impl_reduce_scratch());

#pragma omp declare reduction(omp_red_teamthread_reducer                      \
:ValueType : Impl::OpenMPTargetReducerWrapper<ReducerType>::join(omp_out,     \
                                                                     omp_in)) \
    initializer(Impl::OpenMPTargetReducerWrapper<ReducerType>::init(omp_priv))

#pragma omp barrier
  ValueType tmp;
  result.init(tmp);
  TeamVector_scratch[0] = tmp;
#pragma omp barrier

  iType team_size = iType(omp_get_num_threads());
#pragma omp for simd reduction(                                \
        omp_red_teamthread_reducer : TeamVector_scratch[ : 1]) \
    schedule(static, 1)
  for (iType t = 0; t < team_size; t++) {
    ValueType tmp2;
    result.init(tmp2);

    for (iType i = loop_boundaries.start + t; i < loop_boundaries.end;
         i += team_size) {
      lambda(i, tmp2);
    }
    TeamVector_scratch[0] = tmp2;
  }

  result.reference() = TeamVector_scratch[0];
}
#endif  // KOKKOS_IMPL_HIERARCHICAL_REDUCERS_WORKAROUND
>>>>>>> 2d2f072b

namespace Impl {

template <class CombinedFunctorReducerType, class... Properties>
class ParallelReduce<CombinedFunctorReducerType,
                     Kokkos::TeamPolicy<Properties...>,
                     Kokkos::Experimental::OpenMPTarget> {
 private:
  using Policy =
      Kokkos::Impl::TeamPolicyInternal<Kokkos::Experimental::OpenMPTarget,
                                       Properties...>;
  using FunctorType = typename CombinedFunctorReducerType::functor_type;
  using ReducerType = typename CombinedFunctorReducerType::reducer_type;

  using Member = typename Policy::member_type;

  using pointer_type   = typename ReducerType::pointer_type;
  using reference_type = typename ReducerType::reference_type;
  using value_type     = typename ReducerType::value_type;

  bool m_result_ptr_on_device;
  const int m_result_ptr_num_elems;

  static constexpr bool FunctorHasJoin = Impl::FunctorAnalysis<
      Impl::FunctorPatternInterface::REDUCE, Policy, FunctorType,
      typename ReducerType::value_type>::Reducer::has_join_member_function();
  static constexpr bool UseReducer =
      !std::is_same_v<FunctorType, typename ReducerType::functor_type>;
  static constexpr bool IsArray = std::is_pointer_v<reference_type>;

  using ParReduceSpecialize =
      ParallelReduceSpecialize<FunctorType, Policy,
                               typename ReducerType::functor_type, pointer_type,
                               typename ReducerType::value_type>;

  const CombinedFunctorReducerType m_functor_reducer;
  const Policy m_policy;
  const pointer_type m_result_ptr;
  const size_t m_shmem_size;

 public:
  void execute() const {
    // Only let one ParallelReduce instance at a time use the scratch memory.
    std::scoped_lock<std::mutex> scratch_memory_lock(
        m_policy.space().impl_internal_space_instance()->m_mutex_scratch_ptr);
    auto const functor =
        Kokkos::Experimental::Impl::FunctorAdapter<FunctorType, Policy>(
            m_functor_reducer.get_functor());
    if constexpr (FunctorHasJoin) {
      ParReduceSpecialize::execute_init_join(functor, m_policy, m_result_ptr,
                                             m_result_ptr_on_device);
    } else if constexpr (UseReducer) {
      ParReduceSpecialize::execute_reducer(functor, m_policy, m_result_ptr,
                                           m_result_ptr_on_device);
    } else if constexpr (IsArray) {
      if (m_result_ptr_num_elems <= 2) {
        ParReduceSpecialize::template execute_array<2>(
            functor, m_policy, m_result_ptr, m_result_ptr_on_device);
      } else if (m_result_ptr_num_elems <= 4) {
        ParReduceSpecialize::template execute_array<4>(
            functor, m_policy, m_result_ptr, m_result_ptr_on_device);
      } else if (m_result_ptr_num_elems <= 8) {
        ParReduceSpecialize::template execute_array<8>(
            functor, m_policy, m_result_ptr, m_result_ptr_on_device);
      } else if (m_result_ptr_num_elems <= 16) {
        ParReduceSpecialize::template execute_array<16>(
            functor, m_policy, m_result_ptr, m_result_ptr_on_device);
      } else if (m_result_ptr_num_elems <= 32) {
        ParReduceSpecialize::template execute_array<32>(
            functor, m_policy, m_result_ptr, m_result_ptr_on_device);
      } else {
        Kokkos::abort("array reduction length must be <= 32");
      }
    } else {
      ParReduceSpecialize::template execute_array<1>(
          functor, m_policy, m_result_ptr, m_result_ptr_on_device);
    }
  }

  template <class ViewType>
  ParallelReduce(const CombinedFunctorReducerType& arg_functor_reducer,
                 const Policy& arg_policy, const ViewType& arg_result)
      : m_result_ptr_on_device(
            MemorySpaceAccess<Kokkos::Experimental::OpenMPTargetSpace,
                              typename ViewType::memory_space>::accessible),
        m_result_ptr_num_elems(arg_result.size()),
        m_functor_reducer(arg_functor_reducer),
        m_policy(arg_policy),
        m_result_ptr(arg_result.data()),
        m_shmem_size(
            arg_policy.scratch_size(0) + arg_policy.scratch_size(1) +
            FunctorTeamShmemSize<FunctorType>::value(
                arg_functor_reducer.get_functor(), arg_policy.team_size())) {}
};

}  // namespace Impl

}  // namespace Kokkos

#endif<|MERGE_RESOLUTION|>--- conflicted
+++ resolved
@@ -105,61 +105,6 @@
   }
   result.reference() = TeamThread_scratch[0];
 }
-<<<<<<< HEAD
-=======
-#else
-template <typename iType, class Lambda, typename ReducerType>
-KOKKOS_INLINE_FUNCTION std::enable_if_t<Kokkos::is_reducer<ReducerType>::value>
-parallel_reduce(const Impl::TeamThreadRangeBoundariesStruct<
-                    iType, Impl::OpenMPTargetExecTeamMember>& loop_boundaries,
-                const Lambda& lambda, ReducerType result) {
-  using ValueType = typename ReducerType::value_type;
-
-  // FIXME_OPENMPTARGET - Make sure that if its an array reduction, number of
-  // elements in the array <= 32. For reduction we allocate, 16 bytes per
-  // element in the scratch space, hence, 16*32 = 512.
-  static_assert(sizeof(ValueType) <=
-                Impl::OpenMPTargetExecTeamMember::TEAM_REDUCE_SIZE);
-
-  ValueType* TeamThread_scratch =
-      static_cast<ValueType*>(loop_boundaries.member.impl_reduce_scratch());
-
-#pragma omp declare reduction(omp_red_teamthread_reducer                      \
-:ValueType : Impl::OpenMPTargetReducerWrapper<ReducerType>::join(omp_out,     \
-                                                                     omp_in)) \
-    initializer(Impl::OpenMPTargetReducerWrapper<ReducerType>::init(omp_priv))
-
-#pragma omp barrier
-  ValueType tmp;
-  result.init(tmp);
-  TeamThread_scratch[0] = tmp;
-#pragma omp barrier
-
-  iType team_size = iType(omp_get_num_threads());
-#pragma omp for reduction(                                     \
-        omp_red_teamthread_reducer : TeamThread_scratch[ : 1]) \
-    schedule(static, 1)
-  for (iType t = 0; t < team_size; t++) {
-    ValueType tmp2;
-    result.init(tmp2);
-
-    for (iType i = loop_boundaries.start + t; i < loop_boundaries.end;
-         i += team_size) {
-      lambda(i, tmp2);
-    }
-
-    // FIXME_OPENMPTARGET: Join should work but doesn't. Every threads gets a
-    // private TeamThread_scratch[0] and at the end of the for-loop the `join`
-    // operation is performed by OpenMP itself and hence the simple assignment
-    // works.
-    //    result.join(TeamThread_scratch[0], tmp2);
-    TeamThread_scratch[0] = tmp2;
-  }
-
-  result.reference() = TeamThread_scratch[0];
-}
-#endif  // KOKKOS_IMPL_HIERARCHICAL_REDUCERS_WORKAROUND
->>>>>>> 2d2f072b
 
 /** \brief  Intra-thread vector parallel_reduce. Executes lambda(iType i,
  * ValueType & val) for each i=0..N-1.
@@ -373,55 +318,6 @@
 
   result.reference() = TeamVector_scratch[0];
 }
-<<<<<<< HEAD
-=======
-#else
-template <typename iType, class Lambda, typename ReducerType>
-KOKKOS_INLINE_FUNCTION std::enable_if_t<Kokkos::is_reducer<ReducerType>::value>
-parallel_reduce(const Impl::TeamVectorRangeBoundariesStruct<
-                    iType, Impl::OpenMPTargetExecTeamMember>& loop_boundaries,
-                const Lambda& lambda, ReducerType const& result) {
-  using ValueType = typename ReducerType::value_type;
-
-  // FIXME_OPENMPTARGET - Make sure that if its an array reduction, number of
-  // elements in the array <= 32. For reduction we allocate, 16 bytes per
-  // element in the scratch space, hence, 16*32 = 512.
-  static_assert(sizeof(ValueType) <=
-                Impl::OpenMPTargetExecTeamMember::TEAM_REDUCE_SIZE);
-
-  ValueType* TeamVector_scratch =
-      static_cast<ValueType*>(loop_boundaries.member.impl_reduce_scratch());
-
-#pragma omp declare reduction(omp_red_teamthread_reducer                      \
-:ValueType : Impl::OpenMPTargetReducerWrapper<ReducerType>::join(omp_out,     \
-                                                                     omp_in)) \
-    initializer(Impl::OpenMPTargetReducerWrapper<ReducerType>::init(omp_priv))
-
-#pragma omp barrier
-  ValueType tmp;
-  result.init(tmp);
-  TeamVector_scratch[0] = tmp;
-#pragma omp barrier
-
-  iType team_size = iType(omp_get_num_threads());
-#pragma omp for simd reduction(                                \
-        omp_red_teamthread_reducer : TeamVector_scratch[ : 1]) \
-    schedule(static, 1)
-  for (iType t = 0; t < team_size; t++) {
-    ValueType tmp2;
-    result.init(tmp2);
-
-    for (iType i = loop_boundaries.start + t; i < loop_boundaries.end;
-         i += team_size) {
-      lambda(i, tmp2);
-    }
-    TeamVector_scratch[0] = tmp2;
-  }
-
-  result.reference() = TeamVector_scratch[0];
-}
-#endif  // KOKKOS_IMPL_HIERARCHICAL_REDUCERS_WORKAROUND
->>>>>>> 2d2f072b
 
 namespace Impl {
 
