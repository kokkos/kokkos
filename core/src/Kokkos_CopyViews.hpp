//@HEADER
// ************************************************************************
//
//                        Kokkos v. 4.0
//       Copyright (2022) National Technology & Engineering
//               Solutions of Sandia, LLC (NTESS).
//
// Under the terms of Contract DE-NA0003525 with NTESS,
// the U.S. Government retains certain rights in this software.
//
// Part of Kokkos, under the Apache License v2.0 with LLVM Exceptions.
// See https://kokkos.org/LICENSE for license information.
// SPDX-License-Identifier: Apache-2.0 WITH LLVM-exception
//
//@HEADER

#ifndef KOKKOS_IMPL_PUBLIC_INCLUDE
#include <Kokkos_Macros.hpp>
static_assert(false,
              "Including non-public Kokkos header files is not allowed.");
#endif
#ifndef KOKKOS_COPYVIEWS_HPP_
#define KOKKOS_COPYVIEWS_HPP_
#include <string>
#include <sstream>
#include <Kokkos_Parallel.hpp>
#include <KokkosExp_MDRangePolicy.hpp>
#include <Kokkos_Layout.hpp>
#include <impl/Kokkos_HostSpace_ZeroMemset.hpp>

//----------------------------------------------------------------------------
//----------------------------------------------------------------------------

namespace Kokkos {

namespace Impl {

template <class Layout>
struct ViewFillLayoutSelector {};

template <>
struct ViewFillLayoutSelector<Kokkos::LayoutLeft> {
  static const Kokkos::Iterate iterate = Kokkos::Iterate::Left;
};

template <>
struct ViewFillLayoutSelector<Kokkos::LayoutRight> {
  static const Kokkos::Iterate iterate = Kokkos::Iterate::Right;
};

}  // namespace Impl
}  // namespace Kokkos

namespace Kokkos {
namespace Impl {

template <class ViewType, class Layout, class ExecSpace, typename iType>
struct ViewFill<ViewType, Layout, ExecSpace, 0, iType> {
  using ST = typename ViewType::non_const_value_type;
  ViewFill(const ViewType& a, const ST& val, const ExecSpace& space) {
    Kokkos::Impl::DeepCopy<typename ViewType::memory_space, Kokkos::HostSpace,
                           ExecSpace>(space, a.data(), &val, sizeof(ST));
  }
};

template <class ViewType, class Layout, class ExecSpace, typename iType>
struct ViewFill<ViewType, Layout, ExecSpace, 1, iType> {
  ViewType a;
  typename ViewType::const_value_type val;
  using policy_type = Kokkos::RangePolicy<ExecSpace, Kokkos::IndexType<iType>>;

  ViewFill(const ViewType& a_, typename ViewType::const_value_type& val_,
           const ExecSpace& space)
      : a(a_), val(val_) {
    Kokkos::parallel_for("Kokkos::ViewFill-1D",
                         policy_type(space, 0, a.extent(0)), *this);
  }

  KOKKOS_INLINE_FUNCTION
  void operator()(const iType& i) const { a(i) = val; };
};

template <class ViewType, class Layout, class ExecSpace, typename iType>
struct ViewFill<ViewType, Layout, ExecSpace, 2, iType> {
  ViewType a;
  typename ViewType::const_value_type val;

  using iterate_type = Kokkos::Rank<2, ViewFillLayoutSelector<Layout>::iterate,
                                    ViewFillLayoutSelector<Layout>::iterate>;
  using policy_type =
      Kokkos::MDRangePolicy<ExecSpace, iterate_type, Kokkos::IndexType<iType>>;

  ViewFill(const ViewType& a_, typename ViewType::const_value_type& val_,
           const ExecSpace& space)
      : a(a_), val(val_) {
    Kokkos::parallel_for("Kokkos::ViewFill-2D",
                         policy_type(space, {0, 0}, {a.extent(0), a.extent(1)}),
                         *this);
  }

  KOKKOS_INLINE_FUNCTION
  void operator()(const iType& i0, const iType& i1) const { a(i0, i1) = val; };
};

template <class ViewType, class Layout, class ExecSpace, typename iType>
struct ViewFill<ViewType, Layout, ExecSpace, 3, iType> {
  ViewType a;
  typename ViewType::const_value_type val;

  using iterate_type = Kokkos::Rank<3, ViewFillLayoutSelector<Layout>::iterate,
                                    ViewFillLayoutSelector<Layout>::iterate>;
  using policy_type =
      Kokkos::MDRangePolicy<ExecSpace, iterate_type, Kokkos::IndexType<iType>>;

  ViewFill(const ViewType& a_, typename ViewType::const_value_type& val_,
           const ExecSpace& space)
      : a(a_), val(val_) {
    Kokkos::parallel_for(
        "Kokkos::ViewFill-3D",
        policy_type(space, {0, 0, 0}, {a.extent(0), a.extent(1), a.extent(2)}),
        *this);
  }

  KOKKOS_INLINE_FUNCTION
  void operator()(const iType& i0, const iType& i1, const iType& i2) const {
    a(i0, i1, i2) = val;
  };
};

template <class ViewType, class Layout, class ExecSpace, typename iType>
struct ViewFill<ViewType, Layout, ExecSpace, 4, iType> {
  ViewType a;
  typename ViewType::const_value_type val;

  using iterate_type = Kokkos::Rank<4, ViewFillLayoutSelector<Layout>::iterate,
                                    ViewFillLayoutSelector<Layout>::iterate>;
  using policy_type =
      Kokkos::MDRangePolicy<ExecSpace, iterate_type, Kokkos::IndexType<iType>>;

  ViewFill(const ViewType& a_, typename ViewType::const_value_type& val_,
           const ExecSpace& space)
      : a(a_), val(val_) {
    Kokkos::parallel_for(
        "Kokkos::ViewFill-4D",
        policy_type(space, {0, 0, 0, 0},
                    {a.extent(0), a.extent(1), a.extent(2), a.extent(3)}),
        *this);
  }

  KOKKOS_INLINE_FUNCTION
  void operator()(const iType& i0, const iType& i1, const iType& i2,
                  const iType& i3) const {
    a(i0, i1, i2, i3) = val;
  };
};

template <class ViewType, class Layout, class ExecSpace, typename iType>
struct ViewFill<ViewType, Layout, ExecSpace, 5, iType> {
  ViewType a;
  typename ViewType::const_value_type val;

  using iterate_type = Kokkos::Rank<5, ViewFillLayoutSelector<Layout>::iterate,
                                    ViewFillLayoutSelector<Layout>::iterate>;
  using policy_type =
      Kokkos::MDRangePolicy<ExecSpace, iterate_type, Kokkos::IndexType<iType>>;

  ViewFill(const ViewType& a_, typename ViewType::const_value_type& val_,
           const ExecSpace& space)
      : a(a_), val(val_) {
    Kokkos::parallel_for("Kokkos::ViewFill-5D",
                         policy_type(space, {0, 0, 0, 0, 0},
                                     {a.extent(0), a.extent(1), a.extent(2),
                                      a.extent(3), a.extent(4)}),
                         *this);
  }

  KOKKOS_INLINE_FUNCTION
  void operator()(const iType& i0, const iType& i1, const iType& i2,
                  const iType& i3, const iType& i4) const {
    a(i0, i1, i2, i3, i4) = val;
  };
};

template <class ViewType, class Layout, class ExecSpace, typename iType>
struct ViewFill<ViewType, Layout, ExecSpace, 6, iType> {
  ViewType a;
  typename ViewType::const_value_type val;

  using iterate_type = Kokkos::Rank<6, ViewFillLayoutSelector<Layout>::iterate,
                                    ViewFillLayoutSelector<Layout>::iterate>;
  using policy_type =
      Kokkos::MDRangePolicy<ExecSpace, iterate_type, Kokkos::IndexType<iType>>;

  ViewFill(const ViewType& a_, typename ViewType::const_value_type& val_,
           const ExecSpace& space)
      : a(a_), val(val_) {
    Kokkos::parallel_for("Kokkos::ViewFill-6D",
                         policy_type(space, {0, 0, 0, 0, 0, 0},
                                     {a.extent(0), a.extent(1), a.extent(2),
                                      a.extent(3), a.extent(4), a.extent(5)}),
                         *this);
  }

  KOKKOS_INLINE_FUNCTION
  void operator()(const iType& i0, const iType& i1, const iType& i2,
                  const iType& i3, const iType& i4, const iType& i5) const {
    a(i0, i1, i2, i3, i4, i5) = val;
  };
};

template <class ViewType, class Layout, class ExecSpace, typename iType>
struct ViewFill<ViewType, Layout, ExecSpace, 7, iType> {
  ViewType a;
  typename ViewType::const_value_type val;

  using iterate_type = Kokkos::Rank<6, ViewFillLayoutSelector<Layout>::iterate,
                                    ViewFillLayoutSelector<Layout>::iterate>;
  using policy_type =
      Kokkos::MDRangePolicy<ExecSpace, iterate_type, Kokkos::IndexType<iType>>;

  ViewFill(const ViewType& a_, typename ViewType::const_value_type& val_,
           const ExecSpace& space)
      : a(a_), val(val_) {
    // MDRangePolicy is not supported for 7D views
    // Iterate separately over extent(2)
    Kokkos::parallel_for("Kokkos::ViewFill-7D",
                         policy_type(space, {0, 0, 0, 0, 0, 0},
                                     {a.extent(0), a.extent(1), a.extent(3),
                                      a.extent(4), a.extent(5), a.extent(6)}),
                         *this);
  }

  KOKKOS_INLINE_FUNCTION
  void operator()(const iType& i0, const iType& i1, const iType& i3,
                  const iType& i4, const iType& i5, const iType& i6) const {
    for (iType i2 = 0; i2 < iType(a.extent(2)); i2++)
      a(i0, i1, i2, i3, i4, i5, i6) = val;
  };
};

template <class ViewType, class Layout, class ExecSpace, typename iType>
struct ViewFill<ViewType, Layout, ExecSpace, 8, iType> {
  ViewType a;
  typename ViewType::const_value_type val;

  using iterate_type = Kokkos::Rank<6, ViewFillLayoutSelector<Layout>::iterate,
                                    ViewFillLayoutSelector<Layout>::iterate>;
  using policy_type =
      Kokkos::MDRangePolicy<ExecSpace, iterate_type, Kokkos::IndexType<iType>>;

  ViewFill(const ViewType& a_, typename ViewType::const_value_type& val_,
           const ExecSpace& space)
      : a(a_), val(val_) {
    // MDRangePolicy is not supported for 8D views
    // Iterate separately over extent(2) and extent(4)
    Kokkos::parallel_for("Kokkos::ViewFill-8D",
                         policy_type(space, {0, 0, 0, 0, 0, 0},
                                     {a.extent(0), a.extent(1), a.extent(3),
                                      a.extent(5), a.extent(6), a.extent(7)}),
                         *this);
  }

  KOKKOS_INLINE_FUNCTION
  void operator()(const iType& i0, const iType& i1, const iType& i3,
                  const iType& i5, const iType& i6, const iType& i7) const {
    for (iType i2 = 0; i2 < iType(a.extent(2)); i2++)
      for (iType i4 = 0; i4 < iType(a.extent(4)); i4++)
        a(i0, i1, i2, i3, i4, i5, i6, i7) = val;
  };
};

template <class ViewTypeA, class ViewTypeB, class Layout, class ExecSpace,
          typename iType>
struct ViewCopy<ViewTypeA, ViewTypeB, Layout, ExecSpace, 1, iType> {
  ViewTypeA a;
  ViewTypeB b;

  using policy_type = Kokkos::RangePolicy<ExecSpace, Kokkos::IndexType<iType>>;
  using value_type  = typename ViewTypeA::value_type;

  ViewCopy(const ViewTypeA& a_, const ViewTypeB& b_,
           const ExecSpace space = ExecSpace())
      : a(a_), b(b_) {
    Kokkos::parallel_for("Kokkos::ViewCopy-1D",
                         policy_type(space, 0, a.extent(0)), *this);
  }

  KOKKOS_INLINE_FUNCTION
  void operator()(const iType& i0) const {
    a(i0) = static_cast<value_type>(b(i0));
  };
};

template <class ViewTypeA, class ViewTypeB, class Layout, class ExecSpace,
          typename iType>
struct ViewCopy<ViewTypeA, ViewTypeB, Layout, ExecSpace, 2, iType> {
  ViewTypeA a;
  ViewTypeB b;
  static const Kokkos::Iterate outer_iteration_pattern =
      Kokkos::Impl::layout_iterate_type_selector<
          Layout>::outer_iteration_pattern;
  static const Kokkos::Iterate inner_iteration_pattern =
      Kokkos::Impl::layout_iterate_type_selector<
          Layout>::inner_iteration_pattern;
  using iterate_type =
      Kokkos::Rank<2, outer_iteration_pattern, inner_iteration_pattern>;
  using policy_type =
      Kokkos::MDRangePolicy<ExecSpace, iterate_type, Kokkos::IndexType<iType>>;
  using value_type = typename ViewTypeA::value_type;

  ViewCopy(const ViewTypeA& a_, const ViewTypeB& b_,
           const ExecSpace space = ExecSpace())
      : a(a_), b(b_) {
    Kokkos::parallel_for("Kokkos::ViewCopy-2D",
                         policy_type(space, {0, 0}, {a.extent(0), a.extent(1)}),
                         *this);
  }

  KOKKOS_INLINE_FUNCTION
  void operator()(const iType& i0, const iType& i1) const {
    a(i0, i1) = static_cast<value_type>(b(i0, i1));
  };
};

template <class ViewTypeA, class ViewTypeB, class Layout, class ExecSpace,
          typename iType>
struct ViewCopy<ViewTypeA, ViewTypeB, Layout, ExecSpace, 3, iType> {
  ViewTypeA a;
  ViewTypeB b;

  static const Kokkos::Iterate outer_iteration_pattern =
      Kokkos::Impl::layout_iterate_type_selector<
          Layout>::outer_iteration_pattern;
  static const Kokkos::Iterate inner_iteration_pattern =
      Kokkos::Impl::layout_iterate_type_selector<
          Layout>::inner_iteration_pattern;
  using iterate_type =
      Kokkos::Rank<3, outer_iteration_pattern, inner_iteration_pattern>;
  using policy_type =
      Kokkos::MDRangePolicy<ExecSpace, iterate_type, Kokkos::IndexType<iType>>;
  using value_type = typename ViewTypeA::value_type;

  ViewCopy(const ViewTypeA& a_, const ViewTypeB& b_,
           const ExecSpace space = ExecSpace())
      : a(a_), b(b_) {
    Kokkos::parallel_for(
        "Kokkos::ViewCopy-3D",
        policy_type(space, {0, 0, 0}, {a.extent(0), a.extent(1), a.extent(2)}),
        *this);
  }

  KOKKOS_INLINE_FUNCTION
  void operator()(const iType& i0, const iType& i1, const iType& i2) const {
    a(i0, i1, i2) = static_cast<value_type>(b(i0, i1, i2));
  };
};

template <class ViewTypeA, class ViewTypeB, class Layout, class ExecSpace,
          typename iType>
struct ViewCopy<ViewTypeA, ViewTypeB, Layout, ExecSpace, 4, iType> {
  ViewTypeA a;
  ViewTypeB b;

  static const Kokkos::Iterate outer_iteration_pattern =
      Kokkos::Impl::layout_iterate_type_selector<
          Layout>::outer_iteration_pattern;
  static const Kokkos::Iterate inner_iteration_pattern =
      Kokkos::Impl::layout_iterate_type_selector<
          Layout>::inner_iteration_pattern;
  using iterate_type =
      Kokkos::Rank<4, outer_iteration_pattern, inner_iteration_pattern>;
  using policy_type =
      Kokkos::MDRangePolicy<ExecSpace, iterate_type, Kokkos::IndexType<iType>>;

  ViewCopy(const ViewTypeA& a_, const ViewTypeB& b_,
           const ExecSpace space = ExecSpace())
      : a(a_), b(b_) {
    Kokkos::parallel_for(
        "Kokkos::ViewCopy-4D",
        policy_type(space, {0, 0, 0, 0},
                    {a.extent(0), a.extent(1), a.extent(2), a.extent(3)}),
        *this);
  }

  KOKKOS_INLINE_FUNCTION
  void operator()(const iType& i0, const iType& i1, const iType& i2,
                  const iType& i3) const {
    a(i0, i1, i2, i3) = b(i0, i1, i2, i3);
  };
};

template <class ViewTypeA, class ViewTypeB, class Layout, class ExecSpace,
          typename iType>
struct ViewCopy<ViewTypeA, ViewTypeB, Layout, ExecSpace, 5, iType> {
  ViewTypeA a;
  ViewTypeB b;

  static const Kokkos::Iterate outer_iteration_pattern =
      Kokkos::Impl::layout_iterate_type_selector<
          Layout>::outer_iteration_pattern;
  static const Kokkos::Iterate inner_iteration_pattern =
      Kokkos::Impl::layout_iterate_type_selector<
          Layout>::inner_iteration_pattern;
  using iterate_type =
      Kokkos::Rank<5, outer_iteration_pattern, inner_iteration_pattern>;
  using policy_type =
      Kokkos::MDRangePolicy<ExecSpace, iterate_type, Kokkos::IndexType<iType>>;

  ViewCopy(const ViewTypeA& a_, const ViewTypeB& b_,
           const ExecSpace space = ExecSpace())
      : a(a_), b(b_) {
    Kokkos::parallel_for("Kokkos::ViewCopy-5D",
                         policy_type(space, {0, 0, 0, 0, 0},
                                     {a.extent(0), a.extent(1), a.extent(2),
                                      a.extent(3), a.extent(4)}),
                         *this);
  }

  KOKKOS_INLINE_FUNCTION
  void operator()(const iType& i0, const iType& i1, const iType& i2,
                  const iType& i3, const iType& i4) const {
    a(i0, i1, i2, i3, i4) = b(i0, i1, i2, i3, i4);
  };
};

template <class ViewTypeA, class ViewTypeB, class Layout, class ExecSpace,
          typename iType>
struct ViewCopy<ViewTypeA, ViewTypeB, Layout, ExecSpace, 6, iType> {
  ViewTypeA a;
  ViewTypeB b;

  static const Kokkos::Iterate outer_iteration_pattern =
      Kokkos::Impl::layout_iterate_type_selector<
          Layout>::outer_iteration_pattern;
  static const Kokkos::Iterate inner_iteration_pattern =
      Kokkos::Impl::layout_iterate_type_selector<
          Layout>::inner_iteration_pattern;
  using iterate_type =
      Kokkos::Rank<6, outer_iteration_pattern, inner_iteration_pattern>;
  using policy_type =
      Kokkos::MDRangePolicy<ExecSpace, iterate_type, Kokkos::IndexType<iType>>;

  ViewCopy(const ViewTypeA& a_, const ViewTypeB& b_,
           const ExecSpace space = ExecSpace())
      : a(a_), b(b_) {
    Kokkos::parallel_for("Kokkos::ViewCopy-6D",
                         policy_type(space, {0, 0, 0, 0, 0, 0},
                                     {a.extent(0), a.extent(1), a.extent(2),
                                      a.extent(3), a.extent(4), a.extent(5)}),
                         *this);
  }

  KOKKOS_INLINE_FUNCTION
  void operator()(const iType& i0, const iType& i1, const iType& i2,
                  const iType& i3, const iType& i4, const iType& i5) const {
    a(i0, i1, i2, i3, i4, i5) = b(i0, i1, i2, i3, i4, i5);
  };
};

template <class ViewTypeA, class ViewTypeB, class Layout, class ExecSpace,
          typename iType>
struct ViewCopy<ViewTypeA, ViewTypeB, Layout, ExecSpace, 7, iType> {
  ViewTypeA a;
  ViewTypeB b;

  static const Kokkos::Iterate outer_iteration_pattern =
      Kokkos::Impl::layout_iterate_type_selector<
          Layout>::outer_iteration_pattern;
  static const Kokkos::Iterate inner_iteration_pattern =
      Kokkos::Impl::layout_iterate_type_selector<
          Layout>::inner_iteration_pattern;
  using iterate_type =
      Kokkos::Rank<6, outer_iteration_pattern, inner_iteration_pattern>;
  using policy_type =
      Kokkos::MDRangePolicy<ExecSpace, iterate_type, Kokkos::IndexType<iType>>;

  ViewCopy(const ViewTypeA& a_, const ViewTypeB& b_,
           const ExecSpace space = ExecSpace())
      : a(a_), b(b_) {
    // MDRangePolicy is not supported for 7D views
    // Iterate separately over extent(2)
    Kokkos::parallel_for("Kokkos::ViewCopy-7D",
                         policy_type(space, {0, 0, 0, 0, 0, 0},
                                     {a.extent(0), a.extent(1), a.extent(3),
                                      a.extent(4), a.extent(5), a.extent(6)}),
                         *this);
  }

  KOKKOS_INLINE_FUNCTION
  void operator()(const iType& i0, const iType& i1, const iType& i3,
                  const iType& i4, const iType& i5, const iType& i6) const {
    for (iType i2 = 0; i2 < iType(a.extent(2)); i2++)
      a(i0, i1, i2, i3, i4, i5, i6) = b(i0, i1, i2, i3, i4, i5, i6);
  };
};

template <class ViewTypeA, class ViewTypeB, class Layout, class ExecSpace,
          typename iType>
struct ViewCopy<ViewTypeA, ViewTypeB, Layout, ExecSpace, 8, iType> {
  ViewTypeA a;
  ViewTypeB b;

  static const Kokkos::Iterate outer_iteration_pattern =
      Kokkos::Impl::layout_iterate_type_selector<
          Layout>::outer_iteration_pattern;
  static const Kokkos::Iterate inner_iteration_pattern =
      Kokkos::Impl::layout_iterate_type_selector<
          Layout>::inner_iteration_pattern;
  using iterate_type =
      Kokkos::Rank<6, outer_iteration_pattern, inner_iteration_pattern>;
  using policy_type =
      Kokkos::MDRangePolicy<ExecSpace, iterate_type, Kokkos::IndexType<iType>>;

  ViewCopy(const ViewTypeA& a_, const ViewTypeB& b_,
           const ExecSpace space = ExecSpace())
      : a(a_), b(b_) {
    // MDRangePolicy is not supported for 8D views
    // Iterate separately over extent(2) and extent(4)
    Kokkos::parallel_for("Kokkos::ViewCopy-8D",
                         policy_type(space, {0, 0, 0, 0, 0, 0},
                                     {a.extent(0), a.extent(1), a.extent(3),
                                      a.extent(5), a.extent(6), a.extent(7)}),
                         *this);
  }

  KOKKOS_INLINE_FUNCTION
  void operator()(const iType& i0, const iType& i1, const iType& i3,
                  const iType& i5, const iType& i6, const iType& i7) const {
    for (iType i2 = 0; i2 < iType(a.extent(2)); i2++)
      for (iType i4 = 0; i4 < iType(a.extent(4)); i4++)
        a(i0, i1, i2, i3, i4, i5, i6, i7) = b(i0, i1, i2, i3, i4, i5, i6, i7);
  };
};

}  // namespace Impl
}  // namespace Kokkos

namespace Kokkos {
namespace Impl {

template <class DstType>
Kokkos::Iterate get_iteration_order(const DstType& dst) {
  int64_t strides[DstType::rank + 1];
  dst.stride(strides);
  Kokkos::Iterate iterate;
  if (std::is_same_v<typename DstType::array_layout, Kokkos::LayoutRight>) {
    iterate = Kokkos::Iterate::Right;
  } else if (std::is_same_v<typename DstType::array_layout,
                            Kokkos::LayoutLeft>) {
    iterate = Kokkos::Iterate::Left;
  } else if (std::is_same_v<typename DstType::array_layout,
                            Kokkos::LayoutStride>) {
    if (strides[0] > strides[DstType::rank - 1])
      iterate = Kokkos::Iterate::Right;
    else
      iterate = Kokkos::Iterate::Left;
  } else {
    if (std::is_same_v<typename DstType::execution_space::array_layout,
                       Kokkos::LayoutRight>)
      iterate = Kokkos::Iterate::Right;
    else
      iterate = Kokkos::Iterate::Left;
  }
  return iterate;
}

template <class ExecutionSpace, class DstType, class SrcType>
void view_copy(const ExecutionSpace& space, const DstType& dst,
               const SrcType& src) {
  using dst_memory_space = typename DstType::memory_space;
  using src_memory_space = typename SrcType::memory_space;

  constexpr bool ExecCanAccessSrc =
      Kokkos::SpaceAccessibility<ExecutionSpace, src_memory_space>::accessible;
  constexpr bool ExecCanAccessDst =
      Kokkos::SpaceAccessibility<ExecutionSpace, dst_memory_space>::accessible;

  if (!(ExecCanAccessSrc && ExecCanAccessDst)) {
    Kokkos::Impl::throw_runtime_exception(
        "Kokkos::Impl::view_copy called with invalid execution space");
  } else {
    // Figure out iteration order in case we need it
    Kokkos::Iterate iterate = get_iteration_order(dst);

    if ((dst.span() >= size_t(std::numeric_limits<int>::max())) ||
        (src.span() >= size_t(std::numeric_limits<int>::max()))) {
      if (iterate == Kokkos::Iterate::Right)
        Kokkos::Impl::ViewCopy<
            typename DstType::uniform_runtime_nomemspace_type,
            typename SrcType::uniform_runtime_const_nomemspace_type,
            Kokkos::LayoutRight, ExecutionSpace, DstType::rank, int64_t>(
            dst, src, space);
      else
        Kokkos::Impl::ViewCopy<
            typename DstType::uniform_runtime_nomemspace_type,
            typename SrcType::uniform_runtime_const_nomemspace_type,
            Kokkos::LayoutLeft, ExecutionSpace, DstType::rank, int64_t>(
            dst, src, space);
    } else {
      if (iterate == Kokkos::Iterate::Right)
        Kokkos::Impl::ViewCopy<
            typename DstType::uniform_runtime_nomemspace_type,
            typename SrcType::uniform_runtime_const_nomemspace_type,
            Kokkos::LayoutRight, ExecutionSpace, DstType::rank, int>(dst, src,
                                                                     space);
      else
        Kokkos::Impl::ViewCopy<
            typename DstType::uniform_runtime_nomemspace_type,
            typename SrcType::uniform_runtime_const_nomemspace_type,
            Kokkos::LayoutLeft, ExecutionSpace, DstType::rank, int>(dst, src,
                                                                    space);
    }
  }
}

template <class DstType, class SrcType>
void view_copy(const DstType& dst, const SrcType& src) {
  using dst_execution_space = typename DstType::execution_space;
  using src_execution_space = typename SrcType::execution_space;
  using dst_memory_space    = typename DstType::memory_space;
  using src_memory_space    = typename SrcType::memory_space;

  constexpr bool DstExecCanAccessSrc =
      Kokkos::SpaceAccessibility<dst_execution_space,
                                 src_memory_space>::accessible;

  constexpr bool SrcExecCanAccessDst =
      Kokkos::SpaceAccessibility<src_execution_space,
                                 dst_memory_space>::accessible;

  if (!DstExecCanAccessSrc && !SrcExecCanAccessDst) {
    std::ostringstream ss;
    ss << "Error: Kokkos::deep_copy with no available copy mechanism: "
       << "from source view (\"" << src.label() << "\") to destination view (\""
       << dst.label() << "\").\n"
       << "There is no common execution space that can access both source's "
          "space\n"
       << "(" << src_memory_space().name() << ") and destination's space ("
       << dst_memory_space().name() << "), "
       << "so source and destination\n"
       << "must be contiguous and have the same layout.\n";
    Kokkos::Impl::throw_runtime_exception(ss.str());
  }

  using ExecutionSpace =
      std::conditional_t<DstExecCanAccessSrc, dst_execution_space,
                         src_execution_space>;

  // Figure out iteration order in case we need it
  Kokkos::Iterate iterate = get_iteration_order(dst);

  if ((dst.span() >= size_t(std::numeric_limits<int>::max())) ||
      (src.span() >= size_t(std::numeric_limits<int>::max()))) {
    if (iterate == Kokkos::Iterate::Right)
      Kokkos::Impl::ViewCopy<
          typename DstType::uniform_runtime_nomemspace_type,
          typename SrcType::uniform_runtime_const_nomemspace_type,
          Kokkos::LayoutRight, ExecutionSpace, DstType::rank, int64_t>(dst,
                                                                       src);
    else
      Kokkos::Impl::ViewCopy<
          typename DstType::uniform_runtime_nomemspace_type,
          typename SrcType::uniform_runtime_const_nomemspace_type,
          Kokkos::LayoutLeft, ExecutionSpace, DstType::rank, int64_t>(dst, src);
  } else {
    if (iterate == Kokkos::Iterate::Right)
      Kokkos::Impl::ViewCopy<
          typename DstType::uniform_runtime_nomemspace_type,
          typename SrcType::uniform_runtime_const_nomemspace_type,
          Kokkos::LayoutRight, ExecutionSpace, DstType::rank, int>(dst, src);
    else
      Kokkos::Impl::ViewCopy<
          typename DstType::uniform_runtime_nomemspace_type,
          typename SrcType::uniform_runtime_const_nomemspace_type,
          Kokkos::LayoutLeft, ExecutionSpace, DstType::rank, int>(dst, src);
  }
}

template <class DstType, class SrcType, class... Args>
struct CommonSubview {
  using dst_subview_type = typename Kokkos::Subview<DstType, Args...>;
  using src_subview_type = typename Kokkos::Subview<SrcType, Args...>;
  dst_subview_type dst_sub;
  src_subview_type src_sub;
  CommonSubview(const DstType& dst, const SrcType& src, const Args&... args)
      : dst_sub(dst, args...), src_sub(src, args...) {}
};

template <class DstType, class SrcType, int Rank = DstType::rank>
struct ViewRemap;

template <class DstType, class SrcType>
struct ViewRemap<DstType, SrcType, 1> {
  using p_type = Kokkos::pair<int64_t, int64_t>;

  template <typename... OptExecSpace>
  ViewRemap(const DstType& dst, const SrcType& src,
            const OptExecSpace&... exec_space) {
    static_assert(
        sizeof...(OptExecSpace) <= 1,
        "OptExecSpace must be either empty or be an execution space!");

    if (dst.extent(0) == src.extent(0)) {
      view_copy(exec_space..., dst, src);
    } else {
      p_type ext0(0, std::min(dst.extent(0), src.extent(0)));
      CommonSubview common_subview(dst, src, ext0);
      view_copy(exec_space..., common_subview.dst_sub, common_subview.src_sub);
    }
  }
};

template <class DstType, class SrcType, std::size_t... I>
auto create_common_subview_first_and_last_match(const DstType& dst,
                                                const SrcType& src,
                                                std::index_sequence<I...>) {
  using p_type = Kokkos::pair<int64_t, int64_t>;
  CommonSubview common_subview(
      dst, src, Kokkos::ALL,
      (p_type(0, std::min(dst.extent(I + 1), src.extent(I + 1))))...,
      Kokkos::ALL);
  return common_subview;
}

template <class DstType, class SrcType, std::size_t... I>
auto create_common_subview_first_match(const DstType& dst, const SrcType& src,
                                       std::index_sequence<I...>) {
  using p_type = Kokkos::pair<int64_t, int64_t>;
  CommonSubview common_subview(
      dst, src, Kokkos::ALL,
      (p_type(0, std::min(dst.extent(I + 1), src.extent(I + 1))))...);
  return common_subview;
}

template <class DstType, class SrcType, std::size_t... I>
auto create_common_subview_last_match(const DstType& dst, const SrcType& src,
                                      std::index_sequence<I...>) {
  using p_type = Kokkos::pair<int64_t, int64_t>;
  CommonSubview common_subview(
      dst, src, (p_type(0, std::min(dst.extent(I), src.extent(I))))...,
      Kokkos::ALL);
  return common_subview;
}

template <class DstType, class SrcType, std::size_t... I>
auto create_common_subview_no_match(const DstType& dst, const SrcType& src,
                                    std::index_sequence<I...>) {
  using p_type = Kokkos::pair<int64_t, int64_t>;
  CommonSubview common_subview(
      dst, src, (p_type(0, std::min(dst.extent(I), src.extent(I))))...);
  return common_subview;
}

template <class DstType, class SrcType, int Rank>
struct ViewRemap {
  using p_type = Kokkos::pair<int64_t, int64_t>;

  template <typename... OptExecSpace>
  ViewRemap(const DstType& dst, const SrcType& src,
            const OptExecSpace&... exec_space) {
    static_assert(
        sizeof...(OptExecSpace) <= 1,
        "OptExecSpace must be either empty or be an execution space!");

    if (dst.extent(0) == src.extent(0)) {
      if (dst.extent(Rank - 1) == src.extent(Rank - 1)) {
        if constexpr (Rank < 3)
          view_copy(exec_space..., dst, src);
        else {
          auto common_subview = create_common_subview_first_and_last_match(
              dst, src, std::make_index_sequence<Rank - 2>{});
          view_copy(exec_space..., common_subview.dst_sub,
                    common_subview.src_sub);
        }
      } else {
        auto common_subview = create_common_subview_first_match(
            dst, src, std::make_index_sequence<Rank - 1>{});
        view_copy(exec_space..., common_subview.dst_sub,
                  common_subview.src_sub);
      }
    } else {
      if (dst.extent(Rank - 1) == src.extent(Rank - 1)) {
        auto common_subview = create_common_subview_last_match(
            dst, src, std::make_index_sequence<Rank - 1>{});
        view_copy(exec_space..., common_subview.dst_sub,
                  common_subview.src_sub);
      } else {
        auto common_subview = create_common_subview_no_match(
            dst, src, std::make_index_sequence<Rank>{});
        view_copy(exec_space..., common_subview.dst_sub,
                  common_subview.src_sub);
      }
    }
  }
};

template <typename ExecutionSpace, class DT, class... DP>
inline void contiguous_fill(
    const ExecutionSpace& exec_space, const View<DT, DP...>& dst,
    typename ViewTraits<DT, DP...>::const_value_type& value) {
  using ViewType     = View<DT, DP...>;
  using ViewTypeFlat = Kokkos::View<
      typename ViewType::value_type*, Kokkos::LayoutRight,
      Kokkos::Device<typename ViewType::execution_space,
                     std::conditional_t<ViewType::rank == 0,
                                        typename ViewType::memory_space,
                                        Kokkos::AnonymousSpace>>,
      Kokkos::MemoryTraits<>>;

  ViewTypeFlat dst_flat(dst.data(), dst.size());
  if (dst.span() < static_cast<size_t>(std::numeric_limits<int>::max())) {
    Kokkos::Impl::ViewFill<ViewTypeFlat, Kokkos::LayoutRight, ExecutionSpace,
                           ViewTypeFlat::rank, int>(dst_flat, value,
                                                    exec_space);
  } else
    Kokkos::Impl::ViewFill<ViewTypeFlat, Kokkos::LayoutRight, ExecutionSpace,
                           ViewTypeFlat::rank, int64_t>(dst_flat, value,
                                                        exec_space);
}

// Default implementation for execution spaces that don't provide a definition
template <typename ExecutionSpace>
struct ZeroMemset {
  ZeroMemset(const ExecutionSpace& exec_space, void* dst, size_t cnt) {
    contiguous_fill(
        exec_space,
        Kokkos::View<std::byte*, ExecutionSpace, Kokkos::MemoryUnmanaged>(
            static_cast<std::byte*>(dst), cnt),
        std::byte{});
  }
};

// Returns true when we can safely determine that the object has all 0 bits,
// false otherwise.  It is intended to determine whether to perform zero memset
// as an optimization.
template <typename T>
bool has_all_zero_bits(const T& value) {
  static_assert(std::is_trivially_copyable_v<T>);

  if constexpr (std::is_scalar_v<T>) {
    return value == T();
  }

  KOKKOS_IMPL_DISABLE_UNREACHABLE_WARNINGS_PUSH()
  if constexpr (std::is_standard_layout_v<T> &&
                std::has_unique_object_representations_v<T>) {
    constexpr std::byte all_zeroes[sizeof(T)] = {};
    return std::memcmp(&value, all_zeroes, sizeof(T)) == 0;
  }

  return false;
  KOKKOS_IMPL_DISABLE_UNREACHABLE_WARNINGS_POP()
}

template <typename ExecutionSpace, class DT, class... DP>
inline std::enable_if_t<
<<<<<<< HEAD
    std::is_trivial_v<typename ViewTraits<DT, DP...>::value_type> &&
    !ViewTraits<DT, DP...>::impl_is_customized>
=======
    std::is_trivially_copyable_v<typename ViewTraits<DT, DP...>::value_type>>
>>>>>>> 2ea94c50
contiguous_fill_or_memset(
    const ExecutionSpace& exec_space, const View<DT, DP...>& dst,
    typename ViewTraits<DT, DP...>::const_value_type& value) {
  // With OpenMP, using memset has significant performance issues.
  if (has_all_zero_bits(value)
#ifdef KOKKOS_ENABLE_OPENMP
      && !std::is_same_v<ExecutionSpace, Kokkos::OpenMP>
#endif
  )
    ZeroMemset(exec_space, dst.data(),
               dst.size() * sizeof(typename ViewTraits<DT, DP...>::value_type));
  else
    contiguous_fill(exec_space, dst, value);
}

template <typename ExecutionSpace, class DT, class... DP>
inline std::enable_if_t<
<<<<<<< HEAD
    !std::is_trivial_v<typename ViewTraits<DT, DP...>::value_type> ||
    ViewTraits<DT, DP...>::impl_is_customized>
=======
    !std::is_trivially_copyable_v<typename ViewTraits<DT, DP...>::value_type>>
>>>>>>> 2ea94c50
contiguous_fill_or_memset(
    const ExecutionSpace& exec_space, const View<DT, DP...>& dst,
    typename ViewTraits<DT, DP...>::const_value_type& value) {
  contiguous_fill(exec_space, dst, value);
}

template <class DT, class... DP>
void contiguous_fill_or_memset(
    const View<DT, DP...>& dst,
    typename ViewTraits<DT, DP...>::const_value_type& value) {
  using ViewType        = View<DT, DP...>;
  using exec_space_type = typename ViewType::execution_space;

  contiguous_fill_or_memset(exec_space_type(), dst, value);
}
}  // namespace Impl

/** \brief  Deep copy a value from Host memory into a view.  */
template <class DT, class... DP>
inline void deep_copy(
    const View<DT, DP...>& dst,
    typename ViewTraits<DT, DP...>::const_value_type& value,
    std::enable_if_t<std::is_same_v<typename ViewTraits<DT, DP...>::specialize,
                                    void>>* = nullptr) {
  using ViewType        = View<DT, DP...>;
  using exec_space_type = typename ViewType::execution_space;

  if (Kokkos::Tools::Experimental::get_callbacks().begin_deep_copy != nullptr) {
    Kokkos::Profiling::beginDeepCopy(
        Kokkos::Profiling::make_space_handle(ViewType::memory_space::name()),
        dst.label(), dst.data(),
        Kokkos::Profiling::make_space_handle(Kokkos::HostSpace::name()),
        "Scalar", &value, dst.span() * sizeof(typename ViewType::value_type));
  }

  if (dst.data() == nullptr) {
    Kokkos::fence(
        "Kokkos::deep_copy: scalar copy, fence because destination is null");
    if (Kokkos::Tools::Experimental::get_callbacks().end_deep_copy != nullptr) {
      Kokkos::Profiling::endDeepCopy();
    }
    return;
  }

  Kokkos::fence("Kokkos::deep_copy: scalar copy, pre copy fence");
  static_assert(std::is_same_v<typename ViewType::non_const_value_type,
                               typename ViewType::value_type>,
                "deep_copy requires non-const type");

  // If contiguous we can simply do a 1D flat loop or use memset
  // Do not use shortcut if there is a custom accessor
  if (dst.span_is_contiguous() && !ViewType::traits::impl_is_customized) {
    Impl::contiguous_fill_or_memset(dst, value);
    Kokkos::fence("Kokkos::deep_copy: scalar copy, post copy fence");
    if (Kokkos::Tools::Experimental::get_callbacks().end_deep_copy != nullptr) {
      Kokkos::Profiling::endDeepCopy();
    }
    return;
  }

  // Figure out iteration order to do the ViewFill
  int64_t strides[ViewType::rank + 1];
  dst.stride(strides);
  Kokkos::Iterate iterate;
  if (std::is_same_v<typename ViewType::array_layout, Kokkos::LayoutRight>) {
    iterate = Kokkos::Iterate::Right;
  } else if (std::is_same_v<typename ViewType::array_layout,
                            Kokkos::LayoutLeft>) {
    iterate = Kokkos::Iterate::Left;
  } else if (std::is_same_v<typename ViewType::array_layout,
                            Kokkos::LayoutStride>) {
    if (strides[0] > strides[ViewType::rank > 0 ? ViewType::rank - 1 : 0])
      iterate = Kokkos::Iterate::Right;
    else
      iterate = Kokkos::Iterate::Left;
  } else {
    if (std::is_same_v<typename ViewType::execution_space::array_layout,
                       Kokkos::LayoutRight>)
      iterate = Kokkos::Iterate::Right;
    else
      iterate = Kokkos::Iterate::Left;
  }

  // Lets call the right ViewFill functor based on integer space needed and
  // iteration type
  using ViewTypeUniform =
      std::conditional_t<ViewType::rank == 0,
                         typename ViewType::uniform_runtime_type,
                         typename ViewType::uniform_runtime_nomemspace_type>;
  if (dst.span() > static_cast<size_t>(std::numeric_limits<int>::max())) {
    if (iterate == Kokkos::Iterate::Right)
      Kokkos::Impl::ViewFill<ViewTypeUniform, Kokkos::LayoutRight,
                             exec_space_type, ViewType::rank, int64_t>(
          dst, value, exec_space_type());
    else
      Kokkos::Impl::ViewFill<ViewTypeUniform, Kokkos::LayoutLeft,
                             exec_space_type, ViewType::rank, int64_t>(
          dst, value, exec_space_type());
  } else {
    if (iterate == Kokkos::Iterate::Right)
      Kokkos::Impl::ViewFill<ViewTypeUniform, Kokkos::LayoutRight,
                             exec_space_type, ViewType::rank, int>(
          dst, value, exec_space_type());
    else
      Kokkos::Impl::ViewFill<ViewTypeUniform, Kokkos::LayoutLeft,
                             exec_space_type, ViewType::rank, int>(
          dst, value, exec_space_type());
  }
  Kokkos::fence("Kokkos::deep_copy: scalar copy, post copy fence");

  if (Kokkos::Tools::Experimental::get_callbacks().end_deep_copy != nullptr) {
    Kokkos::Profiling::endDeepCopy();
  }
}

/** \brief  Deep copy into a value in Host memory from a view.  */
template <class ST, class... SP>
inline void deep_copy(
    typename ViewTraits<ST, SP...>::non_const_value_type& dst,
    const View<ST, SP...>& src,
    std::enable_if_t<std::is_same_v<typename ViewTraits<ST, SP...>::specialize,
                                    void>>* = nullptr) {
  using src_traits       = ViewTraits<ST, SP...>;
  using src_memory_space = typename src_traits::memory_space;

  static_assert(src_traits::rank == 0,
                "ERROR: Non-rank-zero view in deep_copy( value , View )");

  if (Kokkos::Tools::Experimental::get_callbacks().begin_deep_copy != nullptr) {
    Kokkos::Profiling::beginDeepCopy(
        Kokkos::Profiling::make_space_handle(Kokkos::HostSpace::name()),
        "Scalar", &dst,
        Kokkos::Profiling::make_space_handle(src_memory_space::name()),
        src.label(), src.data(),
        src.span() * sizeof(typename src_traits::value_type));
  }

  if (src.data() == nullptr) {
    Kokkos::fence("Kokkos::deep_copy: copy into scalar, src is null");
  } else {
    Kokkos::fence("Kokkos::deep_copy: copy into scalar, pre copy fence");
    Kokkos::Impl::DeepCopy<HostSpace, src_memory_space>(&dst, src.data(),
                                                        sizeof(ST));
    Kokkos::fence("Kokkos::deep_copy: copy into scalar, post copy fence");
  }

  if (Kokkos::Tools::Experimental::get_callbacks().end_deep_copy != nullptr) {
    Kokkos::Profiling::endDeepCopy();
  }
}

//----------------------------------------------------------------------------
/** \brief  A deep copy between views of compatible type, and rank zero.  */
template <class DT, class... DP, class ST, class... SP>
inline void deep_copy(
    const View<DT, DP...>& dst, const View<ST, SP...>& src,
    std::enable_if_t<
        (std::is_void_v<typename ViewTraits<DT, DP...>::specialize> &&
         std::is_void_v<typename ViewTraits<ST, SP...>::specialize> &&
         (unsigned(ViewTraits<DT, DP...>::rank) == unsigned(0) &&
          unsigned(ViewTraits<ST, SP...>::rank) == unsigned(0)))>* = nullptr) {
  using dst_type = View<DT, DP...>;
  using src_type = View<ST, SP...>;

  using value_type       = typename dst_type::value_type;
  using dst_memory_space = typename dst_type::memory_space;
  using src_memory_space = typename src_type::memory_space;

  static_assert(std::is_same_v<typename dst_type::value_type,
                               typename src_type::non_const_value_type>,
                "deep_copy requires matching non-const destination type");

  if (Kokkos::Tools::Experimental::get_callbacks().begin_deep_copy != nullptr) {
    Kokkos::Profiling::beginDeepCopy(
        Kokkos::Profiling::make_space_handle(dst_memory_space::name()),
        dst.label(), dst.data(),
        Kokkos::Profiling::make_space_handle(src_memory_space::name()),
        src.label(), src.data(),
        src.span() * sizeof(typename dst_type::value_type));
  }

  if (dst.data() == nullptr && src.data() == nullptr) {
    Kokkos::fence(
        "Kokkos::deep_copy: scalar to scalar copy, both pointers null");
    if (Kokkos::Tools::Experimental::get_callbacks().end_deep_copy != nullptr) {
      Kokkos::Profiling::endDeepCopy();
    }
    return;
  }

  Kokkos::fence("Kokkos::deep_copy: scalar to scalar copy, pre copy fence");
  if (dst.data() != src.data()) {
    Kokkos::Impl::DeepCopy<dst_memory_space, src_memory_space>(
        dst.data(), src.data(), sizeof(value_type));
    Kokkos::fence("Kokkos::deep_copy: scalar to scalar copy, post copy fence");
  }
  if (Kokkos::Tools::Experimental::get_callbacks().end_deep_copy != nullptr) {
    Kokkos::Profiling::endDeepCopy();
  }
}

//----------------------------------------------------------------------------
/** \brief  A deep copy between views of the default specialization, compatible
 * type, same non-zero rank, same contiguous layout.
 */
template <class DT, class... DP, class ST, class... SP>
inline void deep_copy(
    const View<DT, DP...>& dst, const View<ST, SP...>& src,
    std::enable_if_t<
        (std::is_void_v<typename ViewTraits<DT, DP...>::specialize> &&
         std::is_void_v<typename ViewTraits<ST, SP...>::specialize> &&
         (unsigned(ViewTraits<DT, DP...>::rank) != 0 ||
          unsigned(ViewTraits<ST, SP...>::rank) != 0))>* = nullptr) {
  using dst_type         = View<DT, DP...>;
  using src_type         = View<ST, SP...>;
  using dst_memory_space = typename dst_type::memory_space;
  using src_memory_space = typename src_type::memory_space;
  using dst_ptr_type     = decltype(dst.data());
  using src_ptr_type     = decltype(src.data());

  static_assert(std::is_same_v<typename dst_type::value_type,
                               typename dst_type::non_const_value_type>,
                "deep_copy requires non-const destination type");

  static_assert((unsigned(dst_type::rank) == unsigned(src_type::rank)),
                "deep_copy requires Views of equal rank");

  if (Kokkos::Tools::Experimental::get_callbacks().begin_deep_copy != nullptr) {
    Kokkos::Profiling::beginDeepCopy(
        Kokkos::Profiling::make_space_handle(dst_memory_space::name()),
        dst.label(), dst.data(),
        Kokkos::Profiling::make_space_handle(src_memory_space::name()),
        src.label(), src.data(),
        src.span() * sizeof(typename dst_type::value_type));
  }

  if (dst.data() == nullptr || src.data() == nullptr) {
    // throw if dimension mismatch
    if ((src.extent(0) != dst.extent(0)) || (src.extent(1) != dst.extent(1)) ||
        (src.extent(2) != dst.extent(2)) || (src.extent(3) != dst.extent(3)) ||
        (src.extent(4) != dst.extent(4)) || (src.extent(5) != dst.extent(5)) ||
        (src.extent(6) != dst.extent(6)) || (src.extent(7) != dst.extent(7))) {
      std::string message(
          "Deprecation Error: Kokkos::deep_copy extents of views don't "
          "match: ");
      message += dst.label();
      message += "(";
      message += std::to_string(dst.extent(0));
      for (size_t r = 1; r < dst_type::rank; r++) {
        message += ",";
        message += std::to_string(dst.extent(r));
      }
      message += ") ";
      message += src.label();
      message += "(";
      message += std::to_string(src.extent(0));
      for (size_t r = 1; r < src_type::rank; r++) {
        message += ",";
        message += std::to_string(src.extent(r));
      }
      message += ") ";

      Kokkos::Impl::throw_runtime_exception(message);
    }
    Kokkos::fence(
        "Kokkos::deep_copy: copy between contiguous views, fence due to null "
        "argument");
    if (Kokkos::Tools::Experimental::get_callbacks().end_deep_copy != nullptr) {
      Kokkos::Profiling::endDeepCopy();
    }
    return;
  }

  // Checking for Overlapping Views.
  dst_ptr_type dst_start = dst.data();
  src_ptr_type src_start = src.data();
#ifndef KOKKOS_ENABLE_IMPL_VIEW_LEGACY
  dst_ptr_type dst_end = dst.data() + allocation_size_from_mapping_and_accessor(
                                          dst.mapping(), dst.accessor());
  src_ptr_type src_end = src.data() + allocation_size_from_mapping_and_accessor(
                                          src.mapping(), src.accessor());
#else
  dst_ptr_type dst_end = dst.data() + dst.span();
  src_ptr_type src_end = src.data() + src.span();
#endif
  if (((std::ptrdiff_t)dst_start == (std::ptrdiff_t)src_start) &&
      ((std::ptrdiff_t)dst_end == (std::ptrdiff_t)src_end) &&
      (dst.span_is_contiguous() && src.span_is_contiguous())) {
    Kokkos::fence(
        "Kokkos::deep_copy: copy between contiguous views, fence due to same "
        "spans");
    if (Kokkos::Tools::Experimental::get_callbacks().end_deep_copy != nullptr) {
      Kokkos::Profiling::endDeepCopy();
    }
    return;
  }

  if ((((std::ptrdiff_t)dst_start < (std::ptrdiff_t)src_end) &&
       ((std::ptrdiff_t)dst_end > (std::ptrdiff_t)src_start)) &&
      ((dst.span_is_contiguous() && src.span_is_contiguous()))) {
    std::string message("Error: Kokkos::deep_copy of overlapping views: ");
    message += dst.label();
    message += "(";
    message += std::to_string((std::ptrdiff_t)dst_start);
    message += ",";
    message += std::to_string((std::ptrdiff_t)dst_end);
    message += ") ";
    message += src.label();
    message += "(";
    message += std::to_string((std::ptrdiff_t)src_start);
    message += ",";
    message += std::to_string((std::ptrdiff_t)src_end);
    message += ") ";
    Kokkos::Impl::throw_runtime_exception(message);
  }

  // Check for same extents
  if ((src.extent(0) != dst.extent(0)) || (src.extent(1) != dst.extent(1)) ||
      (src.extent(2) != dst.extent(2)) || (src.extent(3) != dst.extent(3)) ||
      (src.extent(4) != dst.extent(4)) || (src.extent(5) != dst.extent(5)) ||
      (src.extent(6) != dst.extent(6)) || (src.extent(7) != dst.extent(7))) {
    std::string message(
        "Deprecation Error: Kokkos::deep_copy extents of views don't match: ");
    message += dst.label();
    message += "(";
    message += std::to_string(dst.extent(0));
    for (size_t r = 1; r < dst_type::rank; r++) {
      message += ",";
      message += std::to_string(dst.extent(r));
    }
    message += ") ";
    message += src.label();
    message += "(";
    message += std::to_string(src.extent(0));
    for (size_t r = 1; r < src_type::rank; r++) {
      message += ",";
      message += std::to_string(src.extent(r));
    }
    message += ") ";

    Kokkos::Impl::throw_runtime_exception(message);
  }

  // If same type, equal layout, equal dimensions, equal span, and contiguous
  // memory then can byte-wise copy

  if (std::is_same_v<typename dst_type::value_type,
                     typename src_type::non_const_value_type> &&
      (std::is_same_v<typename dst_type::array_layout,
                      typename src_type::array_layout> ||
       (dst_type::rank == 1 && src_type::rank == 1)) &&
      dst.span_is_contiguous() && src.span_is_contiguous() &&
      ((dst_type::rank < 1) || (dst.stride_0() == src.stride_0())) &&
      ((dst_type::rank < 2) || (dst.stride_1() == src.stride_1())) &&
      ((dst_type::rank < 3) || (dst.stride_2() == src.stride_2())) &&
      ((dst_type::rank < 4) || (dst.stride_3() == src.stride_3())) &&
      ((dst_type::rank < 5) || (dst.stride_4() == src.stride_4())) &&
      ((dst_type::rank < 6) || (dst.stride_5() == src.stride_5())) &&
      ((dst_type::rank < 7) || (dst.stride_6() == src.stride_6())) &&
      ((dst_type::rank < 8) || (dst.stride_7() == src.stride_7()))) {
#ifndef KOKKOS_ENABLE_IMPL_VIEW_LEGACY
    const size_t nbytes = allocation_size_from_mapping_and_accessor(
                              src.mapping(), src.accessor()) *
                          sizeof(std::remove_pointer_t<dst_ptr_type>);
#else
    const size_t nbytes = sizeof(typename dst_type::value_type) * dst.span();
#endif
    Kokkos::fence(
        "Kokkos::deep_copy: copy between contiguous views, pre view equality "
        "check");
    if ((void*)dst.data() != (void*)src.data() && 0 < nbytes) {
      Kokkos::Impl::DeepCopy<dst_memory_space, src_memory_space>(
          dst.data(), src.data(), nbytes);
      Kokkos::fence(
          "Kokkos::deep_copy: copy between contiguous views, post deep copy "
          "fence");
    }
  } else {
    Kokkos::fence(
        "Kokkos::deep_copy: copy between contiguous views, pre copy fence");
    Impl::view_copy(dst, src);
    Kokkos::fence(
        "Kokkos::deep_copy: copy between contiguous views, post copy fence");
  }
  if (Kokkos::Tools::Experimental::get_callbacks().end_deep_copy != nullptr) {
    Kokkos::Profiling::endDeepCopy();
  }
}

//----------------------------------------------------------------------------
//----------------------------------------------------------------------------
namespace Experimental {
/** \brief  A local deep copy between views of the default specialization,
 * compatible type, same non-zero rank.
 */
template <class TeamType, class DT, class... DP, class ST, class... SP>
void KOKKOS_INLINE_FUNCTION
local_deep_copy_contiguous(const TeamType& team, const View<DT, DP...>& dst,
                           const View<ST, SP...>& src) {
  Kokkos::parallel_for(Kokkos::TeamVectorRange(team, src.span()),
                       [&](const int& i) { dst.data()[i] = src.data()[i]; });
}
//----------------------------------------------------------------------------
template <class DT, class... DP, class ST, class... SP>
void KOKKOS_INLINE_FUNCTION local_deep_copy_contiguous(
    const View<DT, DP...>& dst, const View<ST, SP...>& src) {
  for (size_t i = 0; i < src.span(); ++i) {
    dst.data()[i] = src.data()[i];
  }
}
//----------------------------------------------------------------------------
template <class TeamType, class DT, class... DP, class ST, class... SP>
void KOKKOS_INLINE_FUNCTION local_deep_copy(
    const TeamType& team, const View<DT, DP...>& dst,
    const View<ST, SP...>& src,
    std::enable_if_t<(unsigned(ViewTraits<DT, DP...>::rank) == 1 &&
                      unsigned(ViewTraits<ST, SP...>::rank) == 1)>* = nullptr) {
  if (dst.data() == nullptr) {
    return;
  }

  const size_t N = dst.extent(0);

  team.team_barrier();
  Kokkos::parallel_for(Kokkos::TeamVectorRange(team, N),
                       [&](const int& i) { dst(i) = src(i); });
  team.team_barrier();
}
//----------------------------------------------------------------------------
template <class TeamType, class DT, class... DP, class ST, class... SP>
void KOKKOS_INLINE_FUNCTION local_deep_copy(
    const TeamType& team, const View<DT, DP...>& dst,
    const View<ST, SP...>& src,
    std::enable_if_t<(unsigned(ViewTraits<DT, DP...>::rank) == 2 &&
                      unsigned(ViewTraits<ST, SP...>::rank) == 2)>* = nullptr) {
  if (dst.data() == nullptr) {
    return;
  }

  const size_t N = dst.extent(0) * dst.extent(1);

  if (dst.span_is_contiguous() && src.span_is_contiguous()) {
    team.team_barrier();
    local_deep_copy_contiguous(team, dst, src);
    team.team_barrier();
  } else {
    team.team_barrier();
    Kokkos::parallel_for(Kokkos::TeamVectorRange(team, N), [&](const int& i) {
      int i0      = i % dst.extent(0);
      int i1      = i / dst.extent(0);
      dst(i0, i1) = src(i0, i1);
    });
    team.team_barrier();
  }
}
//----------------------------------------------------------------------------
template <class TeamType, class DT, class... DP, class ST, class... SP>
void KOKKOS_INLINE_FUNCTION local_deep_copy(
    const TeamType& team, const View<DT, DP...>& dst,
    const View<ST, SP...>& src,
    std::enable_if_t<(unsigned(ViewTraits<DT, DP...>::rank) == 3 &&
                      unsigned(ViewTraits<ST, SP...>::rank) == 3)>* = nullptr) {
  if (dst.data() == nullptr) {
    return;
  }

  const size_t N = dst.extent(0) * dst.extent(1) * dst.extent(2);

  if (dst.span_is_contiguous() && src.span_is_contiguous()) {
    team.team_barrier();
    local_deep_copy_contiguous(team, dst, src);
    team.team_barrier();
  } else {
    team.team_barrier();
    Kokkos::parallel_for(Kokkos::TeamVectorRange(team, N), [&](const int& i) {
      int i0          = i % dst.extent(0);
      int itmp        = i / dst.extent(0);
      int i1          = itmp % dst.extent(1);
      int i2          = itmp / dst.extent(1);
      dst(i0, i1, i2) = src(i0, i1, i2);
    });
    team.team_barrier();
  }
}
//----------------------------------------------------------------------------
template <class TeamType, class DT, class... DP, class ST, class... SP>
void KOKKOS_INLINE_FUNCTION local_deep_copy(
    const TeamType& team, const View<DT, DP...>& dst,
    const View<ST, SP...>& src,
    std::enable_if_t<(unsigned(ViewTraits<DT, DP...>::rank) == 4 &&
                      unsigned(ViewTraits<ST, SP...>::rank) == 4)>* = nullptr) {
  if (dst.data() == nullptr) {
    return;
  }

  const size_t N =
      dst.extent(0) * dst.extent(1) * dst.extent(2) * dst.extent(3);

  if (dst.span_is_contiguous() && src.span_is_contiguous()) {
    team.team_barrier();
    local_deep_copy_contiguous(team, dst, src);
    team.team_barrier();
  } else {
    team.team_barrier();
    Kokkos::parallel_for(Kokkos::TeamVectorRange(team, N), [&](const int& i) {
      int i0              = i % dst.extent(0);
      int itmp            = i / dst.extent(0);
      int i1              = itmp % dst.extent(1);
      itmp                = itmp / dst.extent(1);
      int i2              = itmp % dst.extent(2);
      int i3              = itmp / dst.extent(2);
      dst(i0, i1, i2, i3) = src(i0, i1, i2, i3);
    });
    team.team_barrier();
  }
}
//----------------------------------------------------------------------------
template <class TeamType, class DT, class... DP, class ST, class... SP>
void KOKKOS_INLINE_FUNCTION local_deep_copy(
    const TeamType& team, const View<DT, DP...>& dst,
    const View<ST, SP...>& src,
    std::enable_if_t<(unsigned(ViewTraits<DT, DP...>::rank) == 5 &&
                      unsigned(ViewTraits<ST, SP...>::rank) == 5)>* = nullptr) {
  if (dst.data() == nullptr) {
    return;
  }

  const size_t N = dst.extent(0) * dst.extent(1) * dst.extent(2) *
                   dst.extent(3) * dst.extent(4);

  if (dst.span_is_contiguous() && src.span_is_contiguous()) {
    team.team_barrier();
    local_deep_copy_contiguous(team, dst, src);
    team.team_barrier();
  } else {
    team.team_barrier();
    Kokkos::parallel_for(Kokkos::TeamVectorRange(team, N), [&](const int& i) {
      int i0                  = i % dst.extent(0);
      int itmp                = i / dst.extent(0);
      int i1                  = itmp % dst.extent(1);
      itmp                    = itmp / dst.extent(1);
      int i2                  = itmp % dst.extent(2);
      itmp                    = itmp / dst.extent(2);
      int i3                  = itmp % dst.extent(3);
      int i4                  = itmp / dst.extent(3);
      dst(i0, i1, i2, i3, i4) = src(i0, i1, i2, i3, i4);
    });
    team.team_barrier();
  }
}
//----------------------------------------------------------------------------
template <class TeamType, class DT, class... DP, class ST, class... SP>
void KOKKOS_INLINE_FUNCTION local_deep_copy(
    const TeamType& team, const View<DT, DP...>& dst,
    const View<ST, SP...>& src,
    std::enable_if_t<(unsigned(ViewTraits<DT, DP...>::rank) == 6 &&
                      unsigned(ViewTraits<ST, SP...>::rank) == 6)>* = nullptr) {
  if (dst.data() == nullptr) {
    return;
  }

  const size_t N = dst.extent(0) * dst.extent(1) * dst.extent(2) *
                   dst.extent(3) * dst.extent(4) * dst.extent(5);

  if (dst.span_is_contiguous() && src.span_is_contiguous()) {
    team.team_barrier();
    local_deep_copy_contiguous(team, dst, src);
    team.team_barrier();
  } else {
    team.team_barrier();
    Kokkos::parallel_for(Kokkos::TeamVectorRange(team, N), [&](const int& i) {
      int i0                      = i % dst.extent(0);
      int itmp                    = i / dst.extent(0);
      int i1                      = itmp % dst.extent(1);
      itmp                        = itmp / dst.extent(1);
      int i2                      = itmp % dst.extent(2);
      itmp                        = itmp / dst.extent(2);
      int i3                      = itmp % dst.extent(3);
      itmp                        = itmp / dst.extent(3);
      int i4                      = itmp % dst.extent(4);
      int i5                      = itmp / dst.extent(4);
      dst(i0, i1, i2, i3, i4, i5) = src(i0, i1, i2, i3, i4, i5);
    });
    team.team_barrier();
  }
}
//----------------------------------------------------------------------------
template <class TeamType, class DT, class... DP, class ST, class... SP>
void KOKKOS_INLINE_FUNCTION local_deep_copy(
    const TeamType& team, const View<DT, DP...>& dst,
    const View<ST, SP...>& src,
    std::enable_if_t<(unsigned(ViewTraits<DT, DP...>::rank) == 7 &&
                      unsigned(ViewTraits<ST, SP...>::rank) == 7)>* = nullptr) {
  if (dst.data() == nullptr) {
    return;
  }

  const size_t N = dst.extent(0) * dst.extent(1) * dst.extent(2) *
                   dst.extent(3) * dst.extent(4) * dst.extent(5) *
                   dst.extent(6);

  if (dst.span_is_contiguous() && src.span_is_contiguous()) {
    team.team_barrier();
    local_deep_copy_contiguous(team, dst, src);
    team.team_barrier();
  } else {
    team.team_barrier();
    Kokkos::parallel_for(Kokkos::TeamVectorRange(team, N), [&](const int& i) {
      int i0                          = i % dst.extent(0);
      int itmp                        = i / dst.extent(0);
      int i1                          = itmp % dst.extent(1);
      itmp                            = itmp / dst.extent(1);
      int i2                          = itmp % dst.extent(2);
      itmp                            = itmp / dst.extent(2);
      int i3                          = itmp % dst.extent(3);
      itmp                            = itmp / dst.extent(3);
      int i4                          = itmp % dst.extent(4);
      itmp                            = itmp / dst.extent(4);
      int i5                          = itmp % dst.extent(5);
      int i6                          = itmp / dst.extent(5);
      dst(i0, i1, i2, i3, i4, i5, i6) = src(i0, i1, i2, i3, i4, i5, i6);
    });
    team.team_barrier();
  }
}
//----------------------------------------------------------------------------
template <class DT, class... DP, class ST, class... SP>
void KOKKOS_INLINE_FUNCTION local_deep_copy(
    const View<DT, DP...>& dst, const View<ST, SP...>& src,
    std::enable_if_t<(unsigned(ViewTraits<DT, DP...>::rank) == 1 &&
                      unsigned(ViewTraits<ST, SP...>::rank) == 1)>* = nullptr) {
  if (dst.data() == nullptr) {
    return;
  }

  const size_t N = dst.extent(0);

  for (size_t i = 0; i < N; ++i) {
    dst(i) = src(i);
  }
}
//----------------------------------------------------------------------------
template <class DT, class... DP, class ST, class... SP>
void KOKKOS_INLINE_FUNCTION local_deep_copy(
    const View<DT, DP...>& dst, const View<ST, SP...>& src,
    std::enable_if_t<(unsigned(ViewTraits<DT, DP...>::rank) == 2 &&
                      unsigned(ViewTraits<ST, SP...>::rank) == 2)>* = nullptr) {
  if (dst.data() == nullptr) {
    return;
  }

  if (dst.span_is_contiguous() && src.span_is_contiguous()) {
    local_deep_copy_contiguous(dst, src);
  } else {
    for (size_t i0 = 0; i0 < dst.extent(0); ++i0)
      for (size_t i1 = 0; i1 < dst.extent(1); ++i1) dst(i0, i1) = src(i0, i1);
  }
}
//----------------------------------------------------------------------------
template <class DT, class... DP, class ST, class... SP>
void KOKKOS_INLINE_FUNCTION local_deep_copy(
    const View<DT, DP...>& dst, const View<ST, SP...>& src,
    std::enable_if_t<(unsigned(ViewTraits<DT, DP...>::rank) == 3 &&
                      unsigned(ViewTraits<ST, SP...>::rank) == 3)>* = nullptr) {
  if (dst.data() == nullptr) {
    return;
  }

  if (dst.span_is_contiguous() && src.span_is_contiguous()) {
    local_deep_copy_contiguous(dst, src);
  } else {
    for (size_t i0 = 0; i0 < dst.extent(0); ++i0)
      for (size_t i1 = 0; i1 < dst.extent(1); ++i1)
        for (size_t i2 = 0; i2 < dst.extent(2); ++i2)
          dst(i0, i1, i2) = src(i0, i1, i2);
  }
}
//----------------------------------------------------------------------------
template <class DT, class... DP, class ST, class... SP>
void KOKKOS_INLINE_FUNCTION local_deep_copy(
    const View<DT, DP...>& dst, const View<ST, SP...>& src,
    std::enable_if_t<(unsigned(ViewTraits<DT, DP...>::rank) == 4 &&
                      unsigned(ViewTraits<ST, SP...>::rank) == 4)>* = nullptr) {
  if (dst.data() == nullptr) {
    return;
  }

  if (dst.span_is_contiguous() && src.span_is_contiguous()) {
    local_deep_copy_contiguous(dst, src);
  } else {
    for (size_t i0 = 0; i0 < dst.extent(0); ++i0)
      for (size_t i1 = 0; i1 < dst.extent(1); ++i1)
        for (size_t i2 = 0; i2 < dst.extent(2); ++i2)
          for (size_t i3 = 0; i3 < dst.extent(3); ++i3)
            dst(i0, i1, i2, i3) = src(i0, i1, i2, i3);
  }
}
//----------------------------------------------------------------------------
template <class DT, class... DP, class ST, class... SP>
void KOKKOS_INLINE_FUNCTION local_deep_copy(
    const View<DT, DP...>& dst, const View<ST, SP...>& src,
    std::enable_if_t<(unsigned(ViewTraits<DT, DP...>::rank) == 5 &&
                      unsigned(ViewTraits<ST, SP...>::rank) == 5)>* = nullptr) {
  if (dst.data() == nullptr) {
    return;
  }

  if (dst.span_is_contiguous() && src.span_is_contiguous()) {
    local_deep_copy_contiguous(dst, src);
  } else {
    for (size_t i0 = 0; i0 < dst.extent(0); ++i0)
      for (size_t i1 = 0; i1 < dst.extent(1); ++i1)
        for (size_t i2 = 0; i2 < dst.extent(2); ++i2)
          for (size_t i3 = 0; i3 < dst.extent(3); ++i3)
            for (size_t i4 = 0; i4 < dst.extent(4); ++i4)
              dst(i0, i1, i2, i3, i4) = src(i0, i1, i2, i3, i4);
  }
}
//----------------------------------------------------------------------------
template <class DT, class... DP, class ST, class... SP>
void KOKKOS_INLINE_FUNCTION local_deep_copy(
    const View<DT, DP...>& dst, const View<ST, SP...>& src,
    std::enable_if_t<(unsigned(ViewTraits<DT, DP...>::rank) == 6 &&
                      unsigned(ViewTraits<ST, SP...>::rank) == 6)>* = nullptr) {
  if (dst.data() == nullptr) {
    return;
  }

  if (dst.span_is_contiguous() && src.span_is_contiguous()) {
    local_deep_copy_contiguous(dst, src);
  } else {
    for (size_t i0 = 0; i0 < dst.extent(0); ++i0)
      for (size_t i1 = 0; i1 < dst.extent(1); ++i1)
        for (size_t i2 = 0; i2 < dst.extent(2); ++i2)
          for (size_t i3 = 0; i3 < dst.extent(3); ++i3)
            for (size_t i4 = 0; i4 < dst.extent(4); ++i4)
              for (size_t i5 = 0; i5 < dst.extent(5); ++i5)
                dst(i0, i1, i2, i3, i4, i5) = src(i0, i1, i2, i3, i4, i5);
  }
}
//----------------------------------------------------------------------------
template <class DT, class... DP, class ST, class... SP>
void KOKKOS_INLINE_FUNCTION local_deep_copy(
    const View<DT, DP...>& dst, const View<ST, SP...>& src,
    std::enable_if_t<(unsigned(ViewTraits<DT, DP...>::rank) == 7 &&
                      unsigned(ViewTraits<ST, SP...>::rank) == 7)>* = nullptr) {
  if (dst.data() == nullptr) {
    return;
  }

  if (dst.span_is_contiguous() && src.span_is_contiguous()) {
    local_deep_copy_contiguous(dst, src);
  } else {
    for (size_t i0 = 0; i0 < dst.extent(0); ++i0)
      for (size_t i1 = 0; i1 < dst.extent(1); ++i1)
        for (size_t i2 = 0; i2 < dst.extent(2); ++i2)
          for (size_t i3 = 0; i3 < dst.extent(3); ++i3)
            for (size_t i4 = 0; i4 < dst.extent(4); ++i4)
              for (size_t i5 = 0; i5 < dst.extent(5); ++i5)
                for (size_t i6 = 0; i6 < dst.extent(6); ++i6)
                  dst(i0, i1, i2, i3, i4, i5, i6) =
                      src(i0, i1, i2, i3, i4, i5, i6);
  }
}
//----------------------------------------------------------------------------
//----------------------------------------------------------------------------
/** \brief  Deep copy a value into a view.  */
template <class TeamType, class DT, class... DP>
void KOKKOS_INLINE_FUNCTION local_deep_copy_contiguous(
    const TeamType& team, const View<DT, DP...>& dst,
    typename ViewTraits<DT, DP...>::const_value_type& value,
    std::enable_if_t<std::is_same_v<typename ViewTraits<DT, DP...>::specialize,
                                    void>>* = nullptr) {
  Kokkos::parallel_for(Kokkos::TeamVectorRange(team, dst.span()),
                       [&](const int& i) { dst.data()[i] = value; });
}
//----------------------------------------------------------------------------
template <class DT, class... DP>
void KOKKOS_INLINE_FUNCTION local_deep_copy_contiguous(
    const View<DT, DP...>& dst,
    typename ViewTraits<DT, DP...>::const_value_type& value,
    std::enable_if_t<std::is_same_v<typename ViewTraits<DT, DP...>::specialize,
                                    void>>* = nullptr) {
  for (size_t i = 0; i < dst.span(); ++i) {
    dst.data()[i] = value;
  }
}
//----------------------------------------------------------------------------
template <class TeamType, class DT, class... DP>
void KOKKOS_INLINE_FUNCTION local_deep_copy(
    const TeamType& team, const View<DT, DP...>& dst,
    typename ViewTraits<DT, DP...>::const_value_type& value,
    std::enable_if_t<(unsigned(ViewTraits<DT, DP...>::rank) == 1)>* = nullptr) {
  if (dst.data() == nullptr) {
    return;
  }

  const size_t N = dst.extent(0);

  team.team_barrier();
  Kokkos::parallel_for(Kokkos::TeamVectorRange(team, N),
                       [&](const int& i) { dst(i) = value; });
  team.team_barrier();
}
//----------------------------------------------------------------------------
template <class TeamType, class DT, class... DP>
void KOKKOS_INLINE_FUNCTION local_deep_copy(
    const TeamType& team, const View<DT, DP...>& dst,
    typename ViewTraits<DT, DP...>::const_value_type& value,
    std::enable_if_t<(unsigned(ViewTraits<DT, DP...>::rank) == 2)>* = nullptr) {
  if (dst.data() == nullptr) {
    return;
  }

  const size_t N = dst.extent(0) * dst.extent(1);

  if (dst.span_is_contiguous()) {
    if constexpr (std::is_same_v<decltype(dst.data()),
                                 typename View<DT, DP...>::element_type*>) {
      team.team_barrier();
      local_deep_copy_contiguous(team, dst, value);
      team.team_barrier();
      return;
    }
  }
  team.team_barrier();
  Kokkos::parallel_for(Kokkos::TeamVectorRange(team, N), [&](const int& i) {
    int i0      = i % dst.extent(0);
    int i1      = i / dst.extent(0);
    dst(i0, i1) = value;
  });
  team.team_barrier();
}
//----------------------------------------------------------------------------
template <class TeamType, class DT, class... DP>
void KOKKOS_INLINE_FUNCTION local_deep_copy(
    const TeamType& team, const View<DT, DP...>& dst,
    typename ViewTraits<DT, DP...>::const_value_type& value,
    std::enable_if_t<(unsigned(ViewTraits<DT, DP...>::rank) == 3)>* = nullptr) {
  if (dst.data() == nullptr) {
    return;
  }

  const size_t N = dst.extent(0) * dst.extent(1) * dst.extent(2);

  if (dst.span_is_contiguous()) {
    if constexpr (std::is_same_v<decltype(dst.data()),
                                 typename View<DT, DP...>::element_type*>) {
      team.team_barrier();
      local_deep_copy_contiguous(team, dst, value);
      team.team_barrier();
      return;
    }
  }
  team.team_barrier();
  Kokkos::parallel_for(Kokkos::TeamVectorRange(team, N), [&](const int& i) {
    int i0          = i % dst.extent(0);
    int itmp        = i / dst.extent(0);
    int i1          = itmp % dst.extent(1);
    int i2          = itmp / dst.extent(1);
    dst(i0, i1, i2) = value;
  });
  team.team_barrier();
}
//----------------------------------------------------------------------------
template <class TeamType, class DT, class... DP>
void KOKKOS_INLINE_FUNCTION local_deep_copy(
    const TeamType& team, const View<DT, DP...>& dst,
    typename ViewTraits<DT, DP...>::const_value_type& value,
    std::enable_if_t<(unsigned(ViewTraits<DT, DP...>::rank) == 4)>* = nullptr) {
  if (dst.data() == nullptr) {
    return;
  }

  const size_t N =
      dst.extent(0) * dst.extent(1) * dst.extent(2) * dst.extent(3);

  if (dst.span_is_contiguous()) {
    if constexpr (std::is_same_v<decltype(dst.data()),
                                 typename View<DT, DP...>::element_type*>) {
      team.team_barrier();
      local_deep_copy_contiguous(team, dst, value);
      team.team_barrier();
      return;
    }
  }
  team.team_barrier();
  Kokkos::parallel_for(Kokkos::TeamVectorRange(team, N), [&](const int& i) {
    int i0              = i % dst.extent(0);
    int itmp            = i / dst.extent(0);
    int i1              = itmp % dst.extent(1);
    itmp                = itmp / dst.extent(1);
    int i2              = itmp % dst.extent(2);
    int i3              = itmp / dst.extent(2);
    dst(i0, i1, i2, i3) = value;
  });
  team.team_barrier();
}
//----------------------------------------------------------------------------
template <class TeamType, class DT, class... DP>
void KOKKOS_INLINE_FUNCTION local_deep_copy(
    const TeamType& team, const View<DT, DP...>& dst,
    typename ViewTraits<DT, DP...>::const_value_type& value,
    std::enable_if_t<(unsigned(ViewTraits<DT, DP...>::rank) == 5)>* = nullptr) {
  if (dst.data() == nullptr) {
    return;
  }

  const size_t N = dst.extent(0) * dst.extent(1) * dst.extent(2) *
                   dst.extent(3) * dst.extent(4);

  if (dst.span_is_contiguous()) {
    if constexpr (std::is_same_v<decltype(dst.data()),
                                 typename View<DT, DP...>::element_type*>) {
      team.team_barrier();
      local_deep_copy_contiguous(team, dst, value);
      team.team_barrier();
      return;
    }
  }
  team.team_barrier();
  Kokkos::parallel_for(Kokkos::TeamVectorRange(team, N), [&](const int& i) {
    int i0                  = i % dst.extent(0);
    int itmp                = i / dst.extent(0);
    int i1                  = itmp % dst.extent(1);
    itmp                    = itmp / dst.extent(1);
    int i2                  = itmp % dst.extent(2);
    itmp                    = itmp / dst.extent(2);
    int i3                  = itmp % dst.extent(3);
    int i4                  = itmp / dst.extent(3);
    dst(i0, i1, i2, i3, i4) = value;
  });
  team.team_barrier();
}
//----------------------------------------------------------------------------
template <class TeamType, class DT, class... DP>
void KOKKOS_INLINE_FUNCTION local_deep_copy(
    const TeamType& team, const View<DT, DP...>& dst,
    typename ViewTraits<DT, DP...>::const_value_type& value,
    std::enable_if_t<(unsigned(ViewTraits<DT, DP...>::rank) == 6)>* = nullptr) {
  if (dst.data() == nullptr) {
    return;
  }

  const size_t N = dst.extent(0) * dst.extent(1) * dst.extent(2) *
                   dst.extent(3) * dst.extent(4) * dst.extent(5);

  if (dst.span_is_contiguous()) {
    if constexpr (std::is_same_v<decltype(dst.data()),
                                 typename View<DT, DP...>::element_type*>) {
      team.team_barrier();
      local_deep_copy_contiguous(team, dst, value);
      team.team_barrier();
      return;
    }
  }
  team.team_barrier();
  Kokkos::parallel_for(Kokkos::TeamVectorRange(team, N), [&](const int& i) {
    int i0                      = i % dst.extent(0);
    int itmp                    = i / dst.extent(0);
    int i1                      = itmp % dst.extent(1);
    itmp                        = itmp / dst.extent(1);
    int i2                      = itmp % dst.extent(2);
    itmp                        = itmp / dst.extent(2);
    int i3                      = itmp % dst.extent(3);
    itmp                        = itmp / dst.extent(3);
    int i4                      = itmp % dst.extent(4);
    int i5                      = itmp / dst.extent(4);
    dst(i0, i1, i2, i3, i4, i5) = value;
  });
  team.team_barrier();
}
//----------------------------------------------------------------------------
template <class TeamType, class DT, class... DP>
void KOKKOS_INLINE_FUNCTION local_deep_copy(
    const TeamType& team, const View<DT, DP...>& dst,
    typename ViewTraits<DT, DP...>::const_value_type& value,
    std::enable_if_t<(unsigned(ViewTraits<DT, DP...>::rank) == 7)>* = nullptr) {
  if (dst.data() == nullptr) {
    return;
  }

  const size_t N = dst.extent(0) * dst.extent(1) * dst.extent(2) *
                   dst.extent(3) * dst.extent(4) * dst.extent(5) *
                   dst.extent(6);

  if (dst.span_is_contiguous()) {
    if constexpr (std::is_same_v<decltype(dst.data()),
                                 typename View<DT, DP...>::element_type*>) {
      team.team_barrier();
      local_deep_copy_contiguous(team, dst, value);
      team.team_barrier();
      return;
    }
  }
  team.team_barrier();
  Kokkos::parallel_for(Kokkos::TeamVectorRange(team, N), [&](const int& i) {
    int i0                          = i % dst.extent(0);
    int itmp                        = i / dst.extent(0);
    int i1                          = itmp % dst.extent(1);
    itmp                            = itmp / dst.extent(1);
    int i2                          = itmp % dst.extent(2);
    itmp                            = itmp / dst.extent(2);
    int i3                          = itmp % dst.extent(3);
    itmp                            = itmp / dst.extent(3);
    int i4                          = itmp % dst.extent(4);
    itmp                            = itmp / dst.extent(4);
    int i5                          = itmp % dst.extent(5);
    int i6                          = itmp / dst.extent(5);
    dst(i0, i1, i2, i3, i4, i5, i6) = value;
  });
  team.team_barrier();
}
//----------------------------------------------------------------------------
template <class DT, class... DP>
void KOKKOS_INLINE_FUNCTION local_deep_copy(
    const View<DT, DP...>& dst,
    typename ViewTraits<DT, DP...>::const_value_type& value,
    std::enable_if_t<(unsigned(ViewTraits<DT, DP...>::rank) == 1)>* = nullptr) {
  if (dst.data() == nullptr) {
    return;
  }

  const size_t N = dst.extent(0);

  for (size_t i = 0; i < N; ++i) {
    dst(i) = value;
  }
}
//----------------------------------------------------------------------------
template <class DT, class... DP>
void KOKKOS_INLINE_FUNCTION local_deep_copy(
    const View<DT, DP...>& dst,
    typename ViewTraits<DT, DP...>::const_value_type& value,
    std::enable_if_t<(unsigned(ViewTraits<DT, DP...>::rank) == 2)>* = nullptr) {
  if (dst.data() == nullptr) {
    return;
  }

  if (dst.span_is_contiguous()) {
    if constexpr (std::is_same_v<decltype(dst.data()),
                                 typename View<DT, DP...>::element_type*>) {
      local_deep_copy_contiguous(dst, value);
      return;
    }
  }
  for (size_t i0 = 0; i0 < dst.extent(0); ++i0)
    for (size_t i1 = 0; i1 < dst.extent(1); ++i1) dst(i0, i1) = value;
}
//----------------------------------------------------------------------------
template <class DT, class... DP>
void KOKKOS_INLINE_FUNCTION local_deep_copy(
    const View<DT, DP...>& dst,
    typename ViewTraits<DT, DP...>::const_value_type& value,
    std::enable_if_t<(unsigned(ViewTraits<DT, DP...>::rank) == 3)>* = nullptr) {
  if (dst.data() == nullptr) {
    return;
  }

  if (dst.span_is_contiguous()) {
    if constexpr (std::is_same_v<decltype(dst.data()),
                                 typename View<DT, DP...>::element_type*>) {
      local_deep_copy_contiguous(dst, value);
      return;
    }
  }
  for (size_t i0 = 0; i0 < dst.extent(0); ++i0)
    for (size_t i1 = 0; i1 < dst.extent(1); ++i1)
      for (size_t i2 = 0; i2 < dst.extent(2); ++i2) dst(i0, i1, i2) = value;
}
//----------------------------------------------------------------------------
template <class DT, class... DP>
void KOKKOS_INLINE_FUNCTION local_deep_copy(
    const View<DT, DP...>& dst,
    typename ViewTraits<DT, DP...>::const_value_type& value,
    std::enable_if_t<(unsigned(ViewTraits<DT, DP...>::rank) == 4)>* = nullptr) {
  if (dst.data() == nullptr) {
    return;
  }

  if (dst.span_is_contiguous()) {
    if constexpr (std::is_same_v<decltype(dst.data()),
                                 typename View<DT, DP...>::element_type*>) {
      local_deep_copy_contiguous(dst, value);
      return;
    }
  }
  for (size_t i0 = 0; i0 < dst.extent(0); ++i0)
    for (size_t i1 = 0; i1 < dst.extent(1); ++i1)
      for (size_t i2 = 0; i2 < dst.extent(2); ++i2)
        for (size_t i3 = 0; i3 < dst.extent(3); ++i3)
          dst(i0, i1, i2, i3) = value;
}
//----------------------------------------------------------------------------
template <class DT, class... DP>
void KOKKOS_INLINE_FUNCTION local_deep_copy(
    const View<DT, DP...>& dst,
    typename ViewTraits<DT, DP...>::const_value_type& value,
    std::enable_if_t<(unsigned(ViewTraits<DT, DP...>::rank) == 5)>* = nullptr) {
  if (dst.data() == nullptr) {
    return;
  }

  if (dst.span_is_contiguous()) {
    if constexpr (std::is_same_v<decltype(dst.data()),
                                 typename View<DT, DP...>::element_type*>) {
      local_deep_copy_contiguous(dst, value);
      return;
    }
  }
  for (size_t i0 = 0; i0 < dst.extent(0); ++i0)
    for (size_t i1 = 0; i1 < dst.extent(1); ++i1)
      for (size_t i2 = 0; i2 < dst.extent(2); ++i2)
        for (size_t i3 = 0; i3 < dst.extent(3); ++i3)
          for (size_t i4 = 0; i4 < dst.extent(4); ++i4)
            dst(i0, i1, i2, i3, i4) = value;
}
//----------------------------------------------------------------------------
template <class DT, class... DP>
void KOKKOS_INLINE_FUNCTION local_deep_copy(
    const View<DT, DP...>& dst,
    typename ViewTraits<DT, DP...>::const_value_type& value,
    std::enable_if_t<(unsigned(ViewTraits<DT, DP...>::rank) == 6)>* = nullptr) {
  if (dst.data() == nullptr) {
    return;
  }

  if (dst.span_is_contiguous()) {
    if constexpr (std::is_same_v<decltype(dst.data()),
                                 typename View<DT, DP...>::element_type*>) {
      local_deep_copy_contiguous(dst, value);
      return;
    }
  }
  for (size_t i0 = 0; i0 < dst.extent(0); ++i0)
    for (size_t i1 = 0; i1 < dst.extent(1); ++i1)
      for (size_t i2 = 0; i2 < dst.extent(2); ++i2)
        for (size_t i3 = 0; i3 < dst.extent(3); ++i3)
          for (size_t i4 = 0; i4 < dst.extent(4); ++i4)
            for (size_t i5 = 0; i5 < dst.extent(5); ++i5)
              dst(i0, i1, i2, i3, i4, i5) = value;
}
//----------------------------------------------------------------------------
template <class DT, class... DP>
void KOKKOS_INLINE_FUNCTION local_deep_copy(
    const View<DT, DP...>& dst,
    typename ViewTraits<DT, DP...>::const_value_type& value,
    std::enable_if_t<(unsigned(ViewTraits<DT, DP...>::rank) == 7)>* = nullptr) {
  if (dst.data() == nullptr) {
    return;
  }

  if (dst.span_is_contiguous()) {
    if constexpr (std::is_same_v<decltype(dst.data()),
                                 typename View<DT, DP...>::element_type*>) {
      local_deep_copy_contiguous(dst, value);
      return;
    }
  }
  for (size_t i0 = 0; i0 < dst.extent(0); ++i0)
    for (size_t i1 = 0; i1 < dst.extent(1); ++i1)
      for (size_t i2 = 0; i2 < dst.extent(2); ++i2)
        for (size_t i3 = 0; i3 < dst.extent(3); ++i3)
          for (size_t i4 = 0; i4 < dst.extent(4); ++i4)
            for (size_t i5 = 0; i5 < dst.extent(5); ++i5)
              for (size_t i6 = 0; i6 < dst.extent(6); ++i6)
                dst(i0, i1, i2, i3, i4, i5, i6) = value;
}
} /* namespace Experimental */
} /* namespace Kokkos */

//----------------------------------------------------------------------------
//----------------------------------------------------------------------------

namespace Kokkos {

/** \brief  Deep copy a value from Host memory into a view. ExecSpace can access
 * dst */
template <class ExecSpace, class DT, class... DP>
inline void deep_copy(
    const ExecSpace& space, const View<DT, DP...>& dst,
    typename ViewTraits<DT, DP...>::const_value_type& value,
    std::enable_if_t<
        Kokkos::is_execution_space<ExecSpace>::value &&
        std::is_void_v<typename ViewTraits<DT, DP...>::specialize> &&
        Kokkos::SpaceAccessibility<ExecSpace, typename ViewTraits<DT, DP...>::
                                                  memory_space>::accessible>* =
        nullptr) {
  using dst_traits = ViewTraits<DT, DP...>;
  static_assert(std::is_same_v<typename dst_traits::non_const_value_type,
                               typename dst_traits::value_type>,
                "deep_copy requires non-const type");
  using dst_memory_space = typename dst_traits::memory_space;
  if (Kokkos::Tools::Experimental::get_callbacks().begin_deep_copy != nullptr) {
    Kokkos::Profiling::beginDeepCopy(
        Kokkos::Profiling::make_space_handle(dst_memory_space::name()),
        dst.label(), dst.data(),
        Kokkos::Profiling::make_space_handle(Kokkos::HostSpace::name()),
        "(none)", &value, dst.span() * sizeof(typename dst_traits::value_type));
  }
  if (dst.data() == nullptr) {
    space.fence("Kokkos::deep_copy: scalar copy on space, dst data is null");
  } else if (dst.span_is_contiguous() &&
             !ViewTraits<DT, DP...>::impl_is_customized) {
    Impl::contiguous_fill_or_memset(space, dst, value);
  } else {
    using ViewType = View<DT, DP...>;
    // Figure out iteration order to do the ViewFill
    int64_t strides[ViewType::rank + 1];
    dst.stride(strides);
    Kokkos::Iterate iterate;
    if (std::is_same_v<typename ViewType::array_layout, Kokkos::LayoutRight>) {
      iterate = Kokkos::Iterate::Right;
    } else if (std::is_same_v<typename ViewType::array_layout,
                              Kokkos::LayoutLeft>) {
      iterate = Kokkos::Iterate::Left;
    } else if (std::is_same_v<typename ViewType::array_layout,
                              Kokkos::LayoutStride>) {
      if (strides[0] > strides[ViewType::rank > 0 ? ViewType::rank - 1 : 0])
        iterate = Kokkos::Iterate::Right;
      else
        iterate = Kokkos::Iterate::Left;
    } else {
      if (std::is_same_v<typename ViewType::execution_space::array_layout,
                         Kokkos::LayoutRight>)
        iterate = Kokkos::Iterate::Right;
      else
        iterate = Kokkos::Iterate::Left;
    }

    // Lets call the right ViewFill functor based on integer space needed and
    // iteration type
    using ViewTypeUniform =
        std::conditional_t<ViewType::rank == 0,
                           typename ViewType::uniform_runtime_type,
                           typename ViewType::uniform_runtime_nomemspace_type>;
    if (dst.span() > static_cast<size_t>(std::numeric_limits<int32_t>::max())) {
      if (iterate == Kokkos::Iterate::Right)
        Kokkos::Impl::ViewFill<ViewTypeUniform, Kokkos::LayoutRight, ExecSpace,
                               ViewType::rank, int64_t>(dst, value, space);
      else
        Kokkos::Impl::ViewFill<ViewTypeUniform, Kokkos::LayoutLeft, ExecSpace,
                               ViewType::rank, int64_t>(dst, value, space);
    } else {
      if (iterate == Kokkos::Iterate::Right)
        Kokkos::Impl::ViewFill<ViewTypeUniform, Kokkos::LayoutRight, ExecSpace,
                               ViewType::rank, int32_t>(dst, value, space);
      else
        Kokkos::Impl::ViewFill<ViewTypeUniform, Kokkos::LayoutLeft, ExecSpace,
                               ViewType::rank, int32_t>(dst, value, space);
    }
  }
  if (Kokkos::Tools::Experimental::get_callbacks().end_deep_copy != nullptr) {
    Kokkos::Profiling::endDeepCopy();
  }
}

/** \brief  Deep copy a value from Host memory into a view. ExecSpace can not
 * access dst */
template <class ExecSpace, class DT, class... DP>
inline void deep_copy(
    const ExecSpace& space, const View<DT, DP...>& dst,
    typename ViewTraits<DT, DP...>::const_value_type& value,
    std::enable_if_t<
        Kokkos::is_execution_space<ExecSpace>::value &&
        std::is_void_v<typename ViewTraits<DT, DP...>::specialize> &&
        !Kokkos::SpaceAccessibility<ExecSpace, typename ViewTraits<DT, DP...>::
                                                   memory_space>::accessible>* =
        nullptr) {
  using dst_traits = ViewTraits<DT, DP...>;
  static_assert(std::is_same_v<typename dst_traits::non_const_value_type,
                               typename dst_traits::value_type>,
                "deep_copy requires non-const type");
  using dst_memory_space = typename dst_traits::memory_space;
  if (Kokkos::Tools::Experimental::get_callbacks().begin_deep_copy != nullptr) {
    Kokkos::Profiling::beginDeepCopy(
        Kokkos::Profiling::make_space_handle(dst_memory_space::name()),
        dst.label(), dst.data(),
        Kokkos::Profiling::make_space_handle(Kokkos::HostSpace::name()),
        "(none)", &value, dst.span() * sizeof(typename dst_traits::value_type));
  }
  if (dst.data() == nullptr) {
    space.fence(
        "Kokkos::deep_copy: scalar-to-view copy on space, dst data is null");
  } else {
    space.fence("Kokkos::deep_copy: scalar-to-view copy on space, pre copy");
    using fill_exec_space = typename dst_traits::memory_space::execution_space;
    if (dst.span_is_contiguous() &&
        !ViewTraits<DT, DP...>::impl_is_customized) {
      Impl::contiguous_fill_or_memset(fill_exec_space(), dst, value);
    } else {
      using ViewTypeUniform = std::conditional_t<
          View<DT, DP...>::rank == 0,
          typename View<DT, DP...>::uniform_runtime_type,
          typename View<DT, DP...>::uniform_runtime_nomemspace_type>;
      Kokkos::Impl::ViewFill<ViewTypeUniform, typename dst_traits::array_layout,
                             fill_exec_space>(dst, value, fill_exec_space());
    }
    fill_exec_space().fence(
        "Kokkos::deep_copy: scalar-to-view copy on space, fence after fill");
  }
  if (Kokkos::Tools::Experimental::get_callbacks().end_deep_copy != nullptr) {
    Kokkos::Profiling::endDeepCopy();
  }
}

/** \brief  Deep copy into a value in Host memory from a view.  */
template <class ExecSpace, class ST, class... SP>
inline void deep_copy(
    const ExecSpace& exec_space,
    typename ViewTraits<ST, SP...>::non_const_value_type& dst,
    const View<ST, SP...>& src,
    std::enable_if_t<Kokkos::is_execution_space<ExecSpace>::value &&
                     std::is_same_v<typename ViewTraits<ST, SP...>::specialize,
                                    void>>* = nullptr) {
  using src_traits       = ViewTraits<ST, SP...>;
  using src_memory_space = typename src_traits::memory_space;
  static_assert(src_traits::rank == 0,
                "ERROR: Non-rank-zero view in deep_copy( value , View )");
  if (Kokkos::Tools::Experimental::get_callbacks().begin_deep_copy != nullptr) {
    Kokkos::Profiling::beginDeepCopy(
        Kokkos::Profiling::make_space_handle(Kokkos::HostSpace::name()),
        "(none)", &dst,
        Kokkos::Profiling::make_space_handle(src_memory_space::name()),
        src.label(), src.data(), sizeof(ST));
  }

  if (src.data() == nullptr) {
    exec_space.fence(
        "Kokkos::deep_copy: view-to-scalar copy on space, src data is null");
    if (Kokkos::Tools::Experimental::get_callbacks().end_deep_copy != nullptr) {
      Kokkos::Profiling::endDeepCopy();
    }
    return;
  }

  Kokkos::Impl::DeepCopy<HostSpace, src_memory_space, ExecSpace>(
      exec_space, &dst, src.data(), sizeof(ST));
  if (Kokkos::Tools::Experimental::get_callbacks().end_deep_copy != nullptr) {
    Kokkos::Profiling::endDeepCopy();
  }
}

//----------------------------------------------------------------------------
/** \brief  A deep copy between views of compatible type, and rank zero.  */
template <class ExecSpace, class DT, class... DP, class ST, class... SP>
inline void deep_copy(
    const ExecSpace& exec_space, const View<DT, DP...>& dst,
    const View<ST, SP...>& src,
    std::enable_if_t<
        (Kokkos::is_execution_space<ExecSpace>::value &&
         std::is_void_v<typename ViewTraits<DT, DP...>::specialize> &&
         std::is_void_v<typename ViewTraits<ST, SP...>::specialize> &&
         (unsigned(ViewTraits<DT, DP...>::rank) == unsigned(0) &&
          unsigned(ViewTraits<ST, SP...>::rank) == unsigned(0)))>* = nullptr) {
  using src_traits = ViewTraits<ST, SP...>;
  using dst_traits = ViewTraits<DT, DP...>;

  using src_memory_space = typename src_traits::memory_space;
  using dst_memory_space = typename dst_traits::memory_space;
  static_assert(std::is_same_v<typename dst_traits::value_type,
                               typename src_traits::non_const_value_type>,
                "deep_copy requires matching non-const destination type");

  if (Kokkos::Tools::Experimental::get_callbacks().begin_deep_copy != nullptr) {
    Kokkos::Profiling::beginDeepCopy(
        Kokkos::Profiling::make_space_handle(dst_memory_space::name()),
        dst.label(), dst.data(),
        Kokkos::Profiling::make_space_handle(src_memory_space::name()),
        src.label(), src.data(), sizeof(DT));
  }

  if (dst.data() == nullptr && src.data() == nullptr) {
    exec_space.fence(
        "Kokkos::deep_copy: view-to-view copy on space, data is null");
    if (Kokkos::Tools::Experimental::get_callbacks().end_deep_copy != nullptr) {
      Kokkos::Profiling::endDeepCopy();
    }
    return;
  }

  if (dst.data() != src.data()) {
    Kokkos::Impl::DeepCopy<dst_memory_space, src_memory_space, ExecSpace>(
        exec_space, dst.data(), src.data(),
        sizeof(typename dst_traits::value_type));
  }
  if (Kokkos::Tools::Experimental::get_callbacks().end_deep_copy != nullptr) {
    Kokkos::Profiling::endDeepCopy();
  }
}

//----------------------------------------------------------------------------
/** \brief  A deep copy between views of the default specialization, compatible
 * type, same non-zero rank
 */
template <class ExecSpace, class DT, class... DP, class ST, class... SP>
inline void deep_copy(
    const ExecSpace& exec_space, const View<DT, DP...>& dst,
    const View<ST, SP...>& src,
    std::enable_if_t<
        (Kokkos::is_execution_space<ExecSpace>::value &&
         std::is_void_v<typename ViewTraits<DT, DP...>::specialize> &&
         std::is_void_v<typename ViewTraits<ST, SP...>::specialize> &&
         (unsigned(ViewTraits<DT, DP...>::rank) != 0 ||
          unsigned(ViewTraits<ST, SP...>::rank) != 0))>* = nullptr) {
  using dst_type = View<DT, DP...>;
  using src_type = View<ST, SP...>;

  static_assert(std::is_same_v<typename dst_type::value_type,
                               typename dst_type::non_const_value_type>,
                "deep_copy requires non-const destination type");

  static_assert((unsigned(dst_type::rank) == unsigned(src_type::rank)),
                "deep_copy requires Views of equal rank");

  using dst_execution_space = typename dst_type::execution_space;
  using src_execution_space = typename src_type::execution_space;
  using dst_memory_space    = typename dst_type::memory_space;
  using src_memory_space    = typename src_type::memory_space;
  using dst_value_type      = typename dst_type::value_type;
  using src_value_type      = typename src_type::value_type;

  if (Kokkos::Tools::Experimental::get_callbacks().begin_deep_copy != nullptr) {
    Kokkos::Profiling::beginDeepCopy(
        Kokkos::Profiling::make_space_handle(dst_memory_space::name()),
        dst.label(), dst.data(),
        Kokkos::Profiling::make_space_handle(src_memory_space::name()),
        src.label(), src.data(), dst.span() * sizeof(dst_value_type));
  }

  dst_value_type* dst_start = dst.data();
  dst_value_type* dst_end   = dst.data() + dst.span();
  src_value_type* src_start = src.data();
  src_value_type* src_end   = src.data() + src.span();

  // Early dropout if identical range
  if ((dst_start == nullptr || src_start == nullptr) ||
      ((std::ptrdiff_t(dst_start) == std::ptrdiff_t(src_start)) &&
       (std::ptrdiff_t(dst_end) == std::ptrdiff_t(src_end)))) {
    // throw if dimension mismatch
    if ((src.extent(0) != dst.extent(0)) || (src.extent(1) != dst.extent(1)) ||
        (src.extent(2) != dst.extent(2)) || (src.extent(3) != dst.extent(3)) ||
        (src.extent(4) != dst.extent(4)) || (src.extent(5) != dst.extent(5)) ||
        (src.extent(6) != dst.extent(6)) || (src.extent(7) != dst.extent(7))) {
      std::string message(
          "Deprecation Error: Kokkos::deep_copy extents of views don't "
          "match: ");
      message += dst.label();
      message += "(";
      message += std::to_string(dst.extent(0));
      for (size_t r = 1; r < dst_type::rank; r++) {
        message += ",";
        message += std::to_string(dst.extent(r));
      }
      message += ") ";
      message += src.label();
      message += "(";
      message += std::to_string(src.extent(0));
      for (size_t r = 1; r < src_type::rank; r++) {
        message += ",";
        message += std::to_string(src.extent(r));
      }
      message += ") ";

      Kokkos::Impl::throw_runtime_exception(message);
    }
    if (Kokkos::Tools::Experimental::get_callbacks().end_deep_copy != nullptr) {
      Kokkos::Profiling::endDeepCopy();
    }
    return;
  }

  // Error out for non-identical overlapping views.
  if ((((std::ptrdiff_t)dst_start < (std::ptrdiff_t)src_end) &&
       ((std::ptrdiff_t)dst_end > (std::ptrdiff_t)src_start)) &&
      ((dst.span_is_contiguous() && src.span_is_contiguous()))) {
    std::string message("Error: Kokkos::deep_copy of overlapping views: ");
    message += dst.label();
    message += "(";
    message += std::to_string((std::ptrdiff_t)dst_start);
    message += ",";
    message += std::to_string((std::ptrdiff_t)dst_end);
    message += ") ";
    message += src.label();
    message += "(";
    message += std::to_string((std::ptrdiff_t)src_start);
    message += ",";
    message += std::to_string((std::ptrdiff_t)src_end);
    message += ") ";
    Kokkos::Impl::throw_runtime_exception(message);
  }

  // Check for same extents
  if ((src.extent(0) != dst.extent(0)) || (src.extent(1) != dst.extent(1)) ||
      (src.extent(2) != dst.extent(2)) || (src.extent(3) != dst.extent(3)) ||
      (src.extent(4) != dst.extent(4)) || (src.extent(5) != dst.extent(5)) ||
      (src.extent(6) != dst.extent(6)) || (src.extent(7) != dst.extent(7))) {
    std::string message(
        "Deprecation Error: Kokkos::deep_copy extents of views don't match: ");
    message += dst.label();
    message += "(";
    message += std::to_string(dst.extent(0));
    for (size_t r = 1; r < dst_type::rank; r++) {
      message += ",";
      message += std::to_string(dst.extent(r));
    }
    message += ") ";
    message += src.label();
    message += "(";
    message += std::to_string(src.extent(0));
    for (size_t r = 1; r < src_type::rank; r++) {
      message += ",";
      message += std::to_string(src.extent(r));
    }
    message += ") ";

    Kokkos::Impl::throw_runtime_exception(message);
  }

  // If same type, equal layout, equal dimensions, equal span, and contiguous
  // memory then can byte-wise copy

  if (std::is_same_v<typename dst_type::value_type,
                     typename src_type::non_const_value_type> &&
      (std::is_same_v<typename dst_type::array_layout,
                      typename src_type::array_layout> ||
       (dst_type::rank == 1 && src_type::rank == 1)) &&
      dst.span_is_contiguous() && src.span_is_contiguous() &&
      ((dst_type::rank < 1) || (dst.stride_0() == src.stride_0())) &&
      ((dst_type::rank < 2) || (dst.stride_1() == src.stride_1())) &&
      ((dst_type::rank < 3) || (dst.stride_2() == src.stride_2())) &&
      ((dst_type::rank < 4) || (dst.stride_3() == src.stride_3())) &&
      ((dst_type::rank < 5) || (dst.stride_4() == src.stride_4())) &&
      ((dst_type::rank < 6) || (dst.stride_5() == src.stride_5())) &&
      ((dst_type::rank < 7) || (dst.stride_6() == src.stride_6())) &&
      ((dst_type::rank < 8) || (dst.stride_7() == src.stride_7()))) {
    const size_t nbytes = sizeof(typename dst_type::value_type) * dst.span();
    if ((void*)dst.data() != (void*)src.data() && 0 < nbytes) {
      Kokkos::Impl::DeepCopy<dst_memory_space, src_memory_space, ExecSpace>(
          exec_space, dst.data(), src.data(), nbytes);
    }
  } else {
    // Copying data between views in accessible memory spaces and either
    // non-contiguous or incompatible shape.

    constexpr bool ExecCanAccessSrcDst =
        Kokkos::SpaceAccessibility<ExecSpace, dst_memory_space>::accessible &&
        Kokkos::SpaceAccessibility<ExecSpace, src_memory_space>::accessible;
    constexpr bool DstExecCanAccessSrc =
        Kokkos::SpaceAccessibility<dst_execution_space,
                                   src_memory_space>::accessible;
    constexpr bool SrcExecCanAccessDst =
        Kokkos::SpaceAccessibility<src_execution_space,
                                   dst_memory_space>::accessible;

    if constexpr (ExecCanAccessSrcDst) {
      Impl::view_copy(exec_space, dst, src);
    } else if constexpr (DstExecCanAccessSrc || SrcExecCanAccessDst) {
      using cpy_exec_space =
          std::conditional_t<DstExecCanAccessSrc, dst_execution_space,
                             src_execution_space>;
      exec_space.fence(
          "Kokkos::deep_copy: view-to-view noncontiguous copy on space, pre "
          "copy");
      Impl::view_copy(cpy_exec_space(), dst, src);
      cpy_exec_space().fence(
          "Kokkos::deep_copy: view-to-view noncontiguous copy on space, post "
          "copy");
    } else {
      Kokkos::Impl::throw_runtime_exception(
          "deep_copy given views that would require a temporary allocation");
    }
  }
  if (Kokkos::Tools::Experimental::get_callbacks().end_deep_copy != nullptr) {
    Kokkos::Profiling::endDeepCopy();
  }
}

} /* namespace Kokkos */

//----------------------------------------------------------------------------
//----------------------------------------------------------------------------

namespace Kokkos {

namespace Impl {
template <typename ViewType>
bool size_mismatch(const ViewType& view, unsigned int max_extent,
                   const size_t new_extents[8]) {
  for (unsigned int dim = 0; dim < max_extent; ++dim)
    if (new_extents[dim] != view.extent(dim)) {
      return true;
    }
  for (unsigned int dim = max_extent; dim < 8; ++dim)
    if (new_extents[dim] != KOKKOS_IMPL_CTOR_DEFAULT_ARG) {
      return true;
    }
  return false;
}

}  // namespace Impl

/** \brief  Resize a view with copying old data to new data at the corresponding
 * indices. */
template <class T, class... P, class... ViewCtorArgs>
inline std::enable_if_t<
    std::is_same_v<typename Kokkos::View<T, P...>::array_layout,
                   Kokkos::LayoutLeft> ||
    std::is_same_v<typename Kokkos::View<T, P...>::array_layout,
                   Kokkos::LayoutRight>>
impl_resize(const Impl::ViewCtorProp<ViewCtorArgs...>& arg_prop,
            Kokkos::View<T, P...>& v, const size_t n0, const size_t n1,
            const size_t n2, const size_t n3, const size_t n4, const size_t n5,
            const size_t n6, const size_t n7) {
  using view_type        = Kokkos::View<T, P...>;
  using alloc_prop_input = Impl::ViewCtorProp<ViewCtorArgs...>;

  static_assert(Kokkos::ViewTraits<T, P...>::is_managed,
                "Can only resize managed views");
  static_assert(!alloc_prop_input::has_label,
                "The view constructor arguments passed to Kokkos::resize "
                "must not include a label!");
  static_assert(!alloc_prop_input::has_pointer,
                "The view constructor arguments passed to Kokkos::resize must "
                "not include a pointer!");
  static_assert(!alloc_prop_input::has_memory_space,
                "The view constructor arguments passed to Kokkos::resize must "
                "not include a memory space instance!");

  // TODO (mfh 27 Jun 2017) If the old View has enough space but just
  // different dimensions (e.g., if the product of the dimensions,
  // including extra space for alignment, will not change), then
  // consider just reusing storage.  For now, Kokkos always
  // reallocates if any of the dimensions change, even if the old View
  // has enough space.

  const size_t new_extents[8] = {n0, n1, n2, n3, n4, n5, n6, n7};
  const bool sizeMismatch = Impl::size_mismatch(v, v.rank_dynamic, new_extents);

  if (sizeMismatch) {
    auto prop_copy = [&]() {
      if constexpr (view_type::traits::impl_is_customized) {
        // FIXME SACADO: this is specializing for sacado, might need a better
        // thing
        Kokkos::Impl::AccessorArg_t acc_arg{new_extents[view_type::rank()]};
        return Impl::with_properties_if_unset(
            arg_prop, acc_arg, typename view_type::execution_space{},
            v.label());
      } else
        return Impl::with_properties_if_unset(
            arg_prop, typename view_type::execution_space{}, v.label());
      ;
    }();

    view_type v_resized;
    if constexpr (view_type::rank() == 0) {
      v_resized = view_type(prop_copy);
    } else if constexpr (view_type::rank() == 1) {
      v_resized = view_type(prop_copy, n0);
    } else if constexpr (view_type::rank() == 2) {
      v_resized = view_type(prop_copy, n0, n1);
    } else if constexpr (view_type::rank() == 3) {
      v_resized = view_type(prop_copy, n0, n1, n2);
    } else if constexpr (view_type::rank() == 4) {
      v_resized = view_type(prop_copy, n0, n1, n2, n3);
    } else if constexpr (view_type::rank() == 5) {
      v_resized = view_type(prop_copy, n0, n1, n2, n3, n4);
    } else if constexpr (view_type::rank() == 6) {
      v_resized = view_type(prop_copy, n0, n1, n2, n3, n4, n5);
    } else if constexpr (view_type::rank() == 7) {
      v_resized = view_type(prop_copy, n0, n1, n2, n3, n4, n5, n6);
    } else {
      v_resized = view_type(prop_copy, n0, n1, n2, n3, n4, n5, n6, n7);
    }

    if constexpr (alloc_prop_input::has_execution_space)
      Kokkos::Impl::ViewRemap<view_type, view_type>(
          v_resized, v, Impl::get_property<Impl::ExecutionSpaceTag>(prop_copy));
    else {
      Kokkos::Impl::ViewRemap<view_type, view_type>(v_resized, v);
      Kokkos::fence("Kokkos::resize(View)");
    }

    v = v_resized;
  }
}

template <class T, class... P, class... ViewCtorArgs>
inline std::enable_if_t<
    std::is_same_v<typename Kokkos::View<T, P...>::array_layout,
                   Kokkos::LayoutLeft> ||
    std::is_same_v<typename Kokkos::View<T, P...>::array_layout,
                   Kokkos::LayoutRight>>
resize(const Impl::ViewCtorProp<ViewCtorArgs...>& arg_prop,
       Kokkos::View<T, P...>& v, const size_t n0 = KOKKOS_IMPL_CTOR_DEFAULT_ARG,
       const size_t n1 = KOKKOS_IMPL_CTOR_DEFAULT_ARG,
       const size_t n2 = KOKKOS_IMPL_CTOR_DEFAULT_ARG,
       const size_t n3 = KOKKOS_IMPL_CTOR_DEFAULT_ARG,
       const size_t n4 = KOKKOS_IMPL_CTOR_DEFAULT_ARG,
       const size_t n5 = KOKKOS_IMPL_CTOR_DEFAULT_ARG,
       const size_t n6 = KOKKOS_IMPL_CTOR_DEFAULT_ARG,
       const size_t n7 = KOKKOS_IMPL_CTOR_DEFAULT_ARG) {
  impl_resize(arg_prop, v, n0, n1, n2, n3, n4, n5, n6, n7);
}

template <class T, class... P>
inline std::enable_if_t<
    std::is_same_v<typename Kokkos::View<T, P...>::array_layout,
                   Kokkos::LayoutLeft> ||
    std::is_same_v<typename Kokkos::View<T, P...>::array_layout,
                   Kokkos::LayoutRight>>
resize(Kokkos::View<T, P...>& v, const size_t n0 = KOKKOS_IMPL_CTOR_DEFAULT_ARG,
       const size_t n1 = KOKKOS_IMPL_CTOR_DEFAULT_ARG,
       const size_t n2 = KOKKOS_IMPL_CTOR_DEFAULT_ARG,
       const size_t n3 = KOKKOS_IMPL_CTOR_DEFAULT_ARG,
       const size_t n4 = KOKKOS_IMPL_CTOR_DEFAULT_ARG,
       const size_t n5 = KOKKOS_IMPL_CTOR_DEFAULT_ARG,
       const size_t n6 = KOKKOS_IMPL_CTOR_DEFAULT_ARG,
       const size_t n7 = KOKKOS_IMPL_CTOR_DEFAULT_ARG) {
  impl_resize(Impl::ViewCtorProp<>{}, v, n0, n1, n2, n3, n4, n5, n6, n7);
}

template <class I, class T, class... P>
inline std::enable_if_t<
    (Impl::is_view_ctor_property<I>::value ||
     Kokkos::is_execution_space<I>::value) &&
    (std::is_same_v<typename Kokkos::View<T, P...>::array_layout,
                    Kokkos::LayoutLeft> ||
     std::is_same_v<typename Kokkos::View<T, P...>::array_layout,
                    Kokkos::LayoutRight>)>
resize(const I& arg_prop, Kokkos::View<T, P...>& v,
       const size_t n0 = KOKKOS_IMPL_CTOR_DEFAULT_ARG,
       const size_t n1 = KOKKOS_IMPL_CTOR_DEFAULT_ARG,
       const size_t n2 = KOKKOS_IMPL_CTOR_DEFAULT_ARG,
       const size_t n3 = KOKKOS_IMPL_CTOR_DEFAULT_ARG,
       const size_t n4 = KOKKOS_IMPL_CTOR_DEFAULT_ARG,
       const size_t n5 = KOKKOS_IMPL_CTOR_DEFAULT_ARG,
       const size_t n6 = KOKKOS_IMPL_CTOR_DEFAULT_ARG,
       const size_t n7 = KOKKOS_IMPL_CTOR_DEFAULT_ARG) {
  impl_resize(Kokkos::view_alloc(arg_prop), v, n0, n1, n2, n3, n4, n5, n6, n7);
}

template <class T, class... P, class... ViewCtorArgs>
inline std::enable_if_t<
    std::is_same_v<typename Kokkos::View<T, P...>::array_layout,
                   Kokkos::LayoutLeft> ||
    std::is_same_v<typename Kokkos::View<T, P...>::array_layout,
                   Kokkos::LayoutRight> ||
    std::is_same_v<typename Kokkos::View<T, P...>::array_layout,
                   Kokkos::LayoutStride>>
impl_resize(const Impl::ViewCtorProp<ViewCtorArgs...>& arg_prop,
            Kokkos::View<T, P...>& v,
            const typename Kokkos::View<T, P...>::array_layout& layout) {
  using view_type        = Kokkos::View<T, P...>;
  using alloc_prop_input = Impl::ViewCtorProp<ViewCtorArgs...>;

  static_assert(Kokkos::ViewTraits<T, P...>::is_managed,
                "Can only resize managed views");
  static_assert(!alloc_prop_input::has_label,
                "The view constructor arguments passed to Kokkos::resize "
                "must not include a label!");
  static_assert(!alloc_prop_input::has_pointer,
                "The view constructor arguments passed to Kokkos::resize must "
                "not include a pointer!");
  static_assert(!alloc_prop_input::has_memory_space,
                "The view constructor arguments passed to Kokkos::resize must "
                "not include a memory space instance!");

  if (v.layout() != layout) {
    auto prop_copy = Impl::with_properties_if_unset(arg_prop, v.label());

    view_type v_resized(prop_copy, layout);

    if constexpr (alloc_prop_input::has_execution_space)
      Kokkos::Impl::ViewRemap<view_type, view_type>(
          v_resized, v, Impl::get_property<Impl::ExecutionSpaceTag>(arg_prop));
    else {
      Kokkos::Impl::ViewRemap<view_type, view_type>(v_resized, v);
      Kokkos::fence("Kokkos::resize(View)");
    }

    v = v_resized;
  }
}

// FIXME User-provided (custom) layouts are not required to have a comparison
// operator. Hence, there is no way to check if the requested layout is actually
// the same as the existing one.
template <class T, class... P, class... ViewCtorArgs>
inline std::enable_if_t<
    !(std::is_same_v<typename Kokkos::View<T, P...>::array_layout,
                     Kokkos::LayoutLeft> ||
      std::is_same_v<typename Kokkos::View<T, P...>::array_layout,
                     Kokkos::LayoutRight> ||
      std::is_same_v<typename Kokkos::View<T, P...>::array_layout,
                     Kokkos::LayoutStride>)>
impl_resize(const Impl::ViewCtorProp<ViewCtorArgs...>& arg_prop,
            Kokkos::View<T, P...>& v,
            const typename Kokkos::View<T, P...>::array_layout& layout) {
  using view_type        = Kokkos::View<T, P...>;
  using alloc_prop_input = Impl::ViewCtorProp<ViewCtorArgs...>;

  static_assert(Kokkos::ViewTraits<T, P...>::is_managed,
                "Can only resize managed views");
  static_assert(!alloc_prop_input::has_label,
                "The view constructor arguments passed to Kokkos::resize "
                "must not include a label!");
  static_assert(!alloc_prop_input::has_pointer,
                "The view constructor arguments passed to Kokkos::resize must "
                "not include a pointer!");
  static_assert(!alloc_prop_input::has_memory_space,
                "The view constructor arguments passed to Kokkos::resize must "
                "not include a memory space instance!");

  auto prop_copy = Impl::with_properties_if_unset(arg_prop, v.label());

  view_type v_resized(prop_copy, layout);

  if constexpr (alloc_prop_input::has_execution_space)
    Kokkos::Impl::ViewRemap<view_type, view_type>(
        v_resized, v, Impl::get_property<Impl::ExecutionSpaceTag>(arg_prop));
  else {
    Kokkos::Impl::ViewRemap<view_type, view_type>(v_resized, v);
    Kokkos::fence("Kokkos::resize(View)");
  }

  v = v_resized;
}

template <class T, class... P, class... ViewCtorArgs>
inline void resize(const Impl::ViewCtorProp<ViewCtorArgs...>& arg_prop,
                   Kokkos::View<T, P...>& v,
                   const typename Kokkos::View<T, P...>::array_layout& layout) {
  impl_resize(arg_prop, v, layout);
}

template <class I, class T, class... P>
inline std::enable_if_t<Impl::is_view_ctor_property<I>::value ||
                        Kokkos::is_execution_space<I>::value>
resize(const I& arg_prop, Kokkos::View<T, P...>& v,
       const typename Kokkos::View<T, P...>::array_layout& layout) {
  impl_resize(arg_prop, v, layout);
}

template <class ExecutionSpace, class T, class... P>
inline void resize(const ExecutionSpace& exec_space, Kokkos::View<T, P...>& v,
                   const typename Kokkos::View<T, P...>::array_layout& layout) {
  impl_resize(Impl::ViewCtorProp<>(), exec_space, v, layout);
}

template <class T, class... P>
inline void resize(Kokkos::View<T, P...>& v,
                   const typename Kokkos::View<T, P...>::array_layout& layout) {
  impl_resize(Impl::ViewCtorProp<>{}, v, layout);
}

/** \brief  Resize a view with discarding old data. */
template <class T, class... P, class... ViewCtorArgs>
inline std::enable_if_t<
    std::is_same_v<typename Kokkos::View<T, P...>::array_layout,
                   Kokkos::LayoutLeft> ||
    std::is_same_v<typename Kokkos::View<T, P...>::array_layout,
                   Kokkos::LayoutRight>>
impl_realloc(Kokkos::View<T, P...>& v, const size_t n0, const size_t n1,
             const size_t n2, const size_t n3, const size_t n4, const size_t n5,
             const size_t n6, const size_t n7,
             const Impl::ViewCtorProp<ViewCtorArgs...>& arg_prop) {
  using view_type        = Kokkos::View<T, P...>;
  using alloc_prop_input = Impl::ViewCtorProp<ViewCtorArgs...>;

  static_assert(Kokkos::ViewTraits<T, P...>::is_managed,
                "Can only realloc managed views");
  static_assert(!alloc_prop_input::has_label,
                "The view constructor arguments passed to Kokkos::realloc must "
                "not include a label!");
  static_assert(!alloc_prop_input::has_pointer,
                "The view constructor arguments passed to Kokkos::realloc must "
                "not include a pointer!");
  static_assert(!alloc_prop_input::has_memory_space,
                "The view constructor arguments passed to Kokkos::realloc must "
                "not include a memory space instance!");

  const size_t new_extents[8] = {n0, n1, n2, n3, n4, n5, n6, n7};
  const bool sizeMismatch = Impl::size_mismatch(v, v.rank_dynamic, new_extents);

  if (sizeMismatch) {
    auto arg_prop_copy = Impl::with_properties_if_unset(arg_prop, v.label());
    v = view_type();  // Best effort to deallocate in case no other view refers
                      // to the shared allocation
    v = view_type(arg_prop_copy, n0, n1, n2, n3, n4, n5, n6, n7);
    return;
  }

  if constexpr (alloc_prop_input::initialize) {
    if constexpr (alloc_prop_input::has_execution_space) {
      const auto& exec_space =
          Impl::get_property<Impl::ExecutionSpaceTag>(arg_prop);
      Kokkos::deep_copy(exec_space, v, typename view_type::value_type{});
    } else
      Kokkos::deep_copy(v, typename view_type::value_type{});
  }
}

template <class T, class... P, class... ViewCtorArgs>
inline std::enable_if_t<
    std::is_same_v<typename Kokkos::View<T, P...>::array_layout,
                   Kokkos::LayoutLeft> ||
    std::is_same_v<typename Kokkos::View<T, P...>::array_layout,
                   Kokkos::LayoutRight>>
realloc(const Impl::ViewCtorProp<ViewCtorArgs...>& arg_prop,
        Kokkos::View<T, P...>& v,
        const size_t n0 = KOKKOS_IMPL_CTOR_DEFAULT_ARG,
        const size_t n1 = KOKKOS_IMPL_CTOR_DEFAULT_ARG,
        const size_t n2 = KOKKOS_IMPL_CTOR_DEFAULT_ARG,
        const size_t n3 = KOKKOS_IMPL_CTOR_DEFAULT_ARG,
        const size_t n4 = KOKKOS_IMPL_CTOR_DEFAULT_ARG,
        const size_t n5 = KOKKOS_IMPL_CTOR_DEFAULT_ARG,
        const size_t n6 = KOKKOS_IMPL_CTOR_DEFAULT_ARG,
        const size_t n7 = KOKKOS_IMPL_CTOR_DEFAULT_ARG) {
  impl_realloc(v, n0, n1, n2, n3, n4, n5, n6, n7, arg_prop);
}

template <class T, class... P>
inline std::enable_if_t<
    std::is_same_v<typename Kokkos::View<T, P...>::array_layout,
                   Kokkos::LayoutLeft> ||
    std::is_same_v<typename Kokkos::View<T, P...>::array_layout,
                   Kokkos::LayoutRight>>
realloc(Kokkos::View<T, P...>& v,
        const size_t n0 = KOKKOS_IMPL_CTOR_DEFAULT_ARG,
        const size_t n1 = KOKKOS_IMPL_CTOR_DEFAULT_ARG,
        const size_t n2 = KOKKOS_IMPL_CTOR_DEFAULT_ARG,
        const size_t n3 = KOKKOS_IMPL_CTOR_DEFAULT_ARG,
        const size_t n4 = KOKKOS_IMPL_CTOR_DEFAULT_ARG,
        const size_t n5 = KOKKOS_IMPL_CTOR_DEFAULT_ARG,
        const size_t n6 = KOKKOS_IMPL_CTOR_DEFAULT_ARG,
        const size_t n7 = KOKKOS_IMPL_CTOR_DEFAULT_ARG) {
  impl_realloc(v, n0, n1, n2, n3, n4, n5, n6, n7, Impl::ViewCtorProp<>{});
}

template <class I, class T, class... P>
inline std::enable_if_t<
    Impl::is_view_ctor_property<I>::value &&
    (std::is_same_v<typename Kokkos::View<T, P...>::array_layout,
                    Kokkos::LayoutLeft> ||
     std::is_same_v<typename Kokkos::View<T, P...>::array_layout,
                    Kokkos::LayoutRight>)>
realloc(const I& arg_prop, Kokkos::View<T, P...>& v,
        const size_t n0 = KOKKOS_IMPL_CTOR_DEFAULT_ARG,
        const size_t n1 = KOKKOS_IMPL_CTOR_DEFAULT_ARG,
        const size_t n2 = KOKKOS_IMPL_CTOR_DEFAULT_ARG,
        const size_t n3 = KOKKOS_IMPL_CTOR_DEFAULT_ARG,
        const size_t n4 = KOKKOS_IMPL_CTOR_DEFAULT_ARG,
        const size_t n5 = KOKKOS_IMPL_CTOR_DEFAULT_ARG,
        const size_t n6 = KOKKOS_IMPL_CTOR_DEFAULT_ARG,
        const size_t n7 = KOKKOS_IMPL_CTOR_DEFAULT_ARG) {
  impl_realloc(v, n0, n1, n2, n3, n4, n5, n6, n7, Kokkos::view_alloc(arg_prop));
}

template <class T, class... P, class... ViewCtorArgs>
inline std::enable_if_t<
    std::is_same_v<typename Kokkos::View<T, P...>::array_layout,
                   Kokkos::LayoutLeft> ||
    std::is_same_v<typename Kokkos::View<T, P...>::array_layout,
                   Kokkos::LayoutRight> ||
    std::is_same_v<typename Kokkos::View<T, P...>::array_layout,
                   Kokkos::LayoutStride>>
impl_realloc(Kokkos::View<T, P...>& v,
             const typename Kokkos::View<T, P...>::array_layout& layout,
             const Impl::ViewCtorProp<ViewCtorArgs...>& arg_prop) {
  using view_type        = Kokkos::View<T, P...>;
  using alloc_prop_input = Impl::ViewCtorProp<ViewCtorArgs...>;

  static_assert(Kokkos::ViewTraits<T, P...>::is_managed,
                "Can only realloc managed views");
  static_assert(!alloc_prop_input::has_label,
                "The view constructor arguments passed to Kokkos::realloc must "
                "not include a label!");
  static_assert(!alloc_prop_input::has_pointer,
                "The view constructor arguments passed to Kokkos::realloc must "
                "not include a pointer!");
  static_assert(!alloc_prop_input::has_memory_space,
                "The view constructor arguments passed to Kokkos::realloc must "
                "not include a memory space instance!");

  if (v.layout() != layout) {
    v = view_type();  // Deallocate first, if the only view to allocation
    v = view_type(arg_prop, layout);
    return;
  }

  if constexpr (alloc_prop_input::initialize) {
    if constexpr (alloc_prop_input::has_execution_space) {
      const auto& exec_space =
          Impl::get_property<Impl::ExecutionSpaceTag>(arg_prop);
      Kokkos::deep_copy(exec_space, v, typename view_type::value_type{});
    } else
      Kokkos::deep_copy(v, typename view_type::value_type{});
  }
}

// FIXME User-provided (custom) layouts are not required to have a comparison
// operator. Hence, there is no way to check if the requested layout is actually
// the same as the existing one.
template <class T, class... P, class... ViewCtorArgs>
inline std::enable_if_t<
    !(std::is_same_v<typename Kokkos::View<T, P...>::array_layout,
                     Kokkos::LayoutLeft> ||
      std::is_same_v<typename Kokkos::View<T, P...>::array_layout,
                     Kokkos::LayoutRight> ||
      std::is_same_v<typename Kokkos::View<T, P...>::array_layout,
                     Kokkos::LayoutStride>)>
impl_realloc(Kokkos::View<T, P...>& v,
             const typename Kokkos::View<T, P...>::array_layout& layout,
             const Impl::ViewCtorProp<ViewCtorArgs...>& arg_prop) {
  using view_type        = Kokkos::View<T, P...>;
  using alloc_prop_input = Impl::ViewCtorProp<ViewCtorArgs...>;

  static_assert(Kokkos::ViewTraits<T, P...>::is_managed,
                "Can only realloc managed views");
  static_assert(!alloc_prop_input::has_label,
                "The view constructor arguments passed to Kokkos::realloc must "
                "not include a label!");
  static_assert(!alloc_prop_input::has_pointer,
                "The view constructor arguments passed to Kokkos::realloc must "
                "not include a pointer!");
  static_assert(!alloc_prop_input::has_memory_space,
                "The view constructor arguments passed to Kokkos::realloc must "
                "not include a memory space instance!");

  auto arg_prop_copy = Impl::with_properties_if_unset(arg_prop, v.label());

  v = view_type();  // Deallocate first, if the only view to allocation
  v = view_type(arg_prop_copy, layout);
}

template <class T, class... P, class... ViewCtorArgs>
inline void realloc(
    const Impl::ViewCtorProp<ViewCtorArgs...>& arg_prop,
    Kokkos::View<T, P...>& v,
    const typename Kokkos::View<T, P...>::array_layout& layout) {
  impl_realloc(v, layout, arg_prop);
}

template <class I, class T, class... P>
inline std::enable_if_t<Impl::is_view_ctor_property<I>::value> realloc(
    const I& arg_prop, Kokkos::View<T, P...>& v,
    const typename Kokkos::View<T, P...>::array_layout& layout) {
  impl_realloc(v, layout, Kokkos::view_alloc(arg_prop));
}

template <class T, class... P>
inline void realloc(
    Kokkos::View<T, P...>& v,
    const typename Kokkos::View<T, P...>::array_layout& layout) {
  impl_realloc(v, layout, Impl::ViewCtorProp<>{});
}

} /* namespace Kokkos */

//----------------------------------------------------------------------------
//----------------------------------------------------------------------------

namespace Kokkos {
namespace Impl {

// Deduce Mirror Types
template <class Space, class T, class... P>
struct MirrorViewType {
  // The incoming view_type
  using src_view_type = typename Kokkos::View<T, P...>;
  // The memory space for the mirror view
  using memory_space = typename Space::memory_space;
  // Check whether it is the same memory space
  static constexpr bool is_same_memspace =
      std::is_same_v<memory_space, typename src_view_type::memory_space>;
  // The array_layout
  using array_layout = typename src_view_type::array_layout;
  // The data type (we probably want it non-const since otherwise we can't even
  // deep_copy to it.
  using data_type = typename src_view_type::non_const_data_type;
  // The destination view type if it is not the same memory space
  using dest_view_type = Kokkos::View<data_type, array_layout, Space>;
  // If it is the same memory_space return the existsing view_type
  // This will also keep the unmanaged trait if necessary
  using view_type =
      std::conditional_t<is_same_memspace, src_view_type, dest_view_type>;
};

// collection of static asserts for create_mirror and create_mirror_view
template <class... ViewCtorArgs>
void check_view_ctor_args_create_mirror() {
  using alloc_prop_input = Impl::ViewCtorProp<ViewCtorArgs...>;

  static_assert(
      !alloc_prop_input::has_label,
      "The view constructor arguments passed to Kokkos::create_mirror[_view] "
      "must not include a label!");
  static_assert(!alloc_prop_input::has_pointer,
                "The view constructor arguments passed to "
                "Kokkos::create_mirror[_view] must "
                "not include a pointer!");
  static_assert(!alloc_prop_input::allow_padding,
                "The view constructor arguments passed to "
                "Kokkos::create_mirror[_view] must "
                "not explicitly allow padding!");
}

// create a mirror
// private interface that accepts arbitrary view constructor args passed by a
// view_alloc
template <class T, class... P, class... ViewCtorArgs>
inline auto create_mirror(const Kokkos::View<T, P...>& src,
                          const Impl::ViewCtorProp<ViewCtorArgs...>& arg_prop) {
  check_view_ctor_args_create_mirror<ViewCtorArgs...>();

  auto prop_copy = Impl::with_properties_if_unset(
      arg_prop, std::string(src.label()).append("_mirror"));

  if constexpr (Impl::ViewCtorProp<ViewCtorArgs...>::has_memory_space) {
    using memory_space = typename decltype(prop_copy)::memory_space;
    using dst_type =
        typename Impl::MirrorViewType<memory_space, T, P...>::dest_view_type;
#ifndef KOKKOS_ENABLE_IMPL_VIEW_LEGACY
    // This is necessary because constructing non-const element type from
    // const element type accessors is not generally supported
    // We don't construct from the src accessor generally because our accessors
    // aren't generally constructible from each other.
    // We could change that, but all our internal accessors are stateless anyway
    // right now. So for now if you have custom accessors that need to carry
    // forward information you just have to make the conversion constructors
    // work.
    if constexpr (std::is_constructible_v<
                      typename dst_type::accessor_type,
                      typename Kokkos::View<T, P...>::accessor_type>)
      return dst_type(prop_copy, src.mapping(), src.accessor());
    else
      return dst_type(prop_copy, src.layout());
#else
    return dst_type(prop_copy, src.layout());
#endif
  } else {
    using dst_type = typename View<T, P...>::HostMirror;
#ifndef KOKKOS_ENABLE_IMPL_VIEW_LEGACY
    // This is necessary because constructing non-const element type from
    // const element type accessors is not generally supported
    if constexpr (std::is_constructible_v<
                      typename dst_type::accessor_type,
                      typename Kokkos::View<T, P...>::accessor_type>)
      return dst_type(prop_copy, src.mapping(), src.accessor());
    else
      return dst_type(prop_copy, src.layout());
#else
    return dst_type(prop_copy, src.layout());
#endif
  }
#if defined(KOKKOS_COMPILER_NVCC) && KOKKOS_COMPILER_NVCC >= 1130 && \
    !defined(KOKKOS_COMPILER_MSVC)
  __builtin_unreachable();
#endif
}
}  // namespace Impl

// public interface
template <class T, class... P,
          typename = std::enable_if_t<
              std::is_void_v<typename ViewTraits<T, P...>::specialize>>>
auto create_mirror(Kokkos::View<T, P...> const& src) {
  return Impl::create_mirror(src, Impl::ViewCtorProp<>{});
}

// public interface that accepts a without initializing flag
template <class T, class... P,
          typename = std::enable_if_t<
              std::is_void_v<typename ViewTraits<T, P...>::specialize>>>
auto create_mirror(Kokkos::Impl::WithoutInitializing_t wi,
                   Kokkos::View<T, P...> const& src) {
  return Impl::create_mirror(src, view_alloc(wi));
}

// public interface that accepts a space
template <class Space, class T, class... P,
          typename Enable = std::enable_if_t<
              Kokkos::is_space<Space>::value &&
              std::is_void_v<typename ViewTraits<T, P...>::specialize>>>
auto create_mirror(Space const&, Kokkos::View<T, P...> const& src) {
  return Impl::create_mirror(src, view_alloc(typename Space::memory_space{}));
}

// public interface that accepts arbitrary view constructor args passed by a
// view_alloc
template <class T, class... P, class... ViewCtorArgs,
          typename = std::enable_if_t<
              std::is_void_v<typename ViewTraits<T, P...>::specialize>>>
auto create_mirror(Impl::ViewCtorProp<ViewCtorArgs...> const& arg_prop,
                   Kokkos::View<T, P...> const& src) {
  return Impl::create_mirror(src, arg_prop);
}

// public interface that accepts a space and a without initializing flag
template <class Space, class T, class... P,
          typename Enable = std::enable_if_t<
              Kokkos::is_space<Space>::value &&
              std::is_void_v<typename ViewTraits<T, P...>::specialize>>>
auto create_mirror(Kokkos::Impl::WithoutInitializing_t wi, Space const&,
                   Kokkos::View<T, P...> const& src) {
  return Impl::create_mirror(src,
                             view_alloc(typename Space::memory_space{}, wi));
}

namespace Impl {

// choose a `Kokkos::create_mirror` adapted for the provided view and the
// provided arguments
template <class View, class... ViewCtorArgs>
inline auto choose_create_mirror(
    const View& src, const Impl::ViewCtorProp<ViewCtorArgs...>& arg_prop) {
  // Due to the fact that users can overload `Kokkos::create_mirror`, but also
  // that they may not have implemented all of its different possible
  // variations, this function chooses the correct private or public version of
  // it to call.
  // This helper should be used by any overload of
  // `Kokkos::Impl::create_mirror_view`.

  if constexpr (std::is_void_v<typename View::traits::specialize>) {
    // if the view is not specialized, just call the Impl function

    // using ADL to find the later defined overload of the function
    using namespace Kokkos::Impl;

    return create_mirror(src, arg_prop);
  } else {
    // otherwise, recreate the public call
    using ViewProp = Impl::ViewCtorProp<ViewCtorArgs...>;

    // using ADL to find the later defined overload of the function
    using namespace Kokkos;

    if constexpr (sizeof...(ViewCtorArgs) == 0) {
      // if there are no view constructor args, call the specific public
      // function
      return create_mirror(src);
    } else if constexpr (sizeof...(ViewCtorArgs) == 1 &&
                         ViewProp::has_memory_space) {
      // if there is one view constructor arg and it has a memory space, call
      // the specific public function
      return create_mirror(typename ViewProp::memory_space{}, src);
    } else if constexpr (sizeof...(ViewCtorArgs) == 1 &&
                         !ViewProp::initialize) {
      // if there is one view constructor arg and it has a without initializing
      // mark, call the specific public function
      return create_mirror(typename Kokkos::Impl::WithoutInitializing_t{}, src);
    } else if constexpr (sizeof...(ViewCtorArgs) == 2 &&
                         ViewProp::has_memory_space && !ViewProp::initialize) {
      // if there is two view constructor args and they have a memory space and
      // a without initializing mark, call the specific public function
      return create_mirror(typename Kokkos::Impl::WithoutInitializing_t{},
                           typename ViewProp::memory_space{}, src);
    } else {
      // if there are other constructor args, call the generic public function

      // Beware, there are some libraries using Kokkos that don't implement
      // this overload (hence the reason for this present function to exist).
      return create_mirror(arg_prop, src);
    }
  }

#if defined(KOKKOS_COMPILER_NVCC) && KOKKOS_COMPILER_NVCC >= 1130 && \
    !defined(KOKKOS_COMPILER_MSVC)
  __builtin_unreachable();
#endif
}

// create a mirror view
// private interface that accepts arbitrary view constructor args passed by a
// view_alloc
template <class T, class... P, class... ViewCtorArgs>
inline auto create_mirror_view(
    const Kokkos::View<T, P...>& src,
    [[maybe_unused]] const Impl::ViewCtorProp<ViewCtorArgs...>& arg_prop) {
  if constexpr (!Impl::ViewCtorProp<ViewCtorArgs...>::has_memory_space) {
    if constexpr (std::is_same_v<typename Kokkos::View<T, P...>::memory_space,
                                 typename Kokkos::View<
                                     T, P...>::HostMirror::memory_space> &&
                  std::is_same_v<
                      typename Kokkos::View<T, P...>::data_type,
                      typename Kokkos::View<T, P...>::HostMirror::data_type>) {
      check_view_ctor_args_create_mirror<ViewCtorArgs...>();
      return typename Kokkos::View<T, P...>::HostMirror(src);
    } else {
      return Kokkos::Impl::choose_create_mirror(src, arg_prop);
    }
  } else {
    if constexpr (Impl::MirrorViewType<typename Impl::ViewCtorProp<
                                           ViewCtorArgs...>::memory_space,
                                       T, P...>::is_same_memspace) {
      check_view_ctor_args_create_mirror<ViewCtorArgs...>();
      return typename Impl::MirrorViewType<
          typename Impl::ViewCtorProp<ViewCtorArgs...>::memory_space, T,
          P...>::view_type(src);
    } else {
      return Kokkos::Impl::choose_create_mirror(src, arg_prop);
    }
  }
#if defined(KOKKOS_COMPILER_NVCC) && KOKKOS_COMPILER_NVCC >= 1130 && \
    !defined(KOKKOS_COMPILER_MSVC)
  __builtin_unreachable();
#endif
}
}  // namespace Impl

// public interface
template <class T, class... P>
auto create_mirror_view(const Kokkos::View<T, P...>& src) {
  return Impl::create_mirror_view(src, view_alloc());
}

// public interface that accepts a without initializing flag
template <class T, class... P>
auto create_mirror_view(Kokkos::Impl::WithoutInitializing_t wi,
                        Kokkos::View<T, P...> const& src) {
  return Impl::create_mirror_view(src, view_alloc(wi));
}

// public interface that accepts a space
template <class Space, class T, class... P,
          class Enable = std::enable_if_t<Kokkos::is_space<Space>::value>>
auto create_mirror_view(const Space&, const Kokkos::View<T, P...>& src) {
  return Impl::create_mirror_view(src,
                                  view_alloc(typename Space::memory_space()));
}

// public interface that accepts a space and a without initializing flag
template <class Space, class T, class... P,
          typename Enable = std::enable_if_t<Kokkos::is_space<Space>::value>>
auto create_mirror_view(Kokkos::Impl::WithoutInitializing_t wi, Space const&,
                        Kokkos::View<T, P...> const& src) {
  return Impl::create_mirror_view(
      src, view_alloc(typename Space::memory_space{}, wi));
}

// public interface that accepts arbitrary view constructor args passed by a
// view_alloc
template <class T, class... P, class... ViewCtorArgs,
          typename = std::enable_if_t<
              std::is_void_v<typename ViewTraits<T, P...>::specialize>>>
auto create_mirror_view(const Impl::ViewCtorProp<ViewCtorArgs...>& arg_prop,
                        const Kokkos::View<T, P...>& src) {
  return Impl::create_mirror_view(src, arg_prop);
}

namespace Impl {

// collection of static asserts for create_mirror_view_and_copy
template <class... ViewCtorArgs>
void check_view_ctor_args_create_mirror_view_and_copy() {
  using alloc_prop_input = Impl::ViewCtorProp<ViewCtorArgs...>;

  static_assert(
      alloc_prop_input::has_memory_space,
      "The view constructor arguments passed to "
      "Kokkos::create_mirror_view_and_copy must include a memory space!");
  static_assert(!alloc_prop_input::has_pointer,
                "The view constructor arguments passed to "
                "Kokkos::create_mirror_view_and_copy must "
                "not include a pointer!");
  static_assert(!alloc_prop_input::allow_padding,
                "The view constructor arguments passed to "
                "Kokkos::create_mirror_view_and_copy must "
                "not explicitly allow padding!");
}

}  // namespace Impl

// create a mirror view and deep copy it
// public interface that accepts arbitrary view constructor args passed by a
// view_alloc
template <class... ViewCtorArgs, class T, class... P,
          class Enable = std::enable_if_t<
              std::is_void_v<typename ViewTraits<T, P...>::specialize>>>
auto create_mirror_view_and_copy(
    [[maybe_unused]] const Impl::ViewCtorProp<ViewCtorArgs...>& arg_prop,
    const Kokkos::View<T, P...>& src) {
  using alloc_prop_input = Impl::ViewCtorProp<ViewCtorArgs...>;

  Impl::check_view_ctor_args_create_mirror_view_and_copy<ViewCtorArgs...>();

  if constexpr (Impl::MirrorViewType<typename alloc_prop_input::memory_space, T,
                                     P...>::is_same_memspace) {
    // same behavior as deep_copy(src, src)
    if constexpr (!alloc_prop_input::has_execution_space)
      fence(
          "Kokkos::create_mirror_view_and_copy: fence before returning src "
          "view");
    return src;
  } else {
    using Space  = typename alloc_prop_input::memory_space;
    using Mirror = typename Impl::MirrorViewType<Space, T, P...>::view_type;

    auto arg_prop_copy = Impl::with_properties_if_unset(
        arg_prop, std::string{}, WithoutInitializing,
        typename Space::execution_space{});

    std::string& label = Impl::get_property<Impl::LabelTag>(arg_prop_copy);
    if (label.empty()) label = src.label();
    auto mirror = typename Mirror::non_const_type{arg_prop_copy, src.layout()};
    if constexpr (alloc_prop_input::has_execution_space) {
      deep_copy(Impl::get_property<Impl::ExecutionSpaceTag>(arg_prop_copy),
                mirror, src);
    } else
      deep_copy(mirror, src);
    return mirror;
  }
#if defined(KOKKOS_COMPILER_NVCC) && KOKKOS_COMPILER_NVCC >= 1130 && \
    !defined(KOKKOS_COMPILER_MSVC)
  __builtin_unreachable();
#endif
}

// Previously when using auto here, the intel compiler 19.3 would
// sometimes not create a symbol, guessing that it somehow is a combination
// of auto and just forwarding arguments (see issue #5196)
template <class Space, class T, class... P,
          typename Enable = std::enable_if_t<Kokkos::is_space<Space>::value>>
typename Impl::MirrorViewType<Space, T, P...>::view_type
create_mirror_view_and_copy(
    const Space&, const Kokkos::View<T, P...>& src,
    std::string const& name = "",
    std::enable_if_t<
        std::is_void_v<typename ViewTraits<T, P...>::specialize>>* = nullptr) {
  return create_mirror_view_and_copy(
      Kokkos::view_alloc(typename Space::memory_space{}, name), src);
}

} /* namespace Kokkos */

//----------------------------------------------------------------------------
//----------------------------------------------------------------------------

#endif<|MERGE_RESOLUTION|>--- conflicted
+++ resolved
@@ -854,12 +854,8 @@
 
 template <typename ExecutionSpace, class DT, class... DP>
 inline std::enable_if_t<
-<<<<<<< HEAD
-    std::is_trivial_v<typename ViewTraits<DT, DP...>::value_type> &&
+    std::is_trivially_copyable_v<typename ViewTraits<DT, DP...>::value_type> &&
     !ViewTraits<DT, DP...>::impl_is_customized>
-=======
-    std::is_trivially_copyable_v<typename ViewTraits<DT, DP...>::value_type>>
->>>>>>> 2ea94c50
 contiguous_fill_or_memset(
     const ExecutionSpace& exec_space, const View<DT, DP...>& dst,
     typename ViewTraits<DT, DP...>::const_value_type& value) {
@@ -877,12 +873,8 @@
 
 template <typename ExecutionSpace, class DT, class... DP>
 inline std::enable_if_t<
-<<<<<<< HEAD
-    !std::is_trivial_v<typename ViewTraits<DT, DP...>::value_type> ||
+    !std::is_trivially_copyable_v<typename ViewTraits<DT, DP...>::value_type> ||
     ViewTraits<DT, DP...>::impl_is_customized>
-=======
-    !std::is_trivially_copyable_v<typename ViewTraits<DT, DP...>::value_type>>
->>>>>>> 2ea94c50
 contiguous_fill_or_memset(
     const ExecutionSpace& exec_space, const View<DT, DP...>& dst,
     typename ViewTraits<DT, DP...>::const_value_type& value) {
