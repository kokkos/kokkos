--- conflicted
+++ resolved
@@ -35,9 +35,7 @@
 #include <SYCL/Kokkos_SYCL_ParallelScan_Range.hpp>
 #include <SYCL/Kokkos_SYCL_UniqueToken.hpp>
 #include <SYCL/Kokkos_SYCL_ZeroMemset.hpp>
-<<<<<<< HEAD
 #include <SYCL/Kokkos_SYCL_View.hpp>
-=======
 
 namespace Kokkos {
 namespace Experimental {
@@ -48,7 +46,6 @@
 }  // namespace Experimental
 }  // namespace Kokkos
 
->>>>>>> daaee368
 #endif
 
 #endif