//@HEADER
// ************************************************************************
//
//                        Kokkos v. 4.0
//       Copyright (2022) National Technology & Engineering
//               Solutions of Sandia, LLC (NTESS).
//
// Under the terms of Contract DE-NA0003525 with NTESS,
// the U.S. Government retains certain rights in this software.
//
// Part of Kokkos, under the Apache License v2.0 with LLVM Exceptions.
// See https://kokkos.org/LICENSE for license information.
// SPDX-License-Identifier: Apache-2.0 WITH LLVM-exception
//
//@HEADER

#ifndef KOKKOS_IMPL_PUBLIC_INCLUDE
#include <Kokkos_Macros.hpp>
static_assert(false,
              "Including non-public Kokkos header files is not allowed.");
#endif
#ifndef KOKKOS_VIEW_HPP
#define KOKKOS_VIEW_HPP

<<<<<<< HEAD
#include <type_traits>
#include <string>
#include <algorithm>
#include <initializer_list>

#include <Kokkos_Core_fwd.hpp>
#include <Kokkos_HostSpace.hpp>
#include <Kokkos_MemoryTraits.hpp>
#include <Kokkos_ExecPolicy.hpp>
#include <View/Hooks/Kokkos_ViewHooks.hpp>

#include <impl/Kokkos_Tools.hpp>
#include <impl/Kokkos_Utilities.hpp>

#ifdef KOKKOS_ENABLE_IMPL_MDSPAN
#include <View/MDSpan/Kokkos_MDSpan_Extents.hpp>
#include <View/MDSpan/Kokkos_MDSpan_Layout.hpp>
#include <View/MDSpan/Kokkos_MDSpan_Accessor.hpp>
#endif
#include <Kokkos_MinMax.hpp>

//----------------------------------------------------------------------------
//----------------------------------------------------------------------------

namespace Kokkos {
namespace Impl {

template <class DataType>
struct ViewArrayAnalysis;

template <class DataType, class ArrayLayout,
          typename ValueType =
              typename ViewArrayAnalysis<DataType>::non_const_value_type>
struct ViewDataAnalysis;

template <class, class...>
class ViewMapping {
 public:
  enum : bool { is_assignable_data_type = false };
  enum : bool { is_assignable = false };
};

template <typename IntType>
constexpr KOKKOS_INLINE_FUNCTION std::size_t count_valid_integers(
    const IntType i0, const IntType i1, const IntType i2, const IntType i3,
    const IntType i4, const IntType i5, const IntType i6, const IntType i7) {
  static_assert(std::is_integral<IntType>::value,
                "count_valid_integers() must have integer arguments.");

  return (i0 != KOKKOS_INVALID_INDEX) + (i1 != KOKKOS_INVALID_INDEX) +
         (i2 != KOKKOS_INVALID_INDEX) + (i3 != KOKKOS_INVALID_INDEX) +
         (i4 != KOKKOS_INVALID_INDEX) + (i5 != KOKKOS_INVALID_INDEX) +
         (i6 != KOKKOS_INVALID_INDEX) + (i7 != KOKKOS_INVALID_INDEX);
}

// FIXME Ideally, we would not instantiate this function for every possible View
// type. We should be able to only pass "extent" when we use mdspan.
template <typename View>
KOKKOS_INLINE_FUNCTION void runtime_check_rank(
    const View&, const bool is_void_spec, const size_t i0, const size_t i1,
    const size_t i2, const size_t i3, const size_t i4, const size_t i5,
    const size_t i6, const size_t i7, const char* label) {
  (void)(label);

  if (is_void_spec) {
    const size_t num_passed_args =
        count_valid_integers(i0, i1, i2, i3, i4, i5, i6, i7);
    // We either allow to pass as many extents as the dynamic rank is, or
    // as many extents as the total rank is. In the latter case, the given
    // extents for the static dimensions must match the
    // compile-time extents.
    constexpr int rank            = View::rank();
    constexpr int dyn_rank        = View::rank_dynamic();
    const bool n_args_is_dyn_rank = num_passed_args == dyn_rank;
    const bool n_args_is_rank     = num_passed_args == rank;

    if constexpr (rank != dyn_rank) {
      if (n_args_is_rank) {
        size_t new_extents[8] = {i0, i1, i2, i3, i4, i5, i6, i7};
        for (int i = dyn_rank; i < rank; ++i)
          if (new_extents[i] != View::static_extent(i)) {
            KOKKOS_IF_ON_HOST(
                const std::string message =
                    "The specified run-time extent for Kokkos::View '" +
                    std::string(label) +
                    "' does not match the compile-time extent in dimension " +
                    std::to_string(i) + ". The given extent is " +
                    std::to_string(new_extents[i]) + " but should be " +
                    std::to_string(View::static_extent(i)) + ".\n";
                Kokkos::abort(message.c_str());)
            KOKKOS_IF_ON_DEVICE(
                Kokkos::abort(
                    "The specified run-time extents for a Kokkos::View "
                    "do not match the compile-time extents.");)
          }
      }
    }

    if (!n_args_is_dyn_rank && !n_args_is_rank) {
      KOKKOS_IF_ON_HOST(
          const std::string message =
              "Constructor for Kokkos::View '" + std::string(label) +
              "' has mismatched number of arguments. The number "
              "of arguments = " +
              std::to_string(num_passed_args) +
              " neither matches the dynamic rank = " +
              std::to_string(dyn_rank) +
              " nor the total rank = " + std::to_string(rank) + "\n";
          Kokkos::abort(message.c_str());)
      KOKKOS_IF_ON_DEVICE(Kokkos::abort("Constructor for Kokkos View has "
                                        "mismatched number of arguments.");)
    }
  }
}

} /* namespace Impl */
} /* namespace Kokkos */

// Class to provide a uniform type
namespace Kokkos {
namespace Impl {
template <class ViewType, int Traits = 0>
struct ViewUniformType;
}
}  // namespace Kokkos

//----------------------------------------------------------------------------
//----------------------------------------------------------------------------

namespace Kokkos {

/** \class ViewTraits
 *  \brief Traits class for accessing attributes of a View.
 *
 * This is an implementation detail of View.  It is only of interest
 * to developers implementing a new specialization of View.
 *
 * Template argument options:
 *   - View< DataType >
 *   - View< DataType , Space >
 *   - View< DataType , Space , MemoryTraits >
 *   - View< DataType , ArrayLayout >
 *   - View< DataType , ArrayLayout , Space >
 *   - View< DataType , ArrayLayout , MemoryTraits >
 *   - View< DataType , ArrayLayout , Space , MemoryTraits >
 *   - View< DataType , MemoryTraits >
 */

template <class DataType, class... Properties>
struct ViewTraits;

template <>
struct ViewTraits<void> {
  using execution_space = void;
  using memory_space    = void;
  using HostMirrorSpace = void;
  using array_layout    = void;
  using memory_traits   = void;
  using specialize      = void;
  using hooks_policy    = void;
};

template <class... Prop>
struct ViewTraits<void, void, Prop...> {
  // Ignore an extraneous 'void'
  using execution_space = typename ViewTraits<void, Prop...>::execution_space;
  using memory_space    = typename ViewTraits<void, Prop...>::memory_space;
  using HostMirrorSpace = typename ViewTraits<void, Prop...>::HostMirrorSpace;
  using array_layout    = typename ViewTraits<void, Prop...>::array_layout;
  using memory_traits   = typename ViewTraits<void, Prop...>::memory_traits;
  using specialize      = typename ViewTraits<void, Prop...>::specialize;
  using hooks_policy    = typename ViewTraits<void, Prop...>::hooks_policy;
};

template <class HooksPolicy, class... Prop>
struct ViewTraits<
    std::enable_if_t<Kokkos::Experimental::is_hooks_policy<HooksPolicy>::value>,
    HooksPolicy, Prop...> {
  using execution_space = typename ViewTraits<void, Prop...>::execution_space;
  using memory_space    = typename ViewTraits<void, Prop...>::memory_space;
  using HostMirrorSpace = typename ViewTraits<void, Prop...>::HostMirrorSpace;
  using array_layout    = typename ViewTraits<void, Prop...>::array_layout;
  using memory_traits   = typename ViewTraits<void, Prop...>::memory_traits;
  using specialize      = typename ViewTraits<void, Prop...>::specialize;
  using hooks_policy    = HooksPolicy;
};

template <class ArrayLayout, class... Prop>
struct ViewTraits<std::enable_if_t<Kokkos::is_array_layout<ArrayLayout>::value>,
                  ArrayLayout, Prop...> {
  // Specify layout, keep subsequent space and memory traits arguments

  using execution_space = typename ViewTraits<void, Prop...>::execution_space;
  using memory_space    = typename ViewTraits<void, Prop...>::memory_space;
  using HostMirrorSpace = typename ViewTraits<void, Prop...>::HostMirrorSpace;
  using array_layout    = ArrayLayout;
  using memory_traits   = typename ViewTraits<void, Prop...>::memory_traits;
  using specialize      = typename ViewTraits<void, Prop...>::specialize;
  using hooks_policy    = typename ViewTraits<void, Prop...>::hooks_policy;
};

template <class Space, class... Prop>
struct ViewTraits<std::enable_if_t<Kokkos::is_space<Space>::value>, Space,
                  Prop...> {
  // Specify Space, memory traits should be the only subsequent argument.

  static_assert(
      std::is_same<typename ViewTraits<void, Prop...>::execution_space,
                   void>::value &&
          std::is_same<typename ViewTraits<void, Prop...>::memory_space,
                       void>::value &&
          std::is_same<typename ViewTraits<void, Prop...>::HostMirrorSpace,
                       void>::value &&
          std::is_same<typename ViewTraits<void, Prop...>::array_layout,
                       void>::value,
      "Only one View Execution or Memory Space template argument");

  using execution_space = typename Space::execution_space;
  using memory_space    = typename Space::memory_space;
  using HostMirrorSpace =
      typename Kokkos::Impl::HostMirror<Space>::Space::memory_space;
  using array_layout  = typename execution_space::array_layout;
  using memory_traits = typename ViewTraits<void, Prop...>::memory_traits;
  using specialize    = typename ViewTraits<void, Prop...>::specialize;
  using hooks_policy  = typename ViewTraits<void, Prop...>::hooks_policy;
};

template <class MemoryTraits, class... Prop>
struct ViewTraits<
    std::enable_if_t<Kokkos::is_memory_traits<MemoryTraits>::value>,
    MemoryTraits, Prop...> {
  // Specify memory trait, should not be any subsequent arguments

  static_assert(
      std::is_same<typename ViewTraits<void, Prop...>::execution_space,
                   void>::value &&
          std::is_same<typename ViewTraits<void, Prop...>::memory_space,
                       void>::value &&
          std::is_same<typename ViewTraits<void, Prop...>::array_layout,
                       void>::value &&
          std::is_same<typename ViewTraits<void, Prop...>::memory_traits,
                       void>::value &&
          std::is_same<typename ViewTraits<void, Prop...>::hooks_policy,
                       void>::value,
      "MemoryTrait is the final optional template argument for a View");

  using execution_space = void;
  using memory_space    = void;
  using HostMirrorSpace = void;
  using array_layout    = void;
  using memory_traits   = MemoryTraits;
  using specialize      = void;
  using hooks_policy    = void;
};

template <class DataType, class... Properties>
struct ViewTraits {
 private:
  // Unpack the properties arguments
  using prop = ViewTraits<void, Properties...>;

  using ExecutionSpace =
      std::conditional_t<!std::is_void<typename prop::execution_space>::value,
                         typename prop::execution_space,
                         Kokkos::DefaultExecutionSpace>;

  using MemorySpace =
      std::conditional_t<!std::is_void<typename prop::memory_space>::value,
                         typename prop::memory_space,
                         typename ExecutionSpace::memory_space>;

  using ArrayLayout =
      std::conditional_t<!std::is_void<typename prop::array_layout>::value,
                         typename prop::array_layout,
                         typename ExecutionSpace::array_layout>;

  using HostMirrorSpace = std::conditional_t<
      !std::is_void<typename prop::HostMirrorSpace>::value,
      typename prop::HostMirrorSpace,
      typename Kokkos::Impl::HostMirror<ExecutionSpace>::Space>;

  using MemoryTraits =
      std::conditional_t<!std::is_void<typename prop::memory_traits>::value,
                         typename prop::memory_traits,
                         typename Kokkos::MemoryManaged>;

  using HooksPolicy =
      std::conditional_t<!std::is_void<typename prop::hooks_policy>::value,
                         typename prop::hooks_policy,
                         Kokkos::Experimental::DefaultViewHooks>;

  // Analyze data type's properties,
  // May be specialized based upon the layout and value type
  using data_analysis = Kokkos::Impl::ViewDataAnalysis<DataType, ArrayLayout>;

 public:
  //------------------------------------
  // Data type traits:

  using data_type           = typename data_analysis::type;
  using const_data_type     = typename data_analysis::const_type;
  using non_const_data_type = typename data_analysis::non_const_type;

  //------------------------------------
  // Compatible array of trivial type traits:

  using scalar_array_type = typename data_analysis::scalar_array_type;
  using const_scalar_array_type =
      typename data_analysis::const_scalar_array_type;
  using non_const_scalar_array_type =
      typename data_analysis::non_const_scalar_array_type;

  //------------------------------------
  // Value type traits:

  using value_type           = typename data_analysis::value_type;
  using const_value_type     = typename data_analysis::const_value_type;
  using non_const_value_type = typename data_analysis::non_const_value_type;

  //------------------------------------
  // Mapping traits:

  using array_layout = ArrayLayout;
  using dimension    = typename data_analysis::dimension;

  using specialize = std::conditional_t<
      std::is_void<typename data_analysis::specialize>::value,
      typename prop::specialize,
      typename data_analysis::specialize>; /* mapping specialization tag */

  static constexpr unsigned rank         = dimension::rank;
  static constexpr unsigned rank_dynamic = dimension::rank_dynamic;

  //------------------------------------
  // Execution space, memory space, memory access traits, and host mirror space.

  using execution_space   = ExecutionSpace;
  using memory_space      = MemorySpace;
  using device_type       = Kokkos::Device<ExecutionSpace, MemorySpace>;
  using memory_traits     = MemoryTraits;
  using host_mirror_space = HostMirrorSpace;
  using hooks_policy      = HooksPolicy;

  using size_type = typename MemorySpace::size_type;

  enum { is_hostspace = std::is_same<MemorySpace, HostSpace>::value };
  enum { is_managed = MemoryTraits::is_unmanaged == 0 };
  enum { is_random_access = MemoryTraits::is_random_access == 1 };

  //------------------------------------
};

#ifdef KOKKOS_ENABLE_IMPL_MDSPAN
namespace Impl {
struct UnsupportedKokkosArrayLayout;

template <class Traits, class Enabled = void>
struct MDSpanViewTraits {
  using mdspan_type = UnsupportedKokkosArrayLayout;
};

// "Natural" mdspan for a view if the View's ArrayLayout is supported.
template <class Traits>
struct MDSpanViewTraits<Traits,
                        std::void_t<typename Impl::LayoutFromArrayLayout<
                            typename Traits::array_layout>::type>> {
  using index_type = std::size_t;
  using extents_type =
      typename Impl::ExtentsFromDataType<index_type,
                                         typename Traits::data_type>::type;
  using mdspan_layout_type =
      typename Impl::LayoutFromArrayLayout<typename Traits::array_layout>::type;
  using accessor_type = Impl::SpaceAwareAccessor<
      typename Traits::memory_space,
      Kokkos::default_accessor<typename Traits::value_type>>;
  using mdspan_type = mdspan<typename Traits::value_type, extents_type,
                             mdspan_layout_type, accessor_type>;
};
}  // namespace Impl
#endif  // KOKKOS_ENABLE_IMPL_MDSPAN

/** \class View
 *  \brief View to an array of data.
 *
 * A View represents an array of one or more dimensions.
 * For details, please refer to Kokkos' tutorial materials.
 *
 * \section Kokkos_View_TemplateParameters Template parameters
 *
 * This class has both required and optional template parameters.  The
 * \c DataType parameter must always be provided, and must always be
 * first. The parameters \c Arg1Type, \c Arg2Type, and \c Arg3Type are
 * placeholders for different template parameters.  The default value
 * of the fifth template parameter \c Specialize suffices for most use
 * cases.  When explaining the template parameters, we won't refer to
 * \c Arg1Type, \c Arg2Type, and \c Arg3Type; instead, we will refer
 * to the valid categories of template parameters, in whatever order
 * they may occur.
 *
 * Valid ways in which template arguments may be specified:
 *   - View< DataType >
 *   - View< DataType , Layout >
 *   - View< DataType , Layout , Space >
 *   - View< DataType , Layout , Space , MemoryTraits >
 *   - View< DataType , Space >
 *   - View< DataType , Space , MemoryTraits >
 *   - View< DataType , MemoryTraits >
 *
 * \tparam DataType (required) This indicates both the type of each
 *   entry of the array, and the combination of compile-time and
 *   run-time array dimension(s).  For example, <tt>double*</tt>
 *   indicates a one-dimensional array of \c double with run-time
 *   dimension, and <tt>int*[3]</tt> a two-dimensional array of \c int
 *   with run-time first dimension and compile-time second dimension
 *   (of 3).  In general, the run-time dimensions (if any) must go
 *   first, followed by zero or more compile-time dimensions.  For
 *   more examples, please refer to the tutorial materials.
 *
 * \tparam Space (required) The memory space.
 *
 * \tparam Layout (optional) The array's layout in memory.  For
 *   example, LayoutLeft indicates a column-major (Fortran style)
 *   layout, and LayoutRight a row-major (C style) layout.  If not
 *   specified, this defaults to the preferred layout for the
 *   <tt>Space</tt>.
 *
 * \tparam MemoryTraits (optional) Assertion of the user's intended
 *   access behavior.  For example, RandomAccess indicates read-only
 *   access with limited spatial locality, and Unmanaged lets users
 *   wrap externally allocated memory in a View without automatic
 *   deallocation.
 *
 * \section Kokkos_View_MT MemoryTraits discussion
 *
 * \subsection Kokkos_View_MT_Interp MemoryTraits interpretation depends on
 * Space
 *
 * Some \c MemoryTraits options may have different interpretations for
 * different \c Space types.  For example, with the Cuda device,
 * \c RandomAccess tells Kokkos to fetch the data through the texture
 * cache, whereas the non-GPU devices have no such hardware construct.
 *
 * \subsection Kokkos_View_MT_PrefUse Preferred use of MemoryTraits
 *
 * Users should defer applying the optional \c MemoryTraits parameter
 * until the point at which they actually plan to rely on it in a
 * computational kernel.  This minimizes the number of template
 * parameters exposed in their code, which reduces the cost of
 * compilation.  Users may always assign a View without specified
 * \c MemoryTraits to a compatible View with that specification.
 * For example:
 * \code
 * // Pass in the simplest types of View possible.
 * void
 * doSomething (View<double*, Cuda> out,
 *              View<const double*, Cuda> in)
 * {
 *   // Assign the "generic" View in to a RandomAccess View in_rr.
 *   // Note that RandomAccess View objects must have const data.
 *   View<const double*, Cuda, RandomAccess> in_rr = in;
 *   // ... do something with in_rr and out ...
 * }
 * \endcode
 */

}  // namespace Kokkos

namespace Kokkos {

template <class T1, class T2>
struct is_always_assignable_impl;

template <class... ViewTDst, class... ViewTSrc>
struct is_always_assignable_impl<Kokkos::View<ViewTDst...>,
                                 Kokkos::View<ViewTSrc...>> {
  using mapping_type = Kokkos::Impl::ViewMapping<
      typename Kokkos::View<ViewTDst...>::traits,
      typename Kokkos::View<ViewTSrc...>::traits,
      typename Kokkos::View<ViewTDst...>::traits::specialize>;

  constexpr static bool value =
      mapping_type::is_assignable &&
      static_cast<int>(Kokkos::View<ViewTDst...>::rank_dynamic) >=
          static_cast<int>(Kokkos::View<ViewTSrc...>::rank_dynamic);
};

template <class View1, class View2>
using is_always_assignable = is_always_assignable_impl<
    std::remove_reference_t<View1>,
    std::remove_const_t<std::remove_reference_t<View2>>>;

template <class T1, class T2>
inline constexpr bool is_always_assignable_v =
    is_always_assignable<T1, T2>::value;

template <class... ViewTDst, class... ViewTSrc>
constexpr bool is_assignable(const Kokkos::View<ViewTDst...>& dst,
                             const Kokkos::View<ViewTSrc...>& src) {
  using DstTraits = typename Kokkos::View<ViewTDst...>::traits;
  using SrcTraits = typename Kokkos::View<ViewTSrc...>::traits;
  using mapping_type =
      Kokkos::Impl::ViewMapping<DstTraits, SrcTraits,
                                typename DstTraits::specialize>;

  return is_always_assignable_v<Kokkos::View<ViewTDst...>,
                                Kokkos::View<ViewTSrc...>> ||
         (mapping_type::is_assignable &&
          ((DstTraits::dimension::rank_dynamic >= 1) ||
           (dst.static_extent(0) == src.extent(0))) &&
          ((DstTraits::dimension::rank_dynamic >= 2) ||
           (dst.static_extent(1) == src.extent(1))) &&
          ((DstTraits::dimension::rank_dynamic >= 3) ||
           (dst.static_extent(2) == src.extent(2))) &&
          ((DstTraits::dimension::rank_dynamic >= 4) ||
           (dst.static_extent(3) == src.extent(3))) &&
          ((DstTraits::dimension::rank_dynamic >= 5) ||
           (dst.static_extent(4) == src.extent(4))) &&
          ((DstTraits::dimension::rank_dynamic >= 6) ||
           (dst.static_extent(5) == src.extent(5))) &&
          ((DstTraits::dimension::rank_dynamic >= 7) ||
           (dst.static_extent(6) == src.extent(6))) &&
          ((DstTraits::dimension::rank_dynamic >= 8) ||
           (dst.static_extent(7) == src.extent(7))));
}

} /* namespace Kokkos */

//----------------------------------------------------------------------------
//----------------------------------------------------------------------------

#include <impl/Kokkos_ViewMapping.hpp>

//----------------------------------------------------------------------------
//----------------------------------------------------------------------------

namespace Kokkos {

// FIXME_OPENMPTARGET - The `declare target` is needed for the Intel GPUs with
// the OpenMPTarget backend
#if defined(KOKKOS_ENABLE_OPENMPTARGET) && defined(KOKKOS_COMPILER_INTEL_LLVM)
#pragma omp declare target
#endif

inline constexpr Kokkos::ALL_t ALL{};

#if defined(KOKKOS_ENABLE_OPENMPTARGET) && defined(KOKKOS_COMPILER_INTEL_LLVM)
#pragma omp end declare target
#endif

inline constexpr Kokkos::Impl::SequentialHostInit_t SequentialHostInit{};

inline constexpr Kokkos::Impl::WithoutInitializing_t WithoutInitializing{};

inline constexpr Kokkos::Impl::AllowPadding_t AllowPadding{};

/** \brief  Create View allocation parameter bundle from argument list.
 *
 *  Valid argument list members are:
 *    1) label as a "string" or std::string
 *    2) memory space instance of the View::memory_space type
 *    3) execution space instance compatible with the View::memory_space
 *    4) Kokkos::WithoutInitializing to bypass initialization
 *    4) Kokkos::AllowPadding to allow allocation to pad dimensions for memory
 * alignment
 */
template <class... Args>
inline Impl::ViewCtorProp<typename Impl::ViewCtorProp<void, Args>::type...>
view_alloc(Args const&... args) {
  using return_type =
      Impl::ViewCtorProp<typename Impl::ViewCtorProp<void, Args>::type...>;

  static_assert(!return_type::has_pointer,
                "Cannot give pointer-to-memory for view allocation");

  return return_type(args...);
}

template <class... Args>
KOKKOS_INLINE_FUNCTION
    Impl::ViewCtorProp<typename Impl::ViewCtorProp<void, Args>::type...>
    view_wrap(Args const&... args) {
  using return_type =
      Impl::ViewCtorProp<typename Impl::ViewCtorProp<void, Args>::type...>;

  static_assert(!return_type::has_memory_space &&
                    !return_type::has_execution_space &&
                    !return_type::has_label && return_type::has_pointer,
                "Must only give pointer-to-memory for view wrapping");

  return return_type(args...);
}

} /* namespace Kokkos */

//----------------------------------------------------------------------------
//----------------------------------------------------------------------------

namespace Kokkos {

template <class DataType, class... Properties>
class View;

template <class>
struct is_view : public std::false_type {};

template <class D, class... P>
struct is_view<View<D, P...>> : public std::true_type {};

template <class D, class... P>
struct is_view<const View<D, P...>> : public std::true_type {};

template <class T>
inline constexpr bool is_view_v = is_view<T>::value;

template <class DataType, class... Properties>
class View : public ViewTraits<DataType, Properties...> {
 private:
  template <class, class...>
  friend class View;
  template <class, class...>
  friend class Kokkos::Impl::ViewMapping;

  using view_tracker_type = Kokkos::Impl::ViewTracker<View>;

 public:
  using traits = ViewTraits<DataType, Properties...>;

 private:
  using map_type =
      Kokkos::Impl::ViewMapping<traits, typename traits::specialize>;
  template <typename V>
  friend struct Kokkos::Impl::ViewTracker;
  using hooks_policy = typename traits::hooks_policy;

  view_tracker_type m_track;
  map_type m_map;

 public:
  //----------------------------------------
  /** \brief  Compatible view of array of scalar types */
  using array_type =
      View<typename traits::scalar_array_type, typename traits::array_layout,
           typename traits::device_type, typename traits::hooks_policy,
           typename traits::memory_traits>;

  /** \brief  Compatible view of const data type */
  using const_type =
      View<typename traits::const_data_type, typename traits::array_layout,
           typename traits::device_type, typename traits::hooks_policy,
           typename traits::memory_traits>;

  /** \brief  Compatible view of non-const data type */
  using non_const_type =
      View<typename traits::non_const_data_type, typename traits::array_layout,
           typename traits::device_type, typename traits::hooks_policy,
           typename traits::memory_traits>;

  /** \brief  Compatible HostMirror view */
  using HostMirror =
      View<typename traits::non_const_data_type, typename traits::array_layout,
           Device<DefaultHostExecutionSpace,
                  typename traits::host_mirror_space::memory_space>,
           typename traits::hooks_policy>;

  /** \brief  Compatible HostMirror view */
  using host_mirror_type =
      View<typename traits::non_const_data_type, typename traits::array_layout,
           typename traits::host_mirror_space, typename traits::hooks_policy>;

  /** \brief Unified types */
  using uniform_type = typename Impl::ViewUniformType<View, 0>::type;
  using uniform_const_type =
      typename Impl::ViewUniformType<View, 0>::const_type;
  using uniform_runtime_type =
      typename Impl::ViewUniformType<View, 0>::runtime_type;
  using uniform_runtime_const_type =
      typename Impl::ViewUniformType<View, 0>::runtime_const_type;
  using uniform_nomemspace_type =
      typename Impl::ViewUniformType<View, 0>::nomemspace_type;
  using uniform_const_nomemspace_type =
      typename Impl::ViewUniformType<View, 0>::const_nomemspace_type;
  using uniform_runtime_nomemspace_type =
      typename Impl::ViewUniformType<View, 0>::runtime_nomemspace_type;
  using uniform_runtime_const_nomemspace_type =
      typename Impl::ViewUniformType<View, 0>::runtime_const_nomemspace_type;

  //----------------------------------------
  // Domain rank and extents

  static constexpr Impl::integral_constant<size_t, traits::dimension::rank>
      rank = {};
  static constexpr Impl::integral_constant<size_t,
                                           traits::dimension::rank_dynamic>
      rank_dynamic = {};
#ifdef KOKKOS_ENABLE_DEPRECATED_CODE_4
  enum {Rank KOKKOS_DEPRECATED_WITH_COMMENT("Use rank instead.") =
            map_type::Rank};
#endif

  template <typename iType>
  KOKKOS_INLINE_FUNCTION constexpr std::enable_if_t<
      std::is_integral<iType>::value, size_t>
  extent(const iType& r) const noexcept {
    return m_map.extent(r);
  }

  static KOKKOS_INLINE_FUNCTION constexpr size_t static_extent(
      const unsigned r) noexcept {
    return map_type::static_extent(r);
  }

  template <typename iType>
  KOKKOS_INLINE_FUNCTION constexpr std::enable_if_t<
      std::is_integral<iType>::value, int>
  extent_int(const iType& r) const noexcept {
    return static_cast<int>(m_map.extent(r));
  }

  KOKKOS_INLINE_FUNCTION constexpr typename traits::array_layout layout()
      const {
    return m_map.layout();
  }

  //----------------------------------------
  /*  Deprecate all 'dimension' functions in favor of
   *  ISO/C++ vocabulary 'extent'.
   */

  KOKKOS_INLINE_FUNCTION constexpr size_t size() const {
    return m_map.dimension_0() * m_map.dimension_1() * m_map.dimension_2() *
           m_map.dimension_3() * m_map.dimension_4() * m_map.dimension_5() *
           m_map.dimension_6() * m_map.dimension_7();
  }

  KOKKOS_INLINE_FUNCTION constexpr size_t stride_0() const {
    return m_map.stride_0();
  }
  KOKKOS_INLINE_FUNCTION constexpr size_t stride_1() const {
    return m_map.stride_1();
  }
  KOKKOS_INLINE_FUNCTION constexpr size_t stride_2() const {
    return m_map.stride_2();
  }
  KOKKOS_INLINE_FUNCTION constexpr size_t stride_3() const {
    return m_map.stride_3();
  }
  KOKKOS_INLINE_FUNCTION constexpr size_t stride_4() const {
    return m_map.stride_4();
  }
  KOKKOS_INLINE_FUNCTION constexpr size_t stride_5() const {
    return m_map.stride_5();
  }
  KOKKOS_INLINE_FUNCTION constexpr size_t stride_6() const {
    return m_map.stride_6();
  }
  KOKKOS_INLINE_FUNCTION constexpr size_t stride_7() const {
    return m_map.stride_7();
  }

  template <typename iType>
  KOKKOS_INLINE_FUNCTION constexpr std::enable_if_t<
      std::is_integral<iType>::value, size_t>
  stride(iType r) const {
    return (
        r == 0
            ? m_map.stride_0()
            : (r == 1
                   ? m_map.stride_1()
                   : (r == 2
                          ? m_map.stride_2()
                          : (r == 3
                                 ? m_map.stride_3()
                                 : (r == 4
                                        ? m_map.stride_4()
                                        : (r == 5
                                               ? m_map.stride_5()
                                               : (r == 6
                                                      ? m_map.stride_6()
                                                      : m_map.stride_7())))))));
  }

  template <typename iType>
  KOKKOS_INLINE_FUNCTION void stride(iType* const s) const {
    m_map.stride(s);
  }

  //----------------------------------------
  // Range span is the span which contains all members.

  using reference_type = typename map_type::reference_type;
  using pointer_type   = typename map_type::pointer_type;

  enum {
    reference_type_is_lvalue_reference =
        std::is_lvalue_reference<reference_type>::value
  };

  KOKKOS_INLINE_FUNCTION constexpr size_t span() const { return m_map.span(); }
  KOKKOS_INLINE_FUNCTION bool span_is_contiguous() const {
    return m_map.span_is_contiguous();
  }
  KOKKOS_INLINE_FUNCTION constexpr bool is_allocated() const {
    return m_map.data() != nullptr;
  }
  KOKKOS_INLINE_FUNCTION constexpr pointer_type data() const {
    return m_map.data();
  }

  //----------------------------------------
  // Allow specializations to query their specialized map

  KOKKOS_INLINE_FUNCTION
  const Kokkos::Impl::ViewMapping<traits, typename traits::specialize>&
  impl_map() const {
    return m_map;
  }
  KOKKOS_INLINE_FUNCTION
  const Kokkos::Impl::SharedAllocationTracker& impl_track() const {
    return m_track.m_tracker;
  }
  //----------------------------------------

 private:
  static constexpr bool is_layout_left =
      std::is_same<typename traits::array_layout, Kokkos::LayoutLeft>::value;

  static constexpr bool is_layout_right =
      std::is_same<typename traits::array_layout, Kokkos::LayoutRight>::value;

  static constexpr bool is_layout_stride =
      std::is_same<typename traits::array_layout, Kokkos::LayoutStride>::value;

  static constexpr bool is_default_map =
      std::is_void<typename traits::specialize>::value &&
      (is_layout_left || is_layout_right || is_layout_stride);

#if defined(KOKKOS_ENABLE_DEBUG_BOUNDS_CHECK)

#define KOKKOS_IMPL_VIEW_OPERATOR_VERIFY(...)                               \
  Kokkos::Impl::runtime_check_memory_access_violation<                      \
      typename traits::memory_space>(                                       \
      "Kokkos::View ERROR: attempt to access inaccessible memory space",    \
      __VA_ARGS__);                                                         \
  Kokkos::Impl::view_verify_operator_bounds<typename traits::memory_space>( \
      __VA_ARGS__);

#else

#define KOKKOS_IMPL_VIEW_OPERATOR_VERIFY(...)                            \
  Kokkos::Impl::runtime_check_memory_access_violation<                   \
      typename traits::memory_space>(                                    \
      "Kokkos::View ERROR: attempt to access inaccessible memory space", \
      __VA_ARGS__);

#endif

  template <typename... Is>
  static KOKKOS_FUNCTION void check_access_member_function_valid_args(Is...) {
    static_assert(rank <= sizeof...(Is));
    static_assert(sizeof...(Is) <= 8);
    static_assert(Kokkos::Impl::are_integral<Is...>::value);
  }

  template <typename... Is>
  static KOKKOS_FUNCTION void check_operator_parens_valid_args(Is...) {
    static_assert(rank == sizeof...(Is));
    static_assert(Kokkos::Impl::are_integral<Is...>::value);
  }

 public:
  //------------------------------
  // Rank 1 default map operator()

  template <typename I0>
  KOKKOS_FORCEINLINE_FUNCTION
      std::enable_if_t<(Kokkos::Impl::always_true<I0>::value &&  //
                        (1 == rank) && is_default_map && !is_layout_stride),
                       reference_type>
      operator()(I0 i0) const {
    check_operator_parens_valid_args(i0);
    KOKKOS_IMPL_VIEW_OPERATOR_VERIFY(m_track, m_map, i0)
    return m_map.m_impl_handle[i0];
  }

  template <typename I0>
  KOKKOS_FORCEINLINE_FUNCTION
      std::enable_if_t<(Kokkos::Impl::always_true<I0>::value &&  //
                        (1 == rank) && is_default_map && is_layout_stride),
                       reference_type>
      operator()(I0 i0) const {
    check_operator_parens_valid_args(i0);
    KOKKOS_IMPL_VIEW_OPERATOR_VERIFY(m_track, m_map, i0)
    return m_map.m_impl_handle[m_map.m_impl_offset.m_stride.S0 * i0];
  }

  //------------------------------
  // Rank 1 operator[]

  template <typename I0>
  KOKKOS_FORCEINLINE_FUNCTION std::enable_if_t<
      ((1 == rank) && Kokkos::Impl::are_integral<I0>::value && !is_default_map),
      reference_type>
  operator[](I0 i0) const {
    KOKKOS_IMPL_VIEW_OPERATOR_VERIFY(m_track, m_map, i0)
    return m_map.reference(i0);
  }

  template <typename I0>
  KOKKOS_FORCEINLINE_FUNCTION
      std::enable_if_t<((1 == rank) && Kokkos::Impl::are_integral<I0>::value &&
                        is_default_map && !is_layout_stride),
                       reference_type>
      operator[](I0 i0) const {
    KOKKOS_IMPL_VIEW_OPERATOR_VERIFY(m_track, m_map, i0)
    return m_map.m_impl_handle[i0];
  }

  template <typename I0>
  KOKKOS_FORCEINLINE_FUNCTION
      std::enable_if_t<((1 == rank) && Kokkos::Impl::are_integral<I0>::value &&
                        is_default_map && is_layout_stride),
                       reference_type>
      operator[](I0 i0) const {
    KOKKOS_IMPL_VIEW_OPERATOR_VERIFY(m_track, m_map, i0)
    return m_map.m_impl_handle[m_map.m_impl_offset.m_stride.S0 * i0];
  }

  //------------------------------
  // Rank 2 default map operator()

  template <typename I0, typename I1>
  KOKKOS_FORCEINLINE_FUNCTION std::enable_if_t<
      (Kokkos::Impl::always_true<I0, I1>::value &&  //
       (2 == rank) && is_default_map &&
       (is_layout_left || is_layout_right || is_layout_stride)),
      reference_type>
  operator()(I0 i0, I1 i1) const {
    check_operator_parens_valid_args(i0, i1);
    KOKKOS_IMPL_VIEW_OPERATOR_VERIFY(m_track, m_map, i0, i1)
    if constexpr (is_layout_left) {
      if constexpr (rank_dynamic == 0)
        return m_map.m_impl_handle[i0 + m_map.m_impl_offset.m_dim.N0 * i1];
      else
        return m_map.m_impl_handle[i0 + m_map.m_impl_offset.m_stride * i1];
    } else if constexpr (is_layout_right) {
      if constexpr (rank_dynamic == 0)
        return m_map.m_impl_handle[i1 + m_map.m_impl_offset.m_dim.N1 * i0];
      else
        return m_map.m_impl_handle[i1 + m_map.m_impl_offset.m_stride * i0];
    } else {
      static_assert(is_layout_stride);
      return m_map.m_impl_handle[i0 * m_map.m_impl_offset.m_stride.S0 +
                                 i1 * m_map.m_impl_offset.m_stride.S1];
    }
#if defined KOKKOS_COMPILER_INTEL
    __builtin_unreachable();
#endif
  }

  // Rank 0 -> 8 operator() except for rank-1 and rank-2 with default map which
  // have "inlined" versions above

  template <typename... Is>
  KOKKOS_FORCEINLINE_FUNCTION std::enable_if_t<
      (Kokkos::Impl::always_true<Is...>::value &&  //
       (2 != rank) && (1 != rank) && (0 != rank) && is_default_map),
      reference_type>
  operator()(Is... indices) const {
    check_operator_parens_valid_args(indices...);
    KOKKOS_IMPL_VIEW_OPERATOR_VERIFY(m_track, m_map, indices...)
    return m_map.m_impl_handle[m_map.m_impl_offset(indices...)];
  }

  template <typename... Is>
  KOKKOS_FORCEINLINE_FUNCTION
      std::enable_if_t<(Kokkos::Impl::always_true<Is...>::value &&  //
                        ((0 == rank) || !is_default_map)),
                       reference_type>
      operator()(Is... indices) const {
    check_operator_parens_valid_args(indices...);
    KOKKOS_IMPL_VIEW_OPERATOR_VERIFY(m_track, m_map, indices...)
    return m_map.reference(indices...);
  }

  //------------------------------
  // Rank 0

  template <typename... Is>
  KOKKOS_FORCEINLINE_FUNCTION std::enable_if_t<
      (Kokkos::Impl::always_true<Is...>::value && (0 == rank)), reference_type>
  access(Is... extra) const {
    check_access_member_function_valid_args(extra...);
    KOKKOS_IMPL_VIEW_OPERATOR_VERIFY(m_track, m_map, extra...)
    return m_map.reference();
  }

  //------------------------------
  // Rank 1

  template <typename I0, typename... Is>
  KOKKOS_FORCEINLINE_FUNCTION
      std::enable_if_t<(Kokkos::Impl::always_true<I0, Is...>::value &&
                        (1 == rank) && !is_default_map),
                       reference_type>
      access(I0 i0, Is... extra) const {
    check_access_member_function_valid_args(i0, extra...);
    KOKKOS_IMPL_VIEW_OPERATOR_VERIFY(m_track, m_map, i0, extra...)
    return m_map.reference(i0);
  }

  template <typename I0, typename... Is>
  KOKKOS_FORCEINLINE_FUNCTION
      std::enable_if_t<(Kokkos::Impl::always_true<I0, Is...>::value &&
                        (1 == rank) && is_default_map && !is_layout_stride),
                       reference_type>
      access(I0 i0, Is... extra) const {
    check_access_member_function_valid_args(i0, extra...);
    KOKKOS_IMPL_VIEW_OPERATOR_VERIFY(m_track, m_map, i0, extra...)
    return m_map.m_impl_handle[i0];
  }

  template <typename I0, typename... Is>
  KOKKOS_FORCEINLINE_FUNCTION
      std::enable_if_t<(Kokkos::Impl::always_true<I0, Is...>::value &&
                        (1 == rank) && is_default_map && is_layout_stride),
                       reference_type>
      access(I0 i0, Is... extra) const {
    check_access_member_function_valid_args(i0, extra...);
    KOKKOS_IMPL_VIEW_OPERATOR_VERIFY(m_track, m_map, i0, extra...)
    return m_map.m_impl_handle[m_map.m_impl_offset.m_stride.S0 * i0];
  }

  //------------------------------
  // Rank 2

  template <typename I0, typename I1, typename... Is>
  KOKKOS_FORCEINLINE_FUNCTION
      std::enable_if_t<(Kokkos::Impl::always_true<I0, I1, Is...>::value &&
                        (2 == rank) && !is_default_map),
                       reference_type>
      access(I0 i0, I1 i1, Is... extra) const {
    check_access_member_function_valid_args(i0, i1, extra...);
    KOKKOS_IMPL_VIEW_OPERATOR_VERIFY(m_track, m_map, i0, i1, extra...)
    return m_map.reference(i0, i1);
  }

  template <typename I0, typename I1, typename... Is>
  KOKKOS_FORCEINLINE_FUNCTION std::enable_if_t<
      (Kokkos::Impl::always_true<I0, I1, Is...>::value && (2 == rank) &&
       is_default_map &&
       (is_layout_left || is_layout_right || is_layout_stride)),
      reference_type>
  access(I0 i0, I1 i1, Is... extra) const {
    check_access_member_function_valid_args(i0, i1, extra...);
    KOKKOS_IMPL_VIEW_OPERATOR_VERIFY(m_track, m_map, i0, i1, extra...)
    if constexpr (is_layout_left) {
      if constexpr (rank_dynamic == 0)
        return m_map.m_impl_handle[i0 + m_map.m_impl_offset.m_dim.N0 * i1];
      else
        return m_map.m_impl_handle[i0 + m_map.m_impl_offset.m_stride * i1];
    } else if constexpr (is_layout_right) {
      if constexpr (rank_dynamic == 0)
        return m_map.m_impl_handle[i1 + m_map.m_impl_offset.m_dim.N1 * i0];
      else
        return m_map.m_impl_handle[i1 + m_map.m_impl_offset.m_stride * i0];
    } else {
      static_assert(is_layout_stride);
      return m_map.m_impl_handle[i0 * m_map.m_impl_offset.m_stride.S0 +
                                 i1 * m_map.m_impl_offset.m_stride.S1];
    }
#if defined KOKKOS_COMPILER_INTEL
    __builtin_unreachable();
=======
#if defined(KOKKOS_ENABLE_IMPL_MDSPAN) && !defined(KOKKOS_COMPILER_INTEL)
#include <View/Kokkos_BasicView.hpp>
>>>>>>> 02e72bb0
#endif

#include <View/Kokkos_ViewLegacy.hpp>

#endif /* KOKKOS_VIEW_HPP */<|MERGE_RESOLUTION|>--- conflicted
+++ resolved
@@ -22,1083 +22,8 @@
 #ifndef KOKKOS_VIEW_HPP
 #define KOKKOS_VIEW_HPP
 
-<<<<<<< HEAD
-#include <type_traits>
-#include <string>
-#include <algorithm>
-#include <initializer_list>
-
-#include <Kokkos_Core_fwd.hpp>
-#include <Kokkos_HostSpace.hpp>
-#include <Kokkos_MemoryTraits.hpp>
-#include <Kokkos_ExecPolicy.hpp>
-#include <View/Hooks/Kokkos_ViewHooks.hpp>
-
-#include <impl/Kokkos_Tools.hpp>
-#include <impl/Kokkos_Utilities.hpp>
-
-#ifdef KOKKOS_ENABLE_IMPL_MDSPAN
-#include <View/MDSpan/Kokkos_MDSpan_Extents.hpp>
-#include <View/MDSpan/Kokkos_MDSpan_Layout.hpp>
-#include <View/MDSpan/Kokkos_MDSpan_Accessor.hpp>
-#endif
-#include <Kokkos_MinMax.hpp>
-
-//----------------------------------------------------------------------------
-//----------------------------------------------------------------------------
-
-namespace Kokkos {
-namespace Impl {
-
-template <class DataType>
-struct ViewArrayAnalysis;
-
-template <class DataType, class ArrayLayout,
-          typename ValueType =
-              typename ViewArrayAnalysis<DataType>::non_const_value_type>
-struct ViewDataAnalysis;
-
-template <class, class...>
-class ViewMapping {
- public:
-  enum : bool { is_assignable_data_type = false };
-  enum : bool { is_assignable = false };
-};
-
-template <typename IntType>
-constexpr KOKKOS_INLINE_FUNCTION std::size_t count_valid_integers(
-    const IntType i0, const IntType i1, const IntType i2, const IntType i3,
-    const IntType i4, const IntType i5, const IntType i6, const IntType i7) {
-  static_assert(std::is_integral<IntType>::value,
-                "count_valid_integers() must have integer arguments.");
-
-  return (i0 != KOKKOS_INVALID_INDEX) + (i1 != KOKKOS_INVALID_INDEX) +
-         (i2 != KOKKOS_INVALID_INDEX) + (i3 != KOKKOS_INVALID_INDEX) +
-         (i4 != KOKKOS_INVALID_INDEX) + (i5 != KOKKOS_INVALID_INDEX) +
-         (i6 != KOKKOS_INVALID_INDEX) + (i7 != KOKKOS_INVALID_INDEX);
-}
-
-// FIXME Ideally, we would not instantiate this function for every possible View
-// type. We should be able to only pass "extent" when we use mdspan.
-template <typename View>
-KOKKOS_INLINE_FUNCTION void runtime_check_rank(
-    const View&, const bool is_void_spec, const size_t i0, const size_t i1,
-    const size_t i2, const size_t i3, const size_t i4, const size_t i5,
-    const size_t i6, const size_t i7, const char* label) {
-  (void)(label);
-
-  if (is_void_spec) {
-    const size_t num_passed_args =
-        count_valid_integers(i0, i1, i2, i3, i4, i5, i6, i7);
-    // We either allow to pass as many extents as the dynamic rank is, or
-    // as many extents as the total rank is. In the latter case, the given
-    // extents for the static dimensions must match the
-    // compile-time extents.
-    constexpr int rank            = View::rank();
-    constexpr int dyn_rank        = View::rank_dynamic();
-    const bool n_args_is_dyn_rank = num_passed_args == dyn_rank;
-    const bool n_args_is_rank     = num_passed_args == rank;
-
-    if constexpr (rank != dyn_rank) {
-      if (n_args_is_rank) {
-        size_t new_extents[8] = {i0, i1, i2, i3, i4, i5, i6, i7};
-        for (int i = dyn_rank; i < rank; ++i)
-          if (new_extents[i] != View::static_extent(i)) {
-            KOKKOS_IF_ON_HOST(
-                const std::string message =
-                    "The specified run-time extent for Kokkos::View '" +
-                    std::string(label) +
-                    "' does not match the compile-time extent in dimension " +
-                    std::to_string(i) + ". The given extent is " +
-                    std::to_string(new_extents[i]) + " but should be " +
-                    std::to_string(View::static_extent(i)) + ".\n";
-                Kokkos::abort(message.c_str());)
-            KOKKOS_IF_ON_DEVICE(
-                Kokkos::abort(
-                    "The specified run-time extents for a Kokkos::View "
-                    "do not match the compile-time extents.");)
-          }
-      }
-    }
-
-    if (!n_args_is_dyn_rank && !n_args_is_rank) {
-      KOKKOS_IF_ON_HOST(
-          const std::string message =
-              "Constructor for Kokkos::View '" + std::string(label) +
-              "' has mismatched number of arguments. The number "
-              "of arguments = " +
-              std::to_string(num_passed_args) +
-              " neither matches the dynamic rank = " +
-              std::to_string(dyn_rank) +
-              " nor the total rank = " + std::to_string(rank) + "\n";
-          Kokkos::abort(message.c_str());)
-      KOKKOS_IF_ON_DEVICE(Kokkos::abort("Constructor for Kokkos View has "
-                                        "mismatched number of arguments.");)
-    }
-  }
-}
-
-} /* namespace Impl */
-} /* namespace Kokkos */
-
-// Class to provide a uniform type
-namespace Kokkos {
-namespace Impl {
-template <class ViewType, int Traits = 0>
-struct ViewUniformType;
-}
-}  // namespace Kokkos
-
-//----------------------------------------------------------------------------
-//----------------------------------------------------------------------------
-
-namespace Kokkos {
-
-/** \class ViewTraits
- *  \brief Traits class for accessing attributes of a View.
- *
- * This is an implementation detail of View.  It is only of interest
- * to developers implementing a new specialization of View.
- *
- * Template argument options:
- *   - View< DataType >
- *   - View< DataType , Space >
- *   - View< DataType , Space , MemoryTraits >
- *   - View< DataType , ArrayLayout >
- *   - View< DataType , ArrayLayout , Space >
- *   - View< DataType , ArrayLayout , MemoryTraits >
- *   - View< DataType , ArrayLayout , Space , MemoryTraits >
- *   - View< DataType , MemoryTraits >
- */
-
-template <class DataType, class... Properties>
-struct ViewTraits;
-
-template <>
-struct ViewTraits<void> {
-  using execution_space = void;
-  using memory_space    = void;
-  using HostMirrorSpace = void;
-  using array_layout    = void;
-  using memory_traits   = void;
-  using specialize      = void;
-  using hooks_policy    = void;
-};
-
-template <class... Prop>
-struct ViewTraits<void, void, Prop...> {
-  // Ignore an extraneous 'void'
-  using execution_space = typename ViewTraits<void, Prop...>::execution_space;
-  using memory_space    = typename ViewTraits<void, Prop...>::memory_space;
-  using HostMirrorSpace = typename ViewTraits<void, Prop...>::HostMirrorSpace;
-  using array_layout    = typename ViewTraits<void, Prop...>::array_layout;
-  using memory_traits   = typename ViewTraits<void, Prop...>::memory_traits;
-  using specialize      = typename ViewTraits<void, Prop...>::specialize;
-  using hooks_policy    = typename ViewTraits<void, Prop...>::hooks_policy;
-};
-
-template <class HooksPolicy, class... Prop>
-struct ViewTraits<
-    std::enable_if_t<Kokkos::Experimental::is_hooks_policy<HooksPolicy>::value>,
-    HooksPolicy, Prop...> {
-  using execution_space = typename ViewTraits<void, Prop...>::execution_space;
-  using memory_space    = typename ViewTraits<void, Prop...>::memory_space;
-  using HostMirrorSpace = typename ViewTraits<void, Prop...>::HostMirrorSpace;
-  using array_layout    = typename ViewTraits<void, Prop...>::array_layout;
-  using memory_traits   = typename ViewTraits<void, Prop...>::memory_traits;
-  using specialize      = typename ViewTraits<void, Prop...>::specialize;
-  using hooks_policy    = HooksPolicy;
-};
-
-template <class ArrayLayout, class... Prop>
-struct ViewTraits<std::enable_if_t<Kokkos::is_array_layout<ArrayLayout>::value>,
-                  ArrayLayout, Prop...> {
-  // Specify layout, keep subsequent space and memory traits arguments
-
-  using execution_space = typename ViewTraits<void, Prop...>::execution_space;
-  using memory_space    = typename ViewTraits<void, Prop...>::memory_space;
-  using HostMirrorSpace = typename ViewTraits<void, Prop...>::HostMirrorSpace;
-  using array_layout    = ArrayLayout;
-  using memory_traits   = typename ViewTraits<void, Prop...>::memory_traits;
-  using specialize      = typename ViewTraits<void, Prop...>::specialize;
-  using hooks_policy    = typename ViewTraits<void, Prop...>::hooks_policy;
-};
-
-template <class Space, class... Prop>
-struct ViewTraits<std::enable_if_t<Kokkos::is_space<Space>::value>, Space,
-                  Prop...> {
-  // Specify Space, memory traits should be the only subsequent argument.
-
-  static_assert(
-      std::is_same<typename ViewTraits<void, Prop...>::execution_space,
-                   void>::value &&
-          std::is_same<typename ViewTraits<void, Prop...>::memory_space,
-                       void>::value &&
-          std::is_same<typename ViewTraits<void, Prop...>::HostMirrorSpace,
-                       void>::value &&
-          std::is_same<typename ViewTraits<void, Prop...>::array_layout,
-                       void>::value,
-      "Only one View Execution or Memory Space template argument");
-
-  using execution_space = typename Space::execution_space;
-  using memory_space    = typename Space::memory_space;
-  using HostMirrorSpace =
-      typename Kokkos::Impl::HostMirror<Space>::Space::memory_space;
-  using array_layout  = typename execution_space::array_layout;
-  using memory_traits = typename ViewTraits<void, Prop...>::memory_traits;
-  using specialize    = typename ViewTraits<void, Prop...>::specialize;
-  using hooks_policy  = typename ViewTraits<void, Prop...>::hooks_policy;
-};
-
-template <class MemoryTraits, class... Prop>
-struct ViewTraits<
-    std::enable_if_t<Kokkos::is_memory_traits<MemoryTraits>::value>,
-    MemoryTraits, Prop...> {
-  // Specify memory trait, should not be any subsequent arguments
-
-  static_assert(
-      std::is_same<typename ViewTraits<void, Prop...>::execution_space,
-                   void>::value &&
-          std::is_same<typename ViewTraits<void, Prop...>::memory_space,
-                       void>::value &&
-          std::is_same<typename ViewTraits<void, Prop...>::array_layout,
-                       void>::value &&
-          std::is_same<typename ViewTraits<void, Prop...>::memory_traits,
-                       void>::value &&
-          std::is_same<typename ViewTraits<void, Prop...>::hooks_policy,
-                       void>::value,
-      "MemoryTrait is the final optional template argument for a View");
-
-  using execution_space = void;
-  using memory_space    = void;
-  using HostMirrorSpace = void;
-  using array_layout    = void;
-  using memory_traits   = MemoryTraits;
-  using specialize      = void;
-  using hooks_policy    = void;
-};
-
-template <class DataType, class... Properties>
-struct ViewTraits {
- private:
-  // Unpack the properties arguments
-  using prop = ViewTraits<void, Properties...>;
-
-  using ExecutionSpace =
-      std::conditional_t<!std::is_void<typename prop::execution_space>::value,
-                         typename prop::execution_space,
-                         Kokkos::DefaultExecutionSpace>;
-
-  using MemorySpace =
-      std::conditional_t<!std::is_void<typename prop::memory_space>::value,
-                         typename prop::memory_space,
-                         typename ExecutionSpace::memory_space>;
-
-  using ArrayLayout =
-      std::conditional_t<!std::is_void<typename prop::array_layout>::value,
-                         typename prop::array_layout,
-                         typename ExecutionSpace::array_layout>;
-
-  using HostMirrorSpace = std::conditional_t<
-      !std::is_void<typename prop::HostMirrorSpace>::value,
-      typename prop::HostMirrorSpace,
-      typename Kokkos::Impl::HostMirror<ExecutionSpace>::Space>;
-
-  using MemoryTraits =
-      std::conditional_t<!std::is_void<typename prop::memory_traits>::value,
-                         typename prop::memory_traits,
-                         typename Kokkos::MemoryManaged>;
-
-  using HooksPolicy =
-      std::conditional_t<!std::is_void<typename prop::hooks_policy>::value,
-                         typename prop::hooks_policy,
-                         Kokkos::Experimental::DefaultViewHooks>;
-
-  // Analyze data type's properties,
-  // May be specialized based upon the layout and value type
-  using data_analysis = Kokkos::Impl::ViewDataAnalysis<DataType, ArrayLayout>;
-
- public:
-  //------------------------------------
-  // Data type traits:
-
-  using data_type           = typename data_analysis::type;
-  using const_data_type     = typename data_analysis::const_type;
-  using non_const_data_type = typename data_analysis::non_const_type;
-
-  //------------------------------------
-  // Compatible array of trivial type traits:
-
-  using scalar_array_type = typename data_analysis::scalar_array_type;
-  using const_scalar_array_type =
-      typename data_analysis::const_scalar_array_type;
-  using non_const_scalar_array_type =
-      typename data_analysis::non_const_scalar_array_type;
-
-  //------------------------------------
-  // Value type traits:
-
-  using value_type           = typename data_analysis::value_type;
-  using const_value_type     = typename data_analysis::const_value_type;
-  using non_const_value_type = typename data_analysis::non_const_value_type;
-
-  //------------------------------------
-  // Mapping traits:
-
-  using array_layout = ArrayLayout;
-  using dimension    = typename data_analysis::dimension;
-
-  using specialize = std::conditional_t<
-      std::is_void<typename data_analysis::specialize>::value,
-      typename prop::specialize,
-      typename data_analysis::specialize>; /* mapping specialization tag */
-
-  static constexpr unsigned rank         = dimension::rank;
-  static constexpr unsigned rank_dynamic = dimension::rank_dynamic;
-
-  //------------------------------------
-  // Execution space, memory space, memory access traits, and host mirror space.
-
-  using execution_space   = ExecutionSpace;
-  using memory_space      = MemorySpace;
-  using device_type       = Kokkos::Device<ExecutionSpace, MemorySpace>;
-  using memory_traits     = MemoryTraits;
-  using host_mirror_space = HostMirrorSpace;
-  using hooks_policy      = HooksPolicy;
-
-  using size_type = typename MemorySpace::size_type;
-
-  enum { is_hostspace = std::is_same<MemorySpace, HostSpace>::value };
-  enum { is_managed = MemoryTraits::is_unmanaged == 0 };
-  enum { is_random_access = MemoryTraits::is_random_access == 1 };
-
-  //------------------------------------
-};
-
-#ifdef KOKKOS_ENABLE_IMPL_MDSPAN
-namespace Impl {
-struct UnsupportedKokkosArrayLayout;
-
-template <class Traits, class Enabled = void>
-struct MDSpanViewTraits {
-  using mdspan_type = UnsupportedKokkosArrayLayout;
-};
-
-// "Natural" mdspan for a view if the View's ArrayLayout is supported.
-template <class Traits>
-struct MDSpanViewTraits<Traits,
-                        std::void_t<typename Impl::LayoutFromArrayLayout<
-                            typename Traits::array_layout>::type>> {
-  using index_type = std::size_t;
-  using extents_type =
-      typename Impl::ExtentsFromDataType<index_type,
-                                         typename Traits::data_type>::type;
-  using mdspan_layout_type =
-      typename Impl::LayoutFromArrayLayout<typename Traits::array_layout>::type;
-  using accessor_type = Impl::SpaceAwareAccessor<
-      typename Traits::memory_space,
-      Kokkos::default_accessor<typename Traits::value_type>>;
-  using mdspan_type = mdspan<typename Traits::value_type, extents_type,
-                             mdspan_layout_type, accessor_type>;
-};
-}  // namespace Impl
-#endif  // KOKKOS_ENABLE_IMPL_MDSPAN
-
-/** \class View
- *  \brief View to an array of data.
- *
- * A View represents an array of one or more dimensions.
- * For details, please refer to Kokkos' tutorial materials.
- *
- * \section Kokkos_View_TemplateParameters Template parameters
- *
- * This class has both required and optional template parameters.  The
- * \c DataType parameter must always be provided, and must always be
- * first. The parameters \c Arg1Type, \c Arg2Type, and \c Arg3Type are
- * placeholders for different template parameters.  The default value
- * of the fifth template parameter \c Specialize suffices for most use
- * cases.  When explaining the template parameters, we won't refer to
- * \c Arg1Type, \c Arg2Type, and \c Arg3Type; instead, we will refer
- * to the valid categories of template parameters, in whatever order
- * they may occur.
- *
- * Valid ways in which template arguments may be specified:
- *   - View< DataType >
- *   - View< DataType , Layout >
- *   - View< DataType , Layout , Space >
- *   - View< DataType , Layout , Space , MemoryTraits >
- *   - View< DataType , Space >
- *   - View< DataType , Space , MemoryTraits >
- *   - View< DataType , MemoryTraits >
- *
- * \tparam DataType (required) This indicates both the type of each
- *   entry of the array, and the combination of compile-time and
- *   run-time array dimension(s).  For example, <tt>double*</tt>
- *   indicates a one-dimensional array of \c double with run-time
- *   dimension, and <tt>int*[3]</tt> a two-dimensional array of \c int
- *   with run-time first dimension and compile-time second dimension
- *   (of 3).  In general, the run-time dimensions (if any) must go
- *   first, followed by zero or more compile-time dimensions.  For
- *   more examples, please refer to the tutorial materials.
- *
- * \tparam Space (required) The memory space.
- *
- * \tparam Layout (optional) The array's layout in memory.  For
- *   example, LayoutLeft indicates a column-major (Fortran style)
- *   layout, and LayoutRight a row-major (C style) layout.  If not
- *   specified, this defaults to the preferred layout for the
- *   <tt>Space</tt>.
- *
- * \tparam MemoryTraits (optional) Assertion of the user's intended
- *   access behavior.  For example, RandomAccess indicates read-only
- *   access with limited spatial locality, and Unmanaged lets users
- *   wrap externally allocated memory in a View without automatic
- *   deallocation.
- *
- * \section Kokkos_View_MT MemoryTraits discussion
- *
- * \subsection Kokkos_View_MT_Interp MemoryTraits interpretation depends on
- * Space
- *
- * Some \c MemoryTraits options may have different interpretations for
- * different \c Space types.  For example, with the Cuda device,
- * \c RandomAccess tells Kokkos to fetch the data through the texture
- * cache, whereas the non-GPU devices have no such hardware construct.
- *
- * \subsection Kokkos_View_MT_PrefUse Preferred use of MemoryTraits
- *
- * Users should defer applying the optional \c MemoryTraits parameter
- * until the point at which they actually plan to rely on it in a
- * computational kernel.  This minimizes the number of template
- * parameters exposed in their code, which reduces the cost of
- * compilation.  Users may always assign a View without specified
- * \c MemoryTraits to a compatible View with that specification.
- * For example:
- * \code
- * // Pass in the simplest types of View possible.
- * void
- * doSomething (View<double*, Cuda> out,
- *              View<const double*, Cuda> in)
- * {
- *   // Assign the "generic" View in to a RandomAccess View in_rr.
- *   // Note that RandomAccess View objects must have const data.
- *   View<const double*, Cuda, RandomAccess> in_rr = in;
- *   // ... do something with in_rr and out ...
- * }
- * \endcode
- */
-
-}  // namespace Kokkos
-
-namespace Kokkos {
-
-template <class T1, class T2>
-struct is_always_assignable_impl;
-
-template <class... ViewTDst, class... ViewTSrc>
-struct is_always_assignable_impl<Kokkos::View<ViewTDst...>,
-                                 Kokkos::View<ViewTSrc...>> {
-  using mapping_type = Kokkos::Impl::ViewMapping<
-      typename Kokkos::View<ViewTDst...>::traits,
-      typename Kokkos::View<ViewTSrc...>::traits,
-      typename Kokkos::View<ViewTDst...>::traits::specialize>;
-
-  constexpr static bool value =
-      mapping_type::is_assignable &&
-      static_cast<int>(Kokkos::View<ViewTDst...>::rank_dynamic) >=
-          static_cast<int>(Kokkos::View<ViewTSrc...>::rank_dynamic);
-};
-
-template <class View1, class View2>
-using is_always_assignable = is_always_assignable_impl<
-    std::remove_reference_t<View1>,
-    std::remove_const_t<std::remove_reference_t<View2>>>;
-
-template <class T1, class T2>
-inline constexpr bool is_always_assignable_v =
-    is_always_assignable<T1, T2>::value;
-
-template <class... ViewTDst, class... ViewTSrc>
-constexpr bool is_assignable(const Kokkos::View<ViewTDst...>& dst,
-                             const Kokkos::View<ViewTSrc...>& src) {
-  using DstTraits = typename Kokkos::View<ViewTDst...>::traits;
-  using SrcTraits = typename Kokkos::View<ViewTSrc...>::traits;
-  using mapping_type =
-      Kokkos::Impl::ViewMapping<DstTraits, SrcTraits,
-                                typename DstTraits::specialize>;
-
-  return is_always_assignable_v<Kokkos::View<ViewTDst...>,
-                                Kokkos::View<ViewTSrc...>> ||
-         (mapping_type::is_assignable &&
-          ((DstTraits::dimension::rank_dynamic >= 1) ||
-           (dst.static_extent(0) == src.extent(0))) &&
-          ((DstTraits::dimension::rank_dynamic >= 2) ||
-           (dst.static_extent(1) == src.extent(1))) &&
-          ((DstTraits::dimension::rank_dynamic >= 3) ||
-           (dst.static_extent(2) == src.extent(2))) &&
-          ((DstTraits::dimension::rank_dynamic >= 4) ||
-           (dst.static_extent(3) == src.extent(3))) &&
-          ((DstTraits::dimension::rank_dynamic >= 5) ||
-           (dst.static_extent(4) == src.extent(4))) &&
-          ((DstTraits::dimension::rank_dynamic >= 6) ||
-           (dst.static_extent(5) == src.extent(5))) &&
-          ((DstTraits::dimension::rank_dynamic >= 7) ||
-           (dst.static_extent(6) == src.extent(6))) &&
-          ((DstTraits::dimension::rank_dynamic >= 8) ||
-           (dst.static_extent(7) == src.extent(7))));
-}
-
-} /* namespace Kokkos */
-
-//----------------------------------------------------------------------------
-//----------------------------------------------------------------------------
-
-#include <impl/Kokkos_ViewMapping.hpp>
-
-//----------------------------------------------------------------------------
-//----------------------------------------------------------------------------
-
-namespace Kokkos {
-
-// FIXME_OPENMPTARGET - The `declare target` is needed for the Intel GPUs with
-// the OpenMPTarget backend
-#if defined(KOKKOS_ENABLE_OPENMPTARGET) && defined(KOKKOS_COMPILER_INTEL_LLVM)
-#pragma omp declare target
-#endif
-
-inline constexpr Kokkos::ALL_t ALL{};
-
-#if defined(KOKKOS_ENABLE_OPENMPTARGET) && defined(KOKKOS_COMPILER_INTEL_LLVM)
-#pragma omp end declare target
-#endif
-
-inline constexpr Kokkos::Impl::SequentialHostInit_t SequentialHostInit{};
-
-inline constexpr Kokkos::Impl::WithoutInitializing_t WithoutInitializing{};
-
-inline constexpr Kokkos::Impl::AllowPadding_t AllowPadding{};
-
-/** \brief  Create View allocation parameter bundle from argument list.
- *
- *  Valid argument list members are:
- *    1) label as a "string" or std::string
- *    2) memory space instance of the View::memory_space type
- *    3) execution space instance compatible with the View::memory_space
- *    4) Kokkos::WithoutInitializing to bypass initialization
- *    4) Kokkos::AllowPadding to allow allocation to pad dimensions for memory
- * alignment
- */
-template <class... Args>
-inline Impl::ViewCtorProp<typename Impl::ViewCtorProp<void, Args>::type...>
-view_alloc(Args const&... args) {
-  using return_type =
-      Impl::ViewCtorProp<typename Impl::ViewCtorProp<void, Args>::type...>;
-
-  static_assert(!return_type::has_pointer,
-                "Cannot give pointer-to-memory for view allocation");
-
-  return return_type(args...);
-}
-
-template <class... Args>
-KOKKOS_INLINE_FUNCTION
-    Impl::ViewCtorProp<typename Impl::ViewCtorProp<void, Args>::type...>
-    view_wrap(Args const&... args) {
-  using return_type =
-      Impl::ViewCtorProp<typename Impl::ViewCtorProp<void, Args>::type...>;
-
-  static_assert(!return_type::has_memory_space &&
-                    !return_type::has_execution_space &&
-                    !return_type::has_label && return_type::has_pointer,
-                "Must only give pointer-to-memory for view wrapping");
-
-  return return_type(args...);
-}
-
-} /* namespace Kokkos */
-
-//----------------------------------------------------------------------------
-//----------------------------------------------------------------------------
-
-namespace Kokkos {
-
-template <class DataType, class... Properties>
-class View;
-
-template <class>
-struct is_view : public std::false_type {};
-
-template <class D, class... P>
-struct is_view<View<D, P...>> : public std::true_type {};
-
-template <class D, class... P>
-struct is_view<const View<D, P...>> : public std::true_type {};
-
-template <class T>
-inline constexpr bool is_view_v = is_view<T>::value;
-
-template <class DataType, class... Properties>
-class View : public ViewTraits<DataType, Properties...> {
- private:
-  template <class, class...>
-  friend class View;
-  template <class, class...>
-  friend class Kokkos::Impl::ViewMapping;
-
-  using view_tracker_type = Kokkos::Impl::ViewTracker<View>;
-
- public:
-  using traits = ViewTraits<DataType, Properties...>;
-
- private:
-  using map_type =
-      Kokkos::Impl::ViewMapping<traits, typename traits::specialize>;
-  template <typename V>
-  friend struct Kokkos::Impl::ViewTracker;
-  using hooks_policy = typename traits::hooks_policy;
-
-  view_tracker_type m_track;
-  map_type m_map;
-
- public:
-  //----------------------------------------
-  /** \brief  Compatible view of array of scalar types */
-  using array_type =
-      View<typename traits::scalar_array_type, typename traits::array_layout,
-           typename traits::device_type, typename traits::hooks_policy,
-           typename traits::memory_traits>;
-
-  /** \brief  Compatible view of const data type */
-  using const_type =
-      View<typename traits::const_data_type, typename traits::array_layout,
-           typename traits::device_type, typename traits::hooks_policy,
-           typename traits::memory_traits>;
-
-  /** \brief  Compatible view of non-const data type */
-  using non_const_type =
-      View<typename traits::non_const_data_type, typename traits::array_layout,
-           typename traits::device_type, typename traits::hooks_policy,
-           typename traits::memory_traits>;
-
-  /** \brief  Compatible HostMirror view */
-  using HostMirror =
-      View<typename traits::non_const_data_type, typename traits::array_layout,
-           Device<DefaultHostExecutionSpace,
-                  typename traits::host_mirror_space::memory_space>,
-           typename traits::hooks_policy>;
-
-  /** \brief  Compatible HostMirror view */
-  using host_mirror_type =
-      View<typename traits::non_const_data_type, typename traits::array_layout,
-           typename traits::host_mirror_space, typename traits::hooks_policy>;
-
-  /** \brief Unified types */
-  using uniform_type = typename Impl::ViewUniformType<View, 0>::type;
-  using uniform_const_type =
-      typename Impl::ViewUniformType<View, 0>::const_type;
-  using uniform_runtime_type =
-      typename Impl::ViewUniformType<View, 0>::runtime_type;
-  using uniform_runtime_const_type =
-      typename Impl::ViewUniformType<View, 0>::runtime_const_type;
-  using uniform_nomemspace_type =
-      typename Impl::ViewUniformType<View, 0>::nomemspace_type;
-  using uniform_const_nomemspace_type =
-      typename Impl::ViewUniformType<View, 0>::const_nomemspace_type;
-  using uniform_runtime_nomemspace_type =
-      typename Impl::ViewUniformType<View, 0>::runtime_nomemspace_type;
-  using uniform_runtime_const_nomemspace_type =
-      typename Impl::ViewUniformType<View, 0>::runtime_const_nomemspace_type;
-
-  //----------------------------------------
-  // Domain rank and extents
-
-  static constexpr Impl::integral_constant<size_t, traits::dimension::rank>
-      rank = {};
-  static constexpr Impl::integral_constant<size_t,
-                                           traits::dimension::rank_dynamic>
-      rank_dynamic = {};
-#ifdef KOKKOS_ENABLE_DEPRECATED_CODE_4
-  enum {Rank KOKKOS_DEPRECATED_WITH_COMMENT("Use rank instead.") =
-            map_type::Rank};
-#endif
-
-  template <typename iType>
-  KOKKOS_INLINE_FUNCTION constexpr std::enable_if_t<
-      std::is_integral<iType>::value, size_t>
-  extent(const iType& r) const noexcept {
-    return m_map.extent(r);
-  }
-
-  static KOKKOS_INLINE_FUNCTION constexpr size_t static_extent(
-      const unsigned r) noexcept {
-    return map_type::static_extent(r);
-  }
-
-  template <typename iType>
-  KOKKOS_INLINE_FUNCTION constexpr std::enable_if_t<
-      std::is_integral<iType>::value, int>
-  extent_int(const iType& r) const noexcept {
-    return static_cast<int>(m_map.extent(r));
-  }
-
-  KOKKOS_INLINE_FUNCTION constexpr typename traits::array_layout layout()
-      const {
-    return m_map.layout();
-  }
-
-  //----------------------------------------
-  /*  Deprecate all 'dimension' functions in favor of
-   *  ISO/C++ vocabulary 'extent'.
-   */
-
-  KOKKOS_INLINE_FUNCTION constexpr size_t size() const {
-    return m_map.dimension_0() * m_map.dimension_1() * m_map.dimension_2() *
-           m_map.dimension_3() * m_map.dimension_4() * m_map.dimension_5() *
-           m_map.dimension_6() * m_map.dimension_7();
-  }
-
-  KOKKOS_INLINE_FUNCTION constexpr size_t stride_0() const {
-    return m_map.stride_0();
-  }
-  KOKKOS_INLINE_FUNCTION constexpr size_t stride_1() const {
-    return m_map.stride_1();
-  }
-  KOKKOS_INLINE_FUNCTION constexpr size_t stride_2() const {
-    return m_map.stride_2();
-  }
-  KOKKOS_INLINE_FUNCTION constexpr size_t stride_3() const {
-    return m_map.stride_3();
-  }
-  KOKKOS_INLINE_FUNCTION constexpr size_t stride_4() const {
-    return m_map.stride_4();
-  }
-  KOKKOS_INLINE_FUNCTION constexpr size_t stride_5() const {
-    return m_map.stride_5();
-  }
-  KOKKOS_INLINE_FUNCTION constexpr size_t stride_6() const {
-    return m_map.stride_6();
-  }
-  KOKKOS_INLINE_FUNCTION constexpr size_t stride_7() const {
-    return m_map.stride_7();
-  }
-
-  template <typename iType>
-  KOKKOS_INLINE_FUNCTION constexpr std::enable_if_t<
-      std::is_integral<iType>::value, size_t>
-  stride(iType r) const {
-    return (
-        r == 0
-            ? m_map.stride_0()
-            : (r == 1
-                   ? m_map.stride_1()
-                   : (r == 2
-                          ? m_map.stride_2()
-                          : (r == 3
-                                 ? m_map.stride_3()
-                                 : (r == 4
-                                        ? m_map.stride_4()
-                                        : (r == 5
-                                               ? m_map.stride_5()
-                                               : (r == 6
-                                                      ? m_map.stride_6()
-                                                      : m_map.stride_7())))))));
-  }
-
-  template <typename iType>
-  KOKKOS_INLINE_FUNCTION void stride(iType* const s) const {
-    m_map.stride(s);
-  }
-
-  //----------------------------------------
-  // Range span is the span which contains all members.
-
-  using reference_type = typename map_type::reference_type;
-  using pointer_type   = typename map_type::pointer_type;
-
-  enum {
-    reference_type_is_lvalue_reference =
-        std::is_lvalue_reference<reference_type>::value
-  };
-
-  KOKKOS_INLINE_FUNCTION constexpr size_t span() const { return m_map.span(); }
-  KOKKOS_INLINE_FUNCTION bool span_is_contiguous() const {
-    return m_map.span_is_contiguous();
-  }
-  KOKKOS_INLINE_FUNCTION constexpr bool is_allocated() const {
-    return m_map.data() != nullptr;
-  }
-  KOKKOS_INLINE_FUNCTION constexpr pointer_type data() const {
-    return m_map.data();
-  }
-
-  //----------------------------------------
-  // Allow specializations to query their specialized map
-
-  KOKKOS_INLINE_FUNCTION
-  const Kokkos::Impl::ViewMapping<traits, typename traits::specialize>&
-  impl_map() const {
-    return m_map;
-  }
-  KOKKOS_INLINE_FUNCTION
-  const Kokkos::Impl::SharedAllocationTracker& impl_track() const {
-    return m_track.m_tracker;
-  }
-  //----------------------------------------
-
- private:
-  static constexpr bool is_layout_left =
-      std::is_same<typename traits::array_layout, Kokkos::LayoutLeft>::value;
-
-  static constexpr bool is_layout_right =
-      std::is_same<typename traits::array_layout, Kokkos::LayoutRight>::value;
-
-  static constexpr bool is_layout_stride =
-      std::is_same<typename traits::array_layout, Kokkos::LayoutStride>::value;
-
-  static constexpr bool is_default_map =
-      std::is_void<typename traits::specialize>::value &&
-      (is_layout_left || is_layout_right || is_layout_stride);
-
-#if defined(KOKKOS_ENABLE_DEBUG_BOUNDS_CHECK)
-
-#define KOKKOS_IMPL_VIEW_OPERATOR_VERIFY(...)                               \
-  Kokkos::Impl::runtime_check_memory_access_violation<                      \
-      typename traits::memory_space>(                                       \
-      "Kokkos::View ERROR: attempt to access inaccessible memory space",    \
-      __VA_ARGS__);                                                         \
-  Kokkos::Impl::view_verify_operator_bounds<typename traits::memory_space>( \
-      __VA_ARGS__);
-
-#else
-
-#define KOKKOS_IMPL_VIEW_OPERATOR_VERIFY(...)                            \
-  Kokkos::Impl::runtime_check_memory_access_violation<                   \
-      typename traits::memory_space>(                                    \
-      "Kokkos::View ERROR: attempt to access inaccessible memory space", \
-      __VA_ARGS__);
-
-#endif
-
-  template <typename... Is>
-  static KOKKOS_FUNCTION void check_access_member_function_valid_args(Is...) {
-    static_assert(rank <= sizeof...(Is));
-    static_assert(sizeof...(Is) <= 8);
-    static_assert(Kokkos::Impl::are_integral<Is...>::value);
-  }
-
-  template <typename... Is>
-  static KOKKOS_FUNCTION void check_operator_parens_valid_args(Is...) {
-    static_assert(rank == sizeof...(Is));
-    static_assert(Kokkos::Impl::are_integral<Is...>::value);
-  }
-
- public:
-  //------------------------------
-  // Rank 1 default map operator()
-
-  template <typename I0>
-  KOKKOS_FORCEINLINE_FUNCTION
-      std::enable_if_t<(Kokkos::Impl::always_true<I0>::value &&  //
-                        (1 == rank) && is_default_map && !is_layout_stride),
-                       reference_type>
-      operator()(I0 i0) const {
-    check_operator_parens_valid_args(i0);
-    KOKKOS_IMPL_VIEW_OPERATOR_VERIFY(m_track, m_map, i0)
-    return m_map.m_impl_handle[i0];
-  }
-
-  template <typename I0>
-  KOKKOS_FORCEINLINE_FUNCTION
-      std::enable_if_t<(Kokkos::Impl::always_true<I0>::value &&  //
-                        (1 == rank) && is_default_map && is_layout_stride),
-                       reference_type>
-      operator()(I0 i0) const {
-    check_operator_parens_valid_args(i0);
-    KOKKOS_IMPL_VIEW_OPERATOR_VERIFY(m_track, m_map, i0)
-    return m_map.m_impl_handle[m_map.m_impl_offset.m_stride.S0 * i0];
-  }
-
-  //------------------------------
-  // Rank 1 operator[]
-
-  template <typename I0>
-  KOKKOS_FORCEINLINE_FUNCTION std::enable_if_t<
-      ((1 == rank) && Kokkos::Impl::are_integral<I0>::value && !is_default_map),
-      reference_type>
-  operator[](I0 i0) const {
-    KOKKOS_IMPL_VIEW_OPERATOR_VERIFY(m_track, m_map, i0)
-    return m_map.reference(i0);
-  }
-
-  template <typename I0>
-  KOKKOS_FORCEINLINE_FUNCTION
-      std::enable_if_t<((1 == rank) && Kokkos::Impl::are_integral<I0>::value &&
-                        is_default_map && !is_layout_stride),
-                       reference_type>
-      operator[](I0 i0) const {
-    KOKKOS_IMPL_VIEW_OPERATOR_VERIFY(m_track, m_map, i0)
-    return m_map.m_impl_handle[i0];
-  }
-
-  template <typename I0>
-  KOKKOS_FORCEINLINE_FUNCTION
-      std::enable_if_t<((1 == rank) && Kokkos::Impl::are_integral<I0>::value &&
-                        is_default_map && is_layout_stride),
-                       reference_type>
-      operator[](I0 i0) const {
-    KOKKOS_IMPL_VIEW_OPERATOR_VERIFY(m_track, m_map, i0)
-    return m_map.m_impl_handle[m_map.m_impl_offset.m_stride.S0 * i0];
-  }
-
-  //------------------------------
-  // Rank 2 default map operator()
-
-  template <typename I0, typename I1>
-  KOKKOS_FORCEINLINE_FUNCTION std::enable_if_t<
-      (Kokkos::Impl::always_true<I0, I1>::value &&  //
-       (2 == rank) && is_default_map &&
-       (is_layout_left || is_layout_right || is_layout_stride)),
-      reference_type>
-  operator()(I0 i0, I1 i1) const {
-    check_operator_parens_valid_args(i0, i1);
-    KOKKOS_IMPL_VIEW_OPERATOR_VERIFY(m_track, m_map, i0, i1)
-    if constexpr (is_layout_left) {
-      if constexpr (rank_dynamic == 0)
-        return m_map.m_impl_handle[i0 + m_map.m_impl_offset.m_dim.N0 * i1];
-      else
-        return m_map.m_impl_handle[i0 + m_map.m_impl_offset.m_stride * i1];
-    } else if constexpr (is_layout_right) {
-      if constexpr (rank_dynamic == 0)
-        return m_map.m_impl_handle[i1 + m_map.m_impl_offset.m_dim.N1 * i0];
-      else
-        return m_map.m_impl_handle[i1 + m_map.m_impl_offset.m_stride * i0];
-    } else {
-      static_assert(is_layout_stride);
-      return m_map.m_impl_handle[i0 * m_map.m_impl_offset.m_stride.S0 +
-                                 i1 * m_map.m_impl_offset.m_stride.S1];
-    }
-#if defined KOKKOS_COMPILER_INTEL
-    __builtin_unreachable();
-#endif
-  }
-
-  // Rank 0 -> 8 operator() except for rank-1 and rank-2 with default map which
-  // have "inlined" versions above
-
-  template <typename... Is>
-  KOKKOS_FORCEINLINE_FUNCTION std::enable_if_t<
-      (Kokkos::Impl::always_true<Is...>::value &&  //
-       (2 != rank) && (1 != rank) && (0 != rank) && is_default_map),
-      reference_type>
-  operator()(Is... indices) const {
-    check_operator_parens_valid_args(indices...);
-    KOKKOS_IMPL_VIEW_OPERATOR_VERIFY(m_track, m_map, indices...)
-    return m_map.m_impl_handle[m_map.m_impl_offset(indices...)];
-  }
-
-  template <typename... Is>
-  KOKKOS_FORCEINLINE_FUNCTION
-      std::enable_if_t<(Kokkos::Impl::always_true<Is...>::value &&  //
-                        ((0 == rank) || !is_default_map)),
-                       reference_type>
-      operator()(Is... indices) const {
-    check_operator_parens_valid_args(indices...);
-    KOKKOS_IMPL_VIEW_OPERATOR_VERIFY(m_track, m_map, indices...)
-    return m_map.reference(indices...);
-  }
-
-  //------------------------------
-  // Rank 0
-
-  template <typename... Is>
-  KOKKOS_FORCEINLINE_FUNCTION std::enable_if_t<
-      (Kokkos::Impl::always_true<Is...>::value && (0 == rank)), reference_type>
-  access(Is... extra) const {
-    check_access_member_function_valid_args(extra...);
-    KOKKOS_IMPL_VIEW_OPERATOR_VERIFY(m_track, m_map, extra...)
-    return m_map.reference();
-  }
-
-  //------------------------------
-  // Rank 1
-
-  template <typename I0, typename... Is>
-  KOKKOS_FORCEINLINE_FUNCTION
-      std::enable_if_t<(Kokkos::Impl::always_true<I0, Is...>::value &&
-                        (1 == rank) && !is_default_map),
-                       reference_type>
-      access(I0 i0, Is... extra) const {
-    check_access_member_function_valid_args(i0, extra...);
-    KOKKOS_IMPL_VIEW_OPERATOR_VERIFY(m_track, m_map, i0, extra...)
-    return m_map.reference(i0);
-  }
-
-  template <typename I0, typename... Is>
-  KOKKOS_FORCEINLINE_FUNCTION
-      std::enable_if_t<(Kokkos::Impl::always_true<I0, Is...>::value &&
-                        (1 == rank) && is_default_map && !is_layout_stride),
-                       reference_type>
-      access(I0 i0, Is... extra) const {
-    check_access_member_function_valid_args(i0, extra...);
-    KOKKOS_IMPL_VIEW_OPERATOR_VERIFY(m_track, m_map, i0, extra...)
-    return m_map.m_impl_handle[i0];
-  }
-
-  template <typename I0, typename... Is>
-  KOKKOS_FORCEINLINE_FUNCTION
-      std::enable_if_t<(Kokkos::Impl::always_true<I0, Is...>::value &&
-                        (1 == rank) && is_default_map && is_layout_stride),
-                       reference_type>
-      access(I0 i0, Is... extra) const {
-    check_access_member_function_valid_args(i0, extra...);
-    KOKKOS_IMPL_VIEW_OPERATOR_VERIFY(m_track, m_map, i0, extra...)
-    return m_map.m_impl_handle[m_map.m_impl_offset.m_stride.S0 * i0];
-  }
-
-  //------------------------------
-  // Rank 2
-
-  template <typename I0, typename I1, typename... Is>
-  KOKKOS_FORCEINLINE_FUNCTION
-      std::enable_if_t<(Kokkos::Impl::always_true<I0, I1, Is...>::value &&
-                        (2 == rank) && !is_default_map),
-                       reference_type>
-      access(I0 i0, I1 i1, Is... extra) const {
-    check_access_member_function_valid_args(i0, i1, extra...);
-    KOKKOS_IMPL_VIEW_OPERATOR_VERIFY(m_track, m_map, i0, i1, extra...)
-    return m_map.reference(i0, i1);
-  }
-
-  template <typename I0, typename I1, typename... Is>
-  KOKKOS_FORCEINLINE_FUNCTION std::enable_if_t<
-      (Kokkos::Impl::always_true<I0, I1, Is...>::value && (2 == rank) &&
-       is_default_map &&
-       (is_layout_left || is_layout_right || is_layout_stride)),
-      reference_type>
-  access(I0 i0, I1 i1, Is... extra) const {
-    check_access_member_function_valid_args(i0, i1, extra...);
-    KOKKOS_IMPL_VIEW_OPERATOR_VERIFY(m_track, m_map, i0, i1, extra...)
-    if constexpr (is_layout_left) {
-      if constexpr (rank_dynamic == 0)
-        return m_map.m_impl_handle[i0 + m_map.m_impl_offset.m_dim.N0 * i1];
-      else
-        return m_map.m_impl_handle[i0 + m_map.m_impl_offset.m_stride * i1];
-    } else if constexpr (is_layout_right) {
-      if constexpr (rank_dynamic == 0)
-        return m_map.m_impl_handle[i1 + m_map.m_impl_offset.m_dim.N1 * i0];
-      else
-        return m_map.m_impl_handle[i1 + m_map.m_impl_offset.m_stride * i0];
-    } else {
-      static_assert(is_layout_stride);
-      return m_map.m_impl_handle[i0 * m_map.m_impl_offset.m_stride.S0 +
-                                 i1 * m_map.m_impl_offset.m_stride.S1];
-    }
-#if defined KOKKOS_COMPILER_INTEL
-    __builtin_unreachable();
-=======
 #if defined(KOKKOS_ENABLE_IMPL_MDSPAN) && !defined(KOKKOS_COMPILER_INTEL)
 #include <View/Kokkos_BasicView.hpp>
->>>>>>> 02e72bb0
 #endif
 
 #include <View/Kokkos_ViewLegacy.hpp>
