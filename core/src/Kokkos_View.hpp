/*
//@HEADER
// ************************************************************************
//
//                        Kokkos v. 3.0
//       Copyright (2020) National Technology & Engineering
//               Solutions of Sandia, LLC (NTESS).
//
// Under the terms of Contract DE-NA0003525 with NTESS,
// the U.S. Government retains certain rights in this software.
//
// Redistribution and use in source and binary forms, with or without
// modification, are permitted provided that the following conditions are
// met:
//
// 1. Redistributions of source code must retain the above copyright
// notice, this list of conditions and the following disclaimer.
//
// 2. Redistributions in binary form must reproduce the above copyright
// notice, this list of conditions and the following disclaimer in the
// documentation and/or other materials provided with the distribution.
//
// 3. Neither the name of the Corporation nor the names of the
// contributors may be used to endorse or promote products derived from
// this software without specific prior written permission.
//
// THIS SOFTWARE IS PROVIDED BY NTESS "AS IS" AND ANY
// EXPRESS OR IMPLIED WARRANTIES, INCLUDING, BUT NOT LIMITED TO, THE
// IMPLIED WARRANTIES OF MERCHANTABILITY AND FITNESS FOR A PARTICULAR
// PURPOSE ARE DISCLAIMED. IN NO EVENT SHALL NTESS OR THE
// CONTRIBUTORS BE LIABLE FOR ANY DIRECT, INDIRECT, INCIDENTAL, SPECIAL,
// EXEMPLARY, OR CONSEQUENTIAL DAMAGES (INCLUDING, BUT NOT LIMITED TO,
// PROCUREMENT OF SUBSTITUTE GOODS OR SERVICES; LOSS OF USE, DATA, OR
// PROFITS; OR BUSINESS INTERRUPTION) HOWEVER CAUSED AND ON ANY THEORY OF
// LIABILITY, WHETHER IN CONTRACT, STRICT LIABILITY, OR TORT (INCLUDING
// NEGLIGENCE OR OTHERWISE) ARISING IN ANY WAY OUT OF THE USE OF THIS
// SOFTWARE, EVEN IF ADVISED OF THE POSSIBILITY OF SUCH DAMAGE.
//
// Questions? Contact Christian R. Trott (crtrott@sandia.gov)
//
// ************************************************************************
//@HEADER
*/

#ifndef KOKKOS_IMPL_PUBLIC_INCLUDE
#include <Kokkos_Macros.hpp>
static_assert(false,
              "Including non-public Kokkos header files is not allowed.");
#endif
#ifndef KOKKOS_VIEW_HPP
#define KOKKOS_VIEW_HPP

#include <type_traits>
#include <string>
#include <algorithm>
#include <initializer_list>

#include <Kokkos_Core_fwd.hpp>
#include <Kokkos_HostSpace.hpp>
#include <Kokkos_MemoryTraits.hpp>
#include <Kokkos_ExecPolicy.hpp>
#include <View/Hooks/Kokkos_ViewHooks.hpp>

#include <impl/Kokkos_Tools.hpp>

//----------------------------------------------------------------------------
//----------------------------------------------------------------------------

namespace Kokkos {
namespace Impl {

template <class DataType>
struct ViewArrayAnalysis;

template <class DataType, class ArrayLayout,
          typename ValueType =
              typename ViewArrayAnalysis<DataType>::non_const_value_type>
struct ViewDataAnalysis;

template <class, class...>
class ViewMapping {
 public:
  enum : bool { is_assignable_data_type = false };
  enum : bool { is_assignable = false };
};

template <typename IntType>
constexpr KOKKOS_INLINE_FUNCTION std::size_t count_valid_integers(
    const IntType i0, const IntType i1, const IntType i2, const IntType i3,
    const IntType i4, const IntType i5, const IntType i6, const IntType i7) {
  static_assert(std::is_integral<IntType>::value,
                "count_valid_integers() must have integer arguments.");

  return (i0 != KOKKOS_INVALID_INDEX) + (i1 != KOKKOS_INVALID_INDEX) +
         (i2 != KOKKOS_INVALID_INDEX) + (i3 != KOKKOS_INVALID_INDEX) +
         (i4 != KOKKOS_INVALID_INDEX) + (i5 != KOKKOS_INVALID_INDEX) +
         (i6 != KOKKOS_INVALID_INDEX) + (i7 != KOKKOS_INVALID_INDEX);
}

template <typename View>
KOKKOS_INLINE_FUNCTION void runtime_check_rank(
    const View&, const size_t rank, const size_t dyn_rank,
    const bool is_void_spec, const size_t i0, const size_t i1, const size_t i2,
    const size_t i3, const size_t i4, const size_t i5, const size_t i6,
    const size_t i7, const std::string& label) {
  (void)(label);

  if (is_void_spec) {
    const size_t num_passed_args =
        count_valid_integers(i0, i1, i2, i3, i4, i5, i6, i7);
    // We either allow to pass as many extents as the dynamic rank is, or
    // as many extents as the total rank is. In the latter case, the given
    // extents for the static dimensions must match the
    // compile-time extents.
    const bool n_args_is_dyn_rank = num_passed_args == dyn_rank;
    const bool n_args_is_rank     = num_passed_args == rank;

    if (n_args_is_rank) {
      size_t new_extents[8] = {i0, i1, i2, i3, i4, i5, i6, i7};
      for (size_t i = dyn_rank; i < rank; ++i)
        if (new_extents[i] != View::static_extent(i)) {
          KOKKOS_IF_ON_HOST(
              const std::string message =
                  "The specified run-time extent for Kokkos::View '" + label +
                  "' does not match the compile-time extent in dimension " +
                  std::to_string(i) + ". The given extent is " +
                  std::to_string(new_extents[i]) + " but should be " +
                  std::to_string(View::static_extent(i)) + ".\n";
              Kokkos::abort(message.c_str());)
          KOKKOS_IF_ON_DEVICE(
              Kokkos::abort("The specified run-time extents for a Kokkos::View "
                            "do not match the compile-time extents.");)
        }
    }

    if (!n_args_is_dyn_rank && !n_args_is_rank) {
      KOKKOS_IF_ON_HOST(const std::string message =
                            "Constructor for Kokkos::View '" + label +
                            "' has mismatched number of arguments. The number "
                            "of arguments = " +
                            std::to_string(num_passed_args) +
                            " neither matches the dynamic rank = " +
                            std::to_string(dyn_rank) +
                            " nor the total rank = " + std::to_string(rank) +
                            "\n";
                        Kokkos::abort(message.c_str());)
      KOKKOS_IF_ON_DEVICE(Kokkos::abort("Constructor for Kokkos View has "
                                        "mismatched number of arguments.");)
    }
  }
}

} /* namespace Impl */
} /* namespace Kokkos */

// Class to provide a uniform type
namespace Kokkos {
namespace Impl {
template <class ViewType, int Traits = 0>
struct ViewUniformType;
}
}  // namespace Kokkos

//----------------------------------------------------------------------------
//----------------------------------------------------------------------------

namespace Kokkos {

/** \class ViewTraits
 *  \brief Traits class for accessing attributes of a View.
 *
 * This is an implementation detail of View.  It is only of interest
 * to developers implementing a new specialization of View.
 *
 * Template argument options:
 *   - View< DataType >
 *   - View< DataType , Space >
 *   - View< DataType , Space , MemoryTraits >
 *   - View< DataType , ArrayLayout >
 *   - View< DataType , ArrayLayout , Space >
 *   - View< DataType , ArrayLayout , MemoryTraits >
 *   - View< DataType , ArrayLayout , Space , MemoryTraits >
 *   - View< DataType , MemoryTraits >
 */

template <class DataType, class... Properties>
struct ViewTraits;

template <>
struct ViewTraits<void> {
  using execution_space = void;
  using memory_space    = void;
  using HostMirrorSpace = void;
  using array_layout    = void;
  using memory_traits   = void;
  using specialize      = void;
  using hooks_policy    = void;
};

template <class... Prop>
struct ViewTraits<void, void, Prop...> {
  // Ignore an extraneous 'void'
  using execution_space = typename ViewTraits<void, Prop...>::execution_space;
  using memory_space    = typename ViewTraits<void, Prop...>::memory_space;
  using HostMirrorSpace = typename ViewTraits<void, Prop...>::HostMirrorSpace;
  using array_layout    = typename ViewTraits<void, Prop...>::array_layout;
  using memory_traits   = typename ViewTraits<void, Prop...>::memory_traits;
  using specialize      = typename ViewTraits<void, Prop...>::specialize;
  using hooks_policy    = typename ViewTraits<void, Prop...>::hooks_policy;
};

template <class HooksPolicy, class... Prop>
struct ViewTraits<
    std::enable_if_t<Kokkos::Experimental::is_hooks_policy<HooksPolicy>::value>,
    HooksPolicy, Prop...> {
  using execution_space = typename ViewTraits<void, Prop...>::execution_space;
  using memory_space    = typename ViewTraits<void, Prop...>::memory_space;
  using HostMirrorSpace = typename ViewTraits<void, Prop...>::HostMirrorSpace;
  using array_layout    = typename ViewTraits<void, Prop...>::array_layout;
  using memory_traits   = typename ViewTraits<void, Prop...>::memory_traits;
  using specialize      = typename ViewTraits<void, Prop...>::specialize;
  using hooks_policy    = HooksPolicy;
};

template <class ArrayLayout, class... Prop>
struct ViewTraits<std::enable_if_t<Kokkos::is_array_layout<ArrayLayout>::value>,
                  ArrayLayout, Prop...> {
  // Specify layout, keep subsequent space and memory traits arguments

  using execution_space = typename ViewTraits<void, Prop...>::execution_space;
  using memory_space    = typename ViewTraits<void, Prop...>::memory_space;
  using HostMirrorSpace = typename ViewTraits<void, Prop...>::HostMirrorSpace;
  using array_layout    = ArrayLayout;
  using memory_traits   = typename ViewTraits<void, Prop...>::memory_traits;
  using specialize      = typename ViewTraits<void, Prop...>::specialize;
  using hooks_policy    = typename ViewTraits<void, Prop...>::hooks_policy;
};

template <class Space, class... Prop>
struct ViewTraits<std::enable_if_t<Kokkos::is_space<Space>::value>, Space,
                  Prop...> {
  // Specify Space, memory traits should be the only subsequent argument.

  static_assert(
      std::is_same<typename ViewTraits<void, Prop...>::execution_space,
                   void>::value &&
          std::is_same<typename ViewTraits<void, Prop...>::memory_space,
                       void>::value &&
          std::is_same<typename ViewTraits<void, Prop...>::HostMirrorSpace,
                       void>::value &&
          std::is_same<typename ViewTraits<void, Prop...>::array_layout,
                       void>::value,
      "Only one View Execution or Memory Space template argument");

  using execution_space = typename Space::execution_space;
  using memory_space    = typename Space::memory_space;
  using HostMirrorSpace =
      typename Kokkos::Impl::HostMirror<Space>::Space::memory_space;
  using array_layout  = typename execution_space::array_layout;
  using memory_traits = typename ViewTraits<void, Prop...>::memory_traits;
  using specialize    = typename ViewTraits<void, Prop...>::specialize;
  using hooks_policy  = typename ViewTraits<void, Prop...>::hooks_policy;
};

template <class MemoryTraits, class... Prop>
struct ViewTraits<
    std::enable_if_t<Kokkos::is_memory_traits<MemoryTraits>::value>,
    MemoryTraits, Prop...> {
  // Specify memory trait, should not be any subsequent arguments

  static_assert(
      std::is_same<typename ViewTraits<void, Prop...>::execution_space,
                   void>::value &&
          std::is_same<typename ViewTraits<void, Prop...>::memory_space,
                       void>::value &&
          std::is_same<typename ViewTraits<void, Prop...>::array_layout,
                       void>::value &&
          std::is_same<typename ViewTraits<void, Prop...>::memory_traits,
                       void>::value &&
          std::is_same<typename ViewTraits<void, Prop...>::hooks_policy,
                       void>::value,
      "MemoryTrait is the final optional template argument for a View");

  using execution_space = void;
  using memory_space    = void;
  using HostMirrorSpace = void;
  using array_layout    = void;
  using memory_traits   = MemoryTraits;
  using specialize      = void;
  using hooks_policy    = void;
};

template <class DataType, class... Properties>
struct ViewTraits {
 private:
  // Unpack the properties arguments
  using prop = ViewTraits<void, Properties...>;

  using ExecutionSpace =
      std::conditional_t<!std::is_void<typename prop::execution_space>::value,
                         typename prop::execution_space,
                         Kokkos::DefaultExecutionSpace>;

  using MemorySpace =
      std::conditional_t<!std::is_void<typename prop::memory_space>::value,
                         typename prop::memory_space,
                         typename ExecutionSpace::memory_space>;

  using ArrayLayout =
      std::conditional_t<!std::is_void<typename prop::array_layout>::value,
                         typename prop::array_layout,
                         typename ExecutionSpace::array_layout>;

  using HostMirrorSpace = std::conditional_t<
      !std::is_void<typename prop::HostMirrorSpace>::value,
      typename prop::HostMirrorSpace,
      typename Kokkos::Impl::HostMirror<ExecutionSpace>::Space>;

  using MemoryTraits =
      std::conditional_t<!std::is_void<typename prop::memory_traits>::value,
                         typename prop::memory_traits,
                         typename Kokkos::MemoryManaged>;

  using HooksPolicy =
      std::conditional_t<!std::is_void<typename prop::hooks_policy>::value,
                         typename prop::hooks_policy,
                         Kokkos::Experimental::DefaultViewHooks>;

  // Analyze data type's properties,
  // May be specialized based upon the layout and value type
  using data_analysis = Kokkos::Impl::ViewDataAnalysis<DataType, ArrayLayout>;

 public:
  //------------------------------------
  // Data type traits:

  using data_type           = typename data_analysis::type;
  using const_data_type     = typename data_analysis::const_type;
  using non_const_data_type = typename data_analysis::non_const_type;

  //------------------------------------
  // Compatible array of trivial type traits:

  using scalar_array_type = typename data_analysis::scalar_array_type;
  using const_scalar_array_type =
      typename data_analysis::const_scalar_array_type;
  using non_const_scalar_array_type =
      typename data_analysis::non_const_scalar_array_type;

  //------------------------------------
  // Value type traits:

  using value_type           = typename data_analysis::value_type;
  using const_value_type     = typename data_analysis::const_value_type;
  using non_const_value_type = typename data_analysis::non_const_value_type;

  //------------------------------------
  // Mapping traits:

  using array_layout = ArrayLayout;
  using dimension    = typename data_analysis::dimension;

  using specialize = std::conditional_t<
      std::is_void<typename data_analysis::specialize>::value,
      typename prop::specialize,
      typename data_analysis::specialize>; /* mapping specialization tag */

  enum { rank = dimension::rank };
  enum { rank_dynamic = dimension::rank_dynamic };

  //------------------------------------
  // Execution space, memory space, memory access traits, and host mirror space.

  using execution_space   = ExecutionSpace;
  using memory_space      = MemorySpace;
  using device_type       = Kokkos::Device<ExecutionSpace, MemorySpace>;
  using memory_traits     = MemoryTraits;
  using host_mirror_space = HostMirrorSpace;
  using hooks_policy      = HooksPolicy;

  using size_type = typename MemorySpace::size_type;

  enum { is_hostspace = std::is_same<MemorySpace, HostSpace>::value };
  enum { is_managed = MemoryTraits::is_unmanaged == 0 };
  enum { is_random_access = MemoryTraits::is_random_access == 1 };

  //------------------------------------
};

/** \class View
 *  \brief View to an array of data.
 *
 * A View represents an array of one or more dimensions.
 * For details, please refer to Kokkos' tutorial materials.
 *
 * \section Kokkos_View_TemplateParameters Template parameters
 *
 * This class has both required and optional template parameters.  The
 * \c DataType parameter must always be provided, and must always be
 * first. The parameters \c Arg1Type, \c Arg2Type, and \c Arg3Type are
 * placeholders for different template parameters.  The default value
 * of the fifth template parameter \c Specialize suffices for most use
 * cases.  When explaining the template parameters, we won't refer to
 * \c Arg1Type, \c Arg2Type, and \c Arg3Type; instead, we will refer
 * to the valid categories of template parameters, in whatever order
 * they may occur.
 *
 * Valid ways in which template arguments may be specified:
 *   - View< DataType >
 *   - View< DataType , Layout >
 *   - View< DataType , Layout , Space >
 *   - View< DataType , Layout , Space , MemoryTraits >
 *   - View< DataType , Space >
 *   - View< DataType , Space , MemoryTraits >
 *   - View< DataType , MemoryTraits >
 *
 * \tparam DataType (required) This indicates both the type of each
 *   entry of the array, and the combination of compile-time and
 *   run-time array dimension(s).  For example, <tt>double*</tt>
 *   indicates a one-dimensional array of \c double with run-time
 *   dimension, and <tt>int*[3]</tt> a two-dimensional array of \c int
 *   with run-time first dimension and compile-time second dimension
 *   (of 3).  In general, the run-time dimensions (if any) must go
 *   first, followed by zero or more compile-time dimensions.  For
 *   more examples, please refer to the tutorial materials.
 *
 * \tparam Space (required) The memory space.
 *
 * \tparam Layout (optional) The array's layout in memory.  For
 *   example, LayoutLeft indicates a column-major (Fortran style)
 *   layout, and LayoutRight a row-major (C style) layout.  If not
 *   specified, this defaults to the preferred layout for the
 *   <tt>Space</tt>.
 *
 * \tparam MemoryTraits (optional) Assertion of the user's intended
 *   access behavior.  For example, RandomAccess indicates read-only
 *   access with limited spatial locality, and Unmanaged lets users
 *   wrap externally allocated memory in a View without automatic
 *   deallocation.
 *
 * \section Kokkos_View_MT MemoryTraits discussion
 *
 * \subsection Kokkos_View_MT_Interp MemoryTraits interpretation depends on
 * Space
 *
 * Some \c MemoryTraits options may have different interpretations for
 * different \c Space types.  For example, with the Cuda device,
 * \c RandomAccess tells Kokkos to fetch the data through the texture
 * cache, whereas the non-GPU devices have no such hardware construct.
 *
 * \subsection Kokkos_View_MT_PrefUse Preferred use of MemoryTraits
 *
 * Users should defer applying the optional \c MemoryTraits parameter
 * until the point at which they actually plan to rely on it in a
 * computational kernel.  This minimizes the number of template
 * parameters exposed in their code, which reduces the cost of
 * compilation.  Users may always assign a View without specified
 * \c MemoryTraits to a compatible View with that specification.
 * For example:
 * \code
 * // Pass in the simplest types of View possible.
 * void
 * doSomething (View<double*, Cuda> out,
 *              View<const double*, Cuda> in)
 * {
 *   // Assign the "generic" View in to a RandomAccess View in_rr.
 *   // Note that RandomAccess View objects must have const data.
 *   View<const double*, Cuda, RandomAccess> in_rr = in;
 *   // ... do something with in_rr and out ...
 * }
 * \endcode
 */

}  // namespace Kokkos

namespace Kokkos {

template <class T1, class T2>
struct is_always_assignable_impl;

template <class... ViewTDst, class... ViewTSrc>
struct is_always_assignable_impl<Kokkos::View<ViewTDst...>,
                                 Kokkos::View<ViewTSrc...>> {
  using mapping_type = Kokkos::Impl::ViewMapping<
      typename Kokkos::View<ViewTDst...>::traits,
      typename Kokkos::View<ViewTSrc...>::traits,
      typename Kokkos::View<ViewTDst...>::traits::specialize>;

  constexpr static bool value =
      mapping_type::is_assignable &&
      static_cast<int>(Kokkos::View<ViewTDst...>::rank_dynamic) >=
          static_cast<int>(Kokkos::View<ViewTSrc...>::rank_dynamic);
};

template <class View1, class View2>
using is_always_assignable = is_always_assignable_impl<
    std::remove_reference_t<View1>,
    std::remove_const_t<std::remove_reference_t<View2>>>;

template <class T1, class T2>
inline constexpr bool is_always_assignable_v =
    is_always_assignable<T1, T2>::value;

template <class... ViewTDst, class... ViewTSrc>
constexpr bool is_assignable(const Kokkos::View<ViewTDst...>& dst,
                             const Kokkos::View<ViewTSrc...>& src) {
  using DstTraits = typename Kokkos::View<ViewTDst...>::traits;
  using SrcTraits = typename Kokkos::View<ViewTSrc...>::traits;
  using mapping_type =
      Kokkos::Impl::ViewMapping<DstTraits, SrcTraits,
                                typename DstTraits::specialize>;

  return is_always_assignable_v<Kokkos::View<ViewTDst...>,
                                Kokkos::View<ViewTSrc...>> ||
         (mapping_type::is_assignable &&
          ((DstTraits::dimension::rank_dynamic >= 1) ||
           (dst.static_extent(0) == src.extent(0))) &&
          ((DstTraits::dimension::rank_dynamic >= 2) ||
           (dst.static_extent(1) == src.extent(1))) &&
          ((DstTraits::dimension::rank_dynamic >= 3) ||
           (dst.static_extent(2) == src.extent(2))) &&
          ((DstTraits::dimension::rank_dynamic >= 4) ||
           (dst.static_extent(3) == src.extent(3))) &&
          ((DstTraits::dimension::rank_dynamic >= 5) ||
           (dst.static_extent(4) == src.extent(4))) &&
          ((DstTraits::dimension::rank_dynamic >= 6) ||
           (dst.static_extent(5) == src.extent(5))) &&
          ((DstTraits::dimension::rank_dynamic >= 7) ||
           (dst.static_extent(6) == src.extent(6))) &&
          ((DstTraits::dimension::rank_dynamic >= 8) ||
           (dst.static_extent(7) == src.extent(7))));
}

} /* namespace Kokkos */

//----------------------------------------------------------------------------
//----------------------------------------------------------------------------

#include <impl/Kokkos_ViewMapping.hpp>
#include <impl/Kokkos_ViewArray.hpp>

//----------------------------------------------------------------------------
//----------------------------------------------------------------------------

namespace Kokkos {

namespace {

constexpr Kokkos::Impl::ALL_t ALL = Kokkos::Impl::ALL_t();

constexpr Kokkos::Impl::WithoutInitializing_t WithoutInitializing =
    Kokkos::Impl::WithoutInitializing_t();

constexpr Kokkos::Impl::AllowPadding_t AllowPadding =
    Kokkos::Impl::AllowPadding_t();

}  // namespace

/** \brief  Create View allocation parameter bundle from argument list.
 *
 *  Valid argument list members are:
 *    1) label as a "string" or std::string
 *    2) memory space instance of the View::memory_space type
 *    3) execution space instance compatible with the View::memory_space
 *    4) Kokkos::WithoutInitializing to bypass initialization
 *    4) Kokkos::AllowPadding to allow allocation to pad dimensions for memory
 * alignment
 */
template <class... Args>
inline Impl::ViewCtorProp<typename Impl::ViewCtorProp<void, Args>::type...>
view_alloc(Args const&... args) {
  using return_type =
      Impl::ViewCtorProp<typename Impl::ViewCtorProp<void, Args>::type...>;

  static_assert(!return_type::has_pointer,
                "Cannot give pointer-to-memory for view allocation");

  return return_type(args...);
}

template <class... Args>
KOKKOS_INLINE_FUNCTION
    Impl::ViewCtorProp<typename Impl::ViewCtorProp<void, Args>::type...>
    view_wrap(Args const&... args) {
  using return_type =
      Impl::ViewCtorProp<typename Impl::ViewCtorProp<void, Args>::type...>;

  static_assert(!return_type::has_memory_space &&
                    !return_type::has_execution_space &&
                    !return_type::has_label && return_type::has_pointer,
                "Must only give pointer-to-memory for view wrapping");

  return return_type(args...);
}

} /* namespace Kokkos */

//----------------------------------------------------------------------------
//----------------------------------------------------------------------------

namespace Kokkos {

template <class DataType, class... Properties>
class View;

template <class>
struct is_view : public std::false_type {};

template <class D, class... P>
struct is_view<View<D, P...>> : public std::true_type {};

template <class D, class... P>
struct is_view<const View<D, P...>> : public std::true_type {};

template <class DataType, class... Properties>
class View : public ViewTraits<DataType, Properties...> {
 private:
  template <class, class...>
  friend class View;
  template <class, class...>
  friend class Kokkos::Impl::ViewMapping;

  using view_tracker_type = Kokkos::Impl::ViewTracker<View>;

 public:
  using traits = ViewTraits<DataType, Properties...>;

 private:
  using map_type =
      Kokkos::Impl::ViewMapping<traits, typename traits::specialize>;
  template <typename V>
  friend struct Kokkos::Impl::ViewTracker;
  using hooks_policy = typename traits::hooks_policy;

  view_tracker_type m_track;
  map_type m_map;

 public:
  //----------------------------------------
  /** \brief  Compatible view of array of scalar types */
  using array_type =
      View<typename traits::scalar_array_type, typename traits::array_layout,
           typename traits::device_type, typename traits::hooks_policy,
           typename traits::memory_traits>;

  /** \brief  Compatible view of const data type */
  using const_type =
      View<typename traits::const_data_type, typename traits::array_layout,
           typename traits::device_type, typename traits::hooks_policy,
           typename traits::memory_traits>;

  /** \brief  Compatible view of non-const data type */
  using non_const_type =
      View<typename traits::non_const_data_type, typename traits::array_layout,
           typename traits::device_type, typename traits::hooks_policy,
           typename traits::memory_traits>;

  /** \brief  Compatible HostMirror view */
  using HostMirror =
      View<typename traits::non_const_data_type, typename traits::array_layout,
           Device<DefaultHostExecutionSpace,
                  typename traits::host_mirror_space::memory_space>,
           typename traits::hooks_policy>;

  /** \brief  Compatible HostMirror view */
  using host_mirror_type =
      View<typename traits::non_const_data_type, typename traits::array_layout,
           typename traits::host_mirror_space, typename traits::hooks_policy>;

  /** \brief Unified types */
  using uniform_type = typename Impl::ViewUniformType<View, 0>::type;
  using uniform_const_type =
      typename Impl::ViewUniformType<View, 0>::const_type;
  using uniform_runtime_type =
      typename Impl::ViewUniformType<View, 0>::runtime_type;
  using uniform_runtime_const_type =
      typename Impl::ViewUniformType<View, 0>::runtime_const_type;
  using uniform_nomemspace_type =
      typename Impl::ViewUniformType<View, 0>::nomemspace_type;
  using uniform_const_nomemspace_type =
      typename Impl::ViewUniformType<View, 0>::const_nomemspace_type;
  using uniform_runtime_nomemspace_type =
      typename Impl::ViewUniformType<View, 0>::runtime_nomemspace_type;
  using uniform_runtime_const_nomemspace_type =
      typename Impl::ViewUniformType<View, 0>::runtime_const_nomemspace_type;

  //----------------------------------------
  // Domain rank and extents

  enum { Rank = map_type::Rank };

  /** \brief rank() to be implemented
   */
  // KOKKOS_INLINE_FUNCTION
  // static
  // constexpr unsigned rank() { return map_type::Rank; }

  template <typename iType>
  KOKKOS_INLINE_FUNCTION constexpr std::enable_if_t<
      std::is_integral<iType>::value, size_t>
  extent(const iType& r) const noexcept {
    return m_map.extent(r);
  }

  static KOKKOS_INLINE_FUNCTION constexpr size_t static_extent(
      const unsigned r) noexcept {
    return map_type::static_extent(r);
  }

  template <typename iType>
  KOKKOS_INLINE_FUNCTION constexpr std::enable_if_t<
      std::is_integral<iType>::value, int>
  extent_int(const iType& r) const noexcept {
    return static_cast<int>(m_map.extent(r));
  }

  KOKKOS_INLINE_FUNCTION constexpr typename traits::array_layout layout()
      const {
    return m_map.layout();
  }

  //----------------------------------------
  /*  Deprecate all 'dimension' functions in favor of
   *  ISO/C++ vocabulary 'extent'.
   */

  KOKKOS_INLINE_FUNCTION constexpr size_t size() const {
    return m_map.dimension_0() * m_map.dimension_1() * m_map.dimension_2() *
           m_map.dimension_3() * m_map.dimension_4() * m_map.dimension_5() *
           m_map.dimension_6() * m_map.dimension_7();
  }

  KOKKOS_INLINE_FUNCTION constexpr size_t stride_0() const {
    return m_map.stride_0();
  }
  KOKKOS_INLINE_FUNCTION constexpr size_t stride_1() const {
    return m_map.stride_1();
  }
  KOKKOS_INLINE_FUNCTION constexpr size_t stride_2() const {
    return m_map.stride_2();
  }
  KOKKOS_INLINE_FUNCTION constexpr size_t stride_3() const {
    return m_map.stride_3();
  }
  KOKKOS_INLINE_FUNCTION constexpr size_t stride_4() const {
    return m_map.stride_4();
  }
  KOKKOS_INLINE_FUNCTION constexpr size_t stride_5() const {
    return m_map.stride_5();
  }
  KOKKOS_INLINE_FUNCTION constexpr size_t stride_6() const {
    return m_map.stride_6();
  }
  KOKKOS_INLINE_FUNCTION constexpr size_t stride_7() const {
    return m_map.stride_7();
  }

  template <typename iType>
  KOKKOS_INLINE_FUNCTION constexpr std::enable_if_t<
      std::is_integral<iType>::value, size_t>
  stride(iType r) const {
    return (
        r == 0
            ? m_map.stride_0()
            : (r == 1
                   ? m_map.stride_1()
                   : (r == 2
                          ? m_map.stride_2()
                          : (r == 3
                                 ? m_map.stride_3()
                                 : (r == 4
                                        ? m_map.stride_4()
                                        : (r == 5
                                               ? m_map.stride_5()
                                               : (r == 6
                                                      ? m_map.stride_6()
                                                      : m_map.stride_7())))))));
  }

  template <typename iType>
  KOKKOS_INLINE_FUNCTION void stride(iType* const s) const {
    m_map.stride(s);
  }

  //----------------------------------------
  // Range span is the span which contains all members.

  using reference_type = typename map_type::reference_type;
  using pointer_type   = typename map_type::pointer_type;

  enum {
    reference_type_is_lvalue_reference =
        std::is_lvalue_reference<reference_type>::value
  };

  KOKKOS_INLINE_FUNCTION constexpr size_t span() const { return m_map.span(); }
  KOKKOS_INLINE_FUNCTION bool span_is_contiguous() const {
    return m_map.span_is_contiguous();
  }
  KOKKOS_INLINE_FUNCTION constexpr bool is_allocated() const {
    return m_map.data() != nullptr;
  }
  KOKKOS_INLINE_FUNCTION constexpr pointer_type data() const {
    return m_map.data();
  }

  //----------------------------------------
  // Allow specializations to query their specialized map

  KOKKOS_INLINE_FUNCTION
  const Kokkos::Impl::ViewMapping<traits, typename traits::specialize>&
  impl_map() const {
    return m_map;
  }
  KOKKOS_INLINE_FUNCTION
  const Kokkos::Impl::SharedAllocationTracker& impl_track() const {
    return m_track.m_tracker;
  }
  //----------------------------------------

 private:
  static constexpr bool is_layout_left =
      std::is_same<typename traits::array_layout, Kokkos::LayoutLeft>::value;

  static constexpr bool is_layout_right =
      std::is_same<typename traits::array_layout, Kokkos::LayoutRight>::value;

  static constexpr bool is_layout_stride =
      std::is_same<typename traits::array_layout, Kokkos::LayoutStride>::value;

  static constexpr bool is_default_map =
      std::is_void<typename traits::specialize>::value &&
      (is_layout_left || is_layout_right || is_layout_stride);

#if defined(KOKKOS_ENABLE_DEBUG_BOUNDS_CHECK)

#define KOKKOS_IMPL_VIEW_OPERATOR_VERIFY(...)                               \
  Kokkos::Impl::runtime_check_memory_access_violation<                      \
      typename traits::memory_space>(                                       \
      "Kokkos::View ERROR: attempt to access inaccessible memory space",    \
      __VA_ARGS__);                                                         \
  Kokkos::Impl::view_verify_operator_bounds<typename traits::memory_space>( \
      __VA_ARGS__);

#else

#define KOKKOS_IMPL_VIEW_OPERATOR_VERIFY(...)                            \
  Kokkos::Impl::runtime_check_memory_access_violation<                   \
      typename traits::memory_space>(                                    \
      "Kokkos::View ERROR: attempt to access inaccessible memory space", \
      __VA_ARGS__);

#endif

  template <typename... Is>
  static KOKKOS_FUNCTION void check_access_member_function_valid_args(Is...) {
    static_assert(Rank <= sizeof...(Is), "");
    static_assert(sizeof...(Is) <= 8, "");
    static_assert(Kokkos::Impl::are_integral<Is...>::value, "");
  }

  template <typename... Is>
  static KOKKOS_FUNCTION void check_operator_parens_valid_args(Is...) {
    static_assert(Rank == sizeof...(Is), "");
    static_assert(Kokkos::Impl::are_integral<Is...>::value, "");
  }

 public:
  //------------------------------
  // Rank 1 default map operator()

  template <typename I0>
  KOKKOS_FORCEINLINE_FUNCTION
      std::enable_if_t<(Kokkos::Impl::always_true<I0>::value &&  //
                        (1 == Rank) && is_default_map && !is_layout_stride),
                       reference_type>
      operator()(I0 i0) const {
    check_operator_parens_valid_args(i0);
    KOKKOS_IMPL_VIEW_OPERATOR_VERIFY(m_track, m_map, i0)
    return m_map.m_impl_handle[i0];
  }

  template <typename I0>
  KOKKOS_FORCEINLINE_FUNCTION
      std::enable_if_t<(Kokkos::Impl::always_true<I0>::value &&  //
                        (1 == Rank) && is_default_map && is_layout_stride),
                       reference_type>
      operator()(I0 i0) const {
    check_operator_parens_valid_args(i0);
    KOKKOS_IMPL_VIEW_OPERATOR_VERIFY(m_track, m_map, i0)
    return m_map.m_impl_handle[m_map.m_impl_offset.m_stride.S0 * i0];
  }

  //------------------------------
  // Rank 1 operator[]

  template <typename I0>
  KOKKOS_FORCEINLINE_FUNCTION std::enable_if_t<
      ((1 == Rank) && Kokkos::Impl::are_integral<I0>::value && !is_default_map),
      reference_type>
  operator[](I0 i0) const {
    KOKKOS_IMPL_VIEW_OPERATOR_VERIFY(m_track, m_map, i0)
    return m_map.reference(i0);
  }

  template <typename I0>
  KOKKOS_FORCEINLINE_FUNCTION
      std::enable_if_t<((1 == Rank) && Kokkos::Impl::are_integral<I0>::value &&
                        is_default_map && !is_layout_stride),
                       reference_type>
      operator[](I0 i0) const {
    KOKKOS_IMPL_VIEW_OPERATOR_VERIFY(m_track, m_map, i0)
    return m_map.m_impl_handle[i0];
  }

  template <typename I0>
  KOKKOS_FORCEINLINE_FUNCTION
      std::enable_if_t<((1 == Rank) && Kokkos::Impl::are_integral<I0>::value &&
                        is_default_map && is_layout_stride),
                       reference_type>
      operator[](I0 i0) const {
    KOKKOS_IMPL_VIEW_OPERATOR_VERIFY(m_track, m_map, i0)
    return m_map.m_impl_handle[m_map.m_impl_offset.m_stride.S0 * i0];
  }

  //------------------------------
  // Rank 2 default map operator()

  template <typename I0, typename I1>
  KOKKOS_FORCEINLINE_FUNCTION
      std::enable_if_t<(Kokkos::Impl::always_true<I0, I1>::value &&  //
                        (2 == Rank) && is_default_map && is_layout_left &&
                        (traits::rank_dynamic == 0)),
                       reference_type>
      operator()(I0 i0, I1 i1) const {
    check_operator_parens_valid_args(i0, i1);
    KOKKOS_IMPL_VIEW_OPERATOR_VERIFY(m_track, m_map, i0, i1)
    return m_map.m_impl_handle[i0 + m_map.m_impl_offset.m_dim.N0 * i1];
  }

  template <typename I0, typename I1>
  KOKKOS_FORCEINLINE_FUNCTION
      std::enable_if_t<(Kokkos::Impl::always_true<I0, I1>::value &&  //
                        (2 == Rank) && is_default_map && is_layout_left &&
                        (traits::rank_dynamic != 0)),
                       reference_type>
      operator()(I0 i0, I1 i1) const {
    check_operator_parens_valid_args(i0, i1);
    KOKKOS_IMPL_VIEW_OPERATOR_VERIFY(m_track, m_map, i0, i1)
    return m_map.m_impl_handle[i0 + m_map.m_impl_offset.m_stride * i1];
  }

  template <typename I0, typename I1>
  KOKKOS_FORCEINLINE_FUNCTION
      std::enable_if_t<(Kokkos::Impl::always_true<I0, I1>::value &&  //
                        (2 == Rank) && is_default_map && is_layout_right &&
                        (traits::rank_dynamic == 0)),
                       reference_type>
      operator()(I0 i0, I1 i1) const {
    check_operator_parens_valid_args(i0, i1);
    KOKKOS_IMPL_VIEW_OPERATOR_VERIFY(m_track, m_map, i0, i1)
    return m_map.m_impl_handle[i1 + m_map.m_impl_offset.m_dim.N1 * i0];
  }

  template <typename I0, typename I1>
  KOKKOS_FORCEINLINE_FUNCTION
      std::enable_if_t<(Kokkos::Impl::always_true<I0, I1>::value &&  //
                        (2 == Rank) && is_default_map && is_layout_right &&
                        (traits::rank_dynamic != 0)),
                       reference_type>
      operator()(I0 i0, I1 i1) const {
    check_operator_parens_valid_args(i0, i1);
    KOKKOS_IMPL_VIEW_OPERATOR_VERIFY(m_track, m_map, i0, i1)
    return m_map.m_impl_handle[i1 + m_map.m_impl_offset.m_stride * i0];
  }

  template <typename I0, typename I1>
  KOKKOS_FORCEINLINE_FUNCTION
      std::enable_if_t<(Kokkos::Impl::always_true<I0, I1>::value &&  //
                        (2 == Rank) && is_default_map && is_layout_stride),
                       reference_type>
      operator()(I0 i0, I1 i1) const {
    check_operator_parens_valid_args(i0, i1);
    KOKKOS_IMPL_VIEW_OPERATOR_VERIFY(m_track, m_map, i0, i1)
    return m_map.m_impl_handle[i0 * m_map.m_impl_offset.m_stride.S0 +
                               i1 * m_map.m_impl_offset.m_stride.S1];
  }

  // Rank 0 -> 8 operator() except for rank-1 and rank-2 with default map which
  // have "inlined" versions above

  template <typename... Is>
  KOKKOS_FORCEINLINE_FUNCTION std::enable_if_t<
      (Kokkos::Impl::always_true<Is...>::value &&  //
       (2 != Rank) && (1 != Rank) && (0 != Rank) && is_default_map),
      reference_type>
  operator()(Is... indices) const {
    check_operator_parens_valid_args(indices...);
    KOKKOS_IMPL_VIEW_OPERATOR_VERIFY(m_track, m_map, indices...)
    return m_map.m_impl_handle[m_map.m_impl_offset(indices...)];
  }

  template <typename... Is>
  KOKKOS_FORCEINLINE_FUNCTION
      std::enable_if_t<(Kokkos::Impl::always_true<Is...>::value &&  //
                        ((0 == Rank) || !is_default_map)),
                       reference_type>
      operator()(Is... indices) const {
    check_operator_parens_valid_args(indices...);
    KOKKOS_IMPL_VIEW_OPERATOR_VERIFY(m_track, m_map, indices...)
    return m_map.reference(indices...);
  }

  //------------------------------
  // Rank 0

  template <typename... Is>
  KOKKOS_FORCEINLINE_FUNCTION std::enable_if_t<
      (Kokkos::Impl::always_true<Is...>::value && (0 == Rank)), reference_type>
  access(Is... extra) const {
    check_access_member_function_valid_args(extra...);
    KOKKOS_IMPL_VIEW_OPERATOR_VERIFY(m_track, m_map, extra...)
    return m_map.reference();
  }

  //------------------------------
  // Rank 1

  template <typename I0, typename... Is>
  KOKKOS_FORCEINLINE_FUNCTION
      std::enable_if_t<(Kokkos::Impl::always_true<I0, Is...>::value &&
                        (1 == Rank) && !is_default_map),
                       reference_type>
      access(I0 i0, Is... extra) const {
    check_access_member_function_valid_args(i0, extra...);
    KOKKOS_IMPL_VIEW_OPERATOR_VERIFY(m_track, m_map, i0, extra...)
    return m_map.reference(i0);
  }

  template <typename I0, typename... Is>
  KOKKOS_FORCEINLINE_FUNCTION
      std::enable_if_t<(Kokkos::Impl::always_true<I0, Is...>::value &&
                        (1 == Rank) && is_default_map && !is_layout_stride),
                       reference_type>
      access(I0 i0, Is... extra) const {
    check_access_member_function_valid_args(i0, extra...);
    KOKKOS_IMPL_VIEW_OPERATOR_VERIFY(m_track, m_map, i0, extra...)
    return m_map.m_impl_handle[i0];
  }

  template <typename I0, typename... Is>
  KOKKOS_FORCEINLINE_FUNCTION
      std::enable_if_t<(Kokkos::Impl::always_true<I0, Is...>::value &&
                        (1 == Rank) && is_default_map && is_layout_stride),
                       reference_type>
      access(I0 i0, Is... extra) const {
    check_access_member_function_valid_args(i0, extra...);
    KOKKOS_IMPL_VIEW_OPERATOR_VERIFY(m_track, m_map, i0, extra...)
    return m_map.m_impl_handle[m_map.m_impl_offset.m_stride.S0 * i0];
  }

  //------------------------------
  // Rank 2

  template <typename I0, typename I1, typename... Is>
  KOKKOS_FORCEINLINE_FUNCTION
      std::enable_if_t<(Kokkos::Impl::always_true<I0, I1, Is...>::value &&
                        (2 == Rank) && !is_default_map),
                       reference_type>
      access(I0 i0, I1 i1, Is... extra) const {
    check_access_member_function_valid_args(i0, i1, extra...);
    KOKKOS_IMPL_VIEW_OPERATOR_VERIFY(m_track, m_map, i0, i1, extra...)
    return m_map.reference(i0, i1);
  }

  template <typename I0, typename I1, typename... Is>
  KOKKOS_FORCEINLINE_FUNCTION std::enable_if_t<
      (Kokkos::Impl::always_true<I0, I1, Is...>::value && (2 == Rank) &&
       is_default_map && is_layout_left && (traits::rank_dynamic == 0)),
      reference_type>
  access(I0 i0, I1 i1, Is... extra) const {
    check_access_member_function_valid_args(i0, i1, extra...);
    KOKKOS_IMPL_VIEW_OPERATOR_VERIFY(m_track, m_map, i0, i1, extra...)
    return m_map.m_impl_handle[i0 + m_map.m_impl_offset.m_dim.N0 * i1];
  }

  template <typename I0, typename I1, typename... Is>
  KOKKOS_FORCEINLINE_FUNCTION std::enable_if_t<
      (Kokkos::Impl::always_true<I0, I1, Is...>::value && (2 == Rank) &&
       is_default_map && is_layout_left && (traits::rank_dynamic != 0)),
      reference_type>
  access(I0 i0, I1 i1, Is... extra) const {
    check_access_member_function_valid_args(i0, i1, extra...);
    KOKKOS_IMPL_VIEW_OPERATOR_VERIFY(m_track, m_map, i0, i1, extra...)
    return m_map.m_impl_handle[i0 + m_map.m_impl_offset.m_stride * i1];
  }

  template <typename I0, typename I1, typename... Is>
  KOKKOS_FORCEINLINE_FUNCTION std::enable_if_t<
      (Kokkos::Impl::always_true<I0, I1, Is...>::value && (2 == Rank) &&
       is_default_map && is_layout_right && (traits::rank_dynamic == 0)),
      reference_type>
  access(I0 i0, I1 i1, Is... extra) const {
    check_access_member_function_valid_args(i0, i1, extra...);
    KOKKOS_IMPL_VIEW_OPERATOR_VERIFY(m_track, m_map, i0, i1, extra...)
    return m_map.m_impl_handle[i1 + m_map.m_impl_offset.m_dim.N1 * i0];
  }

  template <typename I0, typename I1, typename... Is>
  KOKKOS_FORCEINLINE_FUNCTION std::enable_if_t<
      (Kokkos::Impl::always_true<I0, I1, Is...>::value && (2 == Rank) &&
       is_default_map && is_layout_right && (traits::rank_dynamic != 0)),
      reference_type>
  access(I0 i0, I1 i1, Is... extra) const {
    check_access_member_function_valid_args(i0, i1, extra...);
    KOKKOS_IMPL_VIEW_OPERATOR_VERIFY(m_track, m_map, i0, i1, extra...)
    return m_map.m_impl_handle[i1 + m_map.m_impl_offset.m_stride * i0];
  }

  template <typename I0, typename I1, typename... Is>
  KOKKOS_FORCEINLINE_FUNCTION
      std::enable_if_t<(Kokkos::Impl::always_true<I0, I1, Is...>::value &&
                        (2 == Rank) && is_default_map && is_layout_stride),
                       reference_type>
      access(I0 i0, I1 i1, Is... extra) const {
    check_access_member_function_valid_args(i0, i1, extra...);
    KOKKOS_IMPL_VIEW_OPERATOR_VERIFY(m_track, m_map, i0, i1, extra...)
    return m_map.m_impl_handle[i0 * m_map.m_impl_offset.m_stride.S0 +
                               i1 * m_map.m_impl_offset.m_stride.S1];
  }

  //------------------------------
  // Rank 3

  template <typename I0, typename I1, typename I2, typename... Is>
  KOKKOS_FORCEINLINE_FUNCTION
      std::enable_if_t<(Kokkos::Impl::always_true<I0, I1, I2, Is...>::value &&
                        (3 == Rank) && is_default_map),
                       reference_type>
      access(I0 i0, I1 i1, I2 i2, Is... extra) const {
    check_access_member_function_valid_args(i0, i1, i2, extra...);
    KOKKOS_IMPL_VIEW_OPERATOR_VERIFY(m_track, m_map, i0, i1, i2, extra...)
    return m_map.m_impl_handle[m_map.m_impl_offset(i0, i1, i2)];
  }

  template <typename I0, typename I1, typename I2, typename... Is>
  KOKKOS_FORCEINLINE_FUNCTION
      std::enable_if_t<(Kokkos::Impl::always_true<I0, I1, I2, Is...>::value &&
                        (3 == Rank) && !is_default_map),
                       reference_type>
      access(I0 i0, I1 i1, I2 i2, Is... extra) const {
    check_access_member_function_valid_args(i0, i1, i2, extra...);
    KOKKOS_IMPL_VIEW_OPERATOR_VERIFY(m_track, m_map, i0, i1, i2, extra...)
    return m_map.reference(i0, i1, i2);
  }

  //------------------------------
  // Rank 4

  template <typename I0, typename I1, typename I2, typename I3, typename... Is>
  KOKKOS_FORCEINLINE_FUNCTION std::enable_if_t<
      (Kokkos::Impl::always_true<I0, I1, I2, I3, Is...>::value && (4 == Rank) &&
       is_default_map),
      reference_type>
  access(I0 i0, I1 i1, I2 i2, I3 i3, Is... extra) const {
    check_access_member_function_valid_args(i0, i1, i2, i3, extra...);
    KOKKOS_IMPL_VIEW_OPERATOR_VERIFY(m_track, m_map, i0, i1, i2, i3, extra...)
    return m_map.m_impl_handle[m_map.m_impl_offset(i0, i1, i2, i3)];
  }

  template <typename I0, typename I1, typename I2, typename I3, typename... Is>
  KOKKOS_FORCEINLINE_FUNCTION std::enable_if_t<
      (Kokkos::Impl::always_true<I0, I1, I2, I3, Is...>::value && (4 == Rank) &&
       !is_default_map),
      reference_type>
  access(I0 i0, I1 i1, I2 i2, I3 i3, Is... extra) const {
    check_access_member_function_valid_args(i0, i1, i2, i3, extra...);
    KOKKOS_IMPL_VIEW_OPERATOR_VERIFY(m_track, m_map, i0, i1, i2, i3, extra...)
    return m_map.reference(i0, i1, i2, i3);
  }

  //------------------------------
  // Rank 5

  template <typename I0, typename I1, typename I2, typename I3, typename I4,
            typename... Is>
  KOKKOS_FORCEINLINE_FUNCTION std::enable_if_t<
      (Kokkos::Impl::always_true<I0, I1, I2, I3, I4, Is...>::value &&
       (5 == Rank) && is_default_map),
      reference_type>
  access(I0 i0, I1 i1, I2 i2, I3 i3, I4 i4, Is... extra) const {
    check_access_member_function_valid_args(i0, i1, i2, i3, i4, extra...);
    KOKKOS_IMPL_VIEW_OPERATOR_VERIFY(m_track, m_map, i0, i1, i2, i3, i4,
                                     extra...)
    return m_map.m_impl_handle[m_map.m_impl_offset(i0, i1, i2, i3, i4)];
  }

  template <typename I0, typename I1, typename I2, typename I3, typename I4,
            typename... Is>
  KOKKOS_FORCEINLINE_FUNCTION std::enable_if_t<
      (Kokkos::Impl::always_true<I0, I1, I2, I3, I4, Is...>::value &&
       (5 == Rank) && !is_default_map),
      reference_type>
  access(I0 i0, I1 i1, I2 i2, I3 i3, I4 i4, Is... extra) const {
    check_access_member_function_valid_args(i0, i1, i2, i3, i4, extra...);
    KOKKOS_IMPL_VIEW_OPERATOR_VERIFY(m_track, m_map, i0, i1, i2, i3, i4,
                                     extra...)
    return m_map.reference(i0, i1, i2, i3, i4);
  }

  //------------------------------
  // Rank 6

  template <typename I0, typename I1, typename I2, typename I3, typename I4,
            typename I5, typename... Is>
  KOKKOS_FORCEINLINE_FUNCTION std::enable_if_t<
      (Kokkos::Impl::always_true<I0, I1, I2, I3, I4, I5, Is...>::value &&
       (6 == Rank) && is_default_map),
      reference_type>
  access(I0 i0, I1 i1, I2 i2, I3 i3, I4 i4, I5 i5, Is... extra) const {
    check_access_member_function_valid_args(i0, i1, i2, i3, i4, i5, extra...);
    KOKKOS_IMPL_VIEW_OPERATOR_VERIFY(m_track, m_map, i0, i1, i2, i3, i4, i5,
                                     extra...)
    return m_map.m_impl_handle[m_map.m_impl_offset(i0, i1, i2, i3, i4, i5)];
  }

  template <typename I0, typename I1, typename I2, typename I3, typename I4,
            typename I5, typename... Is>
  KOKKOS_FORCEINLINE_FUNCTION std::enable_if_t<
      (Kokkos::Impl::always_true<I0, I1, I2, I3, I4, I5, Is...>::value &&
       (6 == Rank) && !is_default_map),
      reference_type>
  access(I0 i0, I1 i1, I2 i2, I3 i3, I4 i4, I5 i5, Is... extra) const {
    check_access_member_function_valid_args(i0, i1, i2, i3, i4, i5, extra...);
    KOKKOS_IMPL_VIEW_OPERATOR_VERIFY(m_track, m_map, i0, i1, i2, i3, i4, i5,
                                     extra...)
    return m_map.reference(i0, i1, i2, i3, i4, i5);
  }

  //------------------------------
  // Rank 7

  template <typename I0, typename I1, typename I2, typename I3, typename I4,
            typename I5, typename I6, typename... Is>
  KOKKOS_FORCEINLINE_FUNCTION std::enable_if_t<
      (Kokkos::Impl::always_true<I0, I1, I2, I3, I4, I5, I6, Is...>::value &&
       (7 == Rank) && is_default_map),
      reference_type>
  access(I0 i0, I1 i1, I2 i2, I3 i3, I4 i4, I5 i5, I6 i6, Is... extra) const {
    check_access_member_function_valid_args(i0, i1, i2, i3, i4, i5, i6,
                                            extra...);
    KOKKOS_IMPL_VIEW_OPERATOR_VERIFY(m_track, m_map, i0, i1, i2, i3, i4, i5, i6,
                                     extra...)
    return m_map.m_impl_handle[m_map.m_impl_offset(i0, i1, i2, i3, i4, i5, i6)];
  }

  template <typename I0, typename I1, typename I2, typename I3, typename I4,
            typename I5, typename I6, typename... Is>
  KOKKOS_FORCEINLINE_FUNCTION std::enable_if_t<
      (Kokkos::Impl::always_true<I0, I1, I2, I3, I4, I5, I6, Is...>::value &&
       (7 == Rank) && !is_default_map),
      reference_type>
  access(I0 i0, I1 i1, I2 i2, I3 i3, I4 i4, I5 i5, I6 i6, Is... extra) const {
    check_access_member_function_valid_args(i0, i1, i2, i3, i4, i5, i6,
                                            extra...);
    KOKKOS_IMPL_VIEW_OPERATOR_VERIFY(m_track, m_map, i0, i1, i2, i3, i4, i5, i6,
                                     extra...)
    return m_map.reference(i0, i1, i2, i3, i4, i5, i6);
  }

  //------------------------------
  // Rank 8

  template <typename I0, typename I1, typename I2, typename I3, typename I4,
            typename I5, typename I6, typename I7, typename... Is>
  KOKKOS_FORCEINLINE_FUNCTION
      std::enable_if_t<(Kokkos::Impl::always_true<I0, I1, I2, I3, I4, I5, I6,
                                                  I7, Is...>::value &&
                        (8 == Rank) && is_default_map),
                       reference_type>
      access(I0 i0, I1 i1, I2 i2, I3 i3, I4 i4, I5 i5, I6 i6, I7 i7,
             Is... extra) const {
    check_access_member_function_valid_args(i0, i1, i2, i3, i4, i5, i6, i7,
                                            extra...);
    KOKKOS_IMPL_VIEW_OPERATOR_VERIFY(m_track, m_map, i0, i1, i2, i3, i4, i5, i6,
                                     i7, extra...)
    return m_map
        .m_impl_handle[m_map.m_impl_offset(i0, i1, i2, i3, i4, i5, i6, i7)];
  }

  template <typename I0, typename I1, typename I2, typename I3, typename I4,
            typename I5, typename I6, typename I7, typename... Is>
  KOKKOS_FORCEINLINE_FUNCTION
      std::enable_if_t<(Kokkos::Impl::always_true<I0, I1, I2, I3, I4, I5, I6,
                                                  I7, Is...>::value &&
                        (8 == Rank) && !is_default_map),
                       reference_type>
      access(I0 i0, I1 i1, I2 i2, I3 i3, I4 i4, I5 i5, I6 i6, I7 i7,
             Is... extra) const {
    check_access_member_function_valid_args(i0, i1, i2, i3, i4, i5, i6, i7,
                                            extra...);
    KOKKOS_IMPL_VIEW_OPERATOR_VERIFY(m_track, m_map, i0, i1, i2, i3, i4, i5, i6,
                                     i7, extra...)
    return m_map.reference(i0, i1, i2, i3, i4, i5, i6, i7);
  }

#undef KOKKOS_IMPL_VIEW_OPERATOR_VERIFY

  //----------------------------------------
  // Standard destructor, constructors, and assignment operators

  KOKKOS_DEFAULTED_FUNCTION
  ~View() = default;

  KOKKOS_DEFAULTED_FUNCTION
  View() = default;

  KOKKOS_FUNCTION
  View(const View& other) : m_track(other.m_track), m_map(other.m_map) {
    KOKKOS_IF_ON_HOST((hooks_policy::copy_construct(*this, other);))
  }

  KOKKOS_FUNCTION
  View(View&& other)
      : m_track{std::move(other.m_track)}, m_map{std::move(other.m_map)} {
    KOKKOS_IF_ON_HOST((hooks_policy::move_construct(*this, other);))
  }

  KOKKOS_FUNCTION
  View& operator=(const View& other) {
    m_map   = other.m_map;
    m_track = other.m_track;

    KOKKOS_IF_ON_HOST((hooks_policy::copy_assign(*this, other);))

    return *this;
  }

  KOKKOS_FUNCTION
  View& operator=(View&& other) {
    m_map   = std::move(other.m_map);
    m_track = std::move(other.m_track);

    KOKKOS_IF_ON_HOST((hooks_policy::move_assign(*this, other);))

    return *this;
  }

  //----------------------------------------
  // Compatible view copy constructor and assignment
  // may assign unmanaged from managed.

  template <class RT, class... RP>
  KOKKOS_INLINE_FUNCTION View(
      const View<RT, RP...>& rhs,
      std::enable_if_t<Kokkos::Impl::ViewMapping<
          traits, typename View<RT, RP...>::traits,
          typename traits::specialize>::is_assignable_data_type>* = nullptr)
      : m_track(rhs), m_map() {
    using SrcTraits = typename View<RT, RP...>::traits;
    using Mapping   = Kokkos::Impl::ViewMapping<traits, SrcTraits,
                                              typename traits::specialize>;
    static_assert(Mapping::is_assignable,
                  "Incompatible View copy construction");
    Mapping::assign(m_map, rhs.m_map, rhs.m_track.m_tracker);
  }

  template <class RT, class... RP>
  KOKKOS_INLINE_FUNCTION std::enable_if_t<
      Kokkos::Impl::ViewMapping<
          traits, typename View<RT, RP...>::traits,
          typename traits::specialize>::is_assignable_data_type,
      View>&
  operator=(const View<RT, RP...>& rhs) {
    using SrcTraits = typename View<RT, RP...>::traits;
    using Mapping   = Kokkos::Impl::ViewMapping<traits, SrcTraits,
                                              typename traits::specialize>;
    static_assert(Mapping::is_assignable, "Incompatible View copy assignment");
    Mapping::assign(m_map, rhs.m_map, rhs.m_track.m_tracker);
    m_track.assign(rhs);
    return *this;
  }

  //----------------------------------------
  // Compatible subview constructor
  // may assign unmanaged from managed.

  template <class RT, class... RP, class Arg0, class... Args>
  KOKKOS_INLINE_FUNCTION View(const View<RT, RP...>& src_view, const Arg0 arg0,
                              Args... args)
      : m_track(src_view), m_map() {
    using SrcType = View<RT, RP...>;

    using Mapping = Kokkos::Impl::ViewMapping<void, typename SrcType::traits,
                                              Arg0, Args...>;

    using DstType = typename Mapping::type;

    static_assert(
        Kokkos::Impl::ViewMapping<traits, typename DstType::traits,
                                  typename traits::specialize>::is_assignable,
        "Subview construction requires compatible view and subview arguments");

    Mapping::assign(m_map, src_view.m_map, arg0, args...);
  }

  //----------------------------------------
  // Allocation tracking properties

  KOKKOS_INLINE_FUNCTION
  int use_count() const { return m_track.m_tracker.use_count(); }

  inline const std::string label() const {
    return m_track.m_tracker
        .template get_label<typename traits::memory_space>();
  }

 public:
  //----------------------------------------
  // Allocation according to allocation properties and array layout

  template <class... P>
  explicit inline View(
      const Impl::ViewCtorProp<P...>& arg_prop,
      std::enable_if_t<!Impl::ViewCtorProp<P...>::has_pointer,
                       typename traits::array_layout> const& arg_layout)
      : m_track(), m_map() {
    // Copy the input allocation properties with possibly defaulted properties
    // We need to split it in two to avoid MSVC compiler errors
    auto prop_copy_tmp =
        Impl::with_properties_if_unset(arg_prop, std::string{});
    auto prop_copy = Impl::with_properties_if_unset(
        prop_copy_tmp, typename traits::device_type::memory_space{},
        typename traits::device_type::execution_space{});
    using alloc_prop = decltype(prop_copy);

    static_assert(traits::is_managed,
                  "View allocation constructor requires managed memory");

    if (alloc_prop::initialize &&
        !alloc_prop::execution_space::impl_is_initialized()) {
      // If initializing view data then
      // the execution space must be initialized.
      Kokkos::Impl::throw_runtime_exception(
          "Constructing View and initializing data with uninitialized "
          "execution space");
    }

<<<<<<< HEAD
    // Copy the input allocation properties with possibly defaulted properties
    alloc_prop prop_copy(arg_prop);

    if (check_args == check_input_args::yes) {
      size_t i0 = arg_layout.dimension[0];
      size_t i1 = arg_layout.dimension[1];
      size_t i2 = arg_layout.dimension[2];
      size_t i3 = arg_layout.dimension[3];
      size_t i4 = arg_layout.dimension[4];
      size_t i5 = arg_layout.dimension[5];
      size_t i6 = arg_layout.dimension[6];
      size_t i7 = arg_layout.dimension[7];

      const std::string& alloc_name =
          static_cast<Kokkos::Impl::ViewCtorProp<void, std::string> const&>(
              prop_copy)
              .value;
      Impl::runtime_check_rank(
          *this, traits::rank, traits::rank_dynamic,
          std::is_same<typename traits::specialize, void>::value, i0, i1, i2,
          i3, i4, i5, i6, i7, alloc_name);
    }
=======
    size_t i0 = arg_layout.dimension[0];
    size_t i1 = arg_layout.dimension[1];
    size_t i2 = arg_layout.dimension[2];
    size_t i3 = arg_layout.dimension[3];
    size_t i4 = arg_layout.dimension[4];
    size_t i5 = arg_layout.dimension[5];
    size_t i6 = arg_layout.dimension[6];
    size_t i7 = arg_layout.dimension[7];

    const std::string& alloc_name =
        Impl::get_property<Impl::LabelTag>(prop_copy);
    Impl::runtime_check_rank(
        traits::rank, traits::rank_dynamic,
        std::is_same<typename traits::specialize, void>::value, i0, i1, i2, i3,
        i4, i5, i6, i7, alloc_name);
>>>>>>> 351a0d14

//------------------------------------------------------------
#if defined(KOKKOS_ENABLE_CUDA)
    // If allocating in CudaUVMSpace must fence before and after
    // the allocation to protect against possible concurrent access
    // on the CPU and the GPU.
    // Fence using the trait's execution space (which will be Kokkos::Cuda)
    // to avoid incomplete type errors from using Kokkos::Cuda directly.
    if (std::is_same<Kokkos::CudaUVMSpace,
                     typename traits::device_type::memory_space>::value) {
      typename traits::device_type::memory_space::execution_space().fence(
          "Kokkos::View<...>::View: fence before allocating UVM");
    }
#endif
    //------------------------------------------------------------

    Kokkos::Impl::SharedAllocationRecord<>* record = m_map.allocate_shared(
        prop_copy, arg_layout, Impl::ViewCtorProp<P...>::has_execution_space);

//------------------------------------------------------------
#if defined(KOKKOS_ENABLE_CUDA)
    if (std::is_same<Kokkos::CudaUVMSpace,
                     typename traits::device_type::memory_space>::value) {
      typename traits::device_type::memory_space::execution_space().fence(
          "Kokkos::View<...>::View: fence after allocating UVM");
    }
#endif
    //------------------------------------------------------------

    // Setup and initialization complete, start tracking
    m_track.m_tracker.assign_allocated_record_to_uninitialized(record);
  }

  KOKKOS_INLINE_FUNCTION
  void assign_data(pointer_type arg_data) {
    m_track.m_tracker.clear();
    m_map.assign_data(arg_data);
  }

  // Wrap memory according to properties and array layout
  template <class... P>
  explicit KOKKOS_INLINE_FUNCTION View(
      const Impl::ViewCtorProp<P...>& arg_prop,
      std::enable_if_t<Impl::ViewCtorProp<P...>::has_pointer,
                       typename traits::array_layout> const& arg_layout)
      : m_track()  // No memory tracking
        ,
        m_map(arg_prop, arg_layout) {
    static_assert(
        std::is_same<pointer_type,
                     typename Impl::ViewCtorProp<P...>::pointer_type>::value,
        "Constructing View to wrap user memory must supply matching pointer "
        "type");
  }

  // Simple dimension-only layout
  template <class... P>
  explicit inline View(
      const Impl::ViewCtorProp<P...>& arg_prop,
      std::enable_if_t<!Impl::ViewCtorProp<P...>::has_pointer, size_t> const
          arg_N0          = KOKKOS_IMPL_CTOR_DEFAULT_ARG,
      const size_t arg_N1 = KOKKOS_IMPL_CTOR_DEFAULT_ARG,
      const size_t arg_N2 = KOKKOS_IMPL_CTOR_DEFAULT_ARG,
      const size_t arg_N3 = KOKKOS_IMPL_CTOR_DEFAULT_ARG,
      const size_t arg_N4 = KOKKOS_IMPL_CTOR_DEFAULT_ARG,
      const size_t arg_N5 = KOKKOS_IMPL_CTOR_DEFAULT_ARG,
      const size_t arg_N6 = KOKKOS_IMPL_CTOR_DEFAULT_ARG,
      const size_t arg_N7 = KOKKOS_IMPL_CTOR_DEFAULT_ARG)
      : View(arg_prop,
             typename traits::array_layout(arg_N0, arg_N1, arg_N2, arg_N3,
                                           arg_N4, arg_N5, arg_N6, arg_N7)) {
    static_assert(traits::array_layout::is_extent_constructible,
                  "Layout is not constructible from extent arguments. Use "
                  "overload taking a layout object instead.");
  }

  template <class... P>
  explicit KOKKOS_INLINE_FUNCTION View(
      const Impl::ViewCtorProp<P...>& arg_prop,
      std::enable_if_t<Impl::ViewCtorProp<P...>::has_pointer, size_t> const
          arg_N0          = KOKKOS_IMPL_CTOR_DEFAULT_ARG,
      const size_t arg_N1 = KOKKOS_IMPL_CTOR_DEFAULT_ARG,
      const size_t arg_N2 = KOKKOS_IMPL_CTOR_DEFAULT_ARG,
      const size_t arg_N3 = KOKKOS_IMPL_CTOR_DEFAULT_ARG,
      const size_t arg_N4 = KOKKOS_IMPL_CTOR_DEFAULT_ARG,
      const size_t arg_N5 = KOKKOS_IMPL_CTOR_DEFAULT_ARG,
      const size_t arg_N6 = KOKKOS_IMPL_CTOR_DEFAULT_ARG,
      const size_t arg_N7 = KOKKOS_IMPL_CTOR_DEFAULT_ARG)
      : View(arg_prop,
             typename traits::array_layout(arg_N0, arg_N1, arg_N2, arg_N3,
                                           arg_N4, arg_N5, arg_N6, arg_N7)) {
    static_assert(traits::array_layout::is_extent_constructible,
                  "Layout is not constructible from extent arguments. Use "
                  "overload taking a layout object instead.");
  }

  // Allocate with label and layout
  template <typename Label>
  explicit inline View(
      const Label& arg_label,
      std::enable_if_t<Kokkos::Impl::is_view_label<Label>::value,
                       typename traits::array_layout> const& arg_layout)
      : View(Impl::ViewCtorProp<std::string>(arg_label), arg_layout) {}

  // Allocate label and layout, must disambiguate from subview constructor.
  template <typename Label>
  explicit inline View(
      const Label& arg_label,
      std::enable_if_t<Kokkos::Impl::is_view_label<Label>::value, const size_t>
          arg_N0          = KOKKOS_IMPL_CTOR_DEFAULT_ARG,
      const size_t arg_N1 = KOKKOS_IMPL_CTOR_DEFAULT_ARG,
      const size_t arg_N2 = KOKKOS_IMPL_CTOR_DEFAULT_ARG,
      const size_t arg_N3 = KOKKOS_IMPL_CTOR_DEFAULT_ARG,
      const size_t arg_N4 = KOKKOS_IMPL_CTOR_DEFAULT_ARG,
      const size_t arg_N5 = KOKKOS_IMPL_CTOR_DEFAULT_ARG,
      const size_t arg_N6 = KOKKOS_IMPL_CTOR_DEFAULT_ARG,
      const size_t arg_N7 = KOKKOS_IMPL_CTOR_DEFAULT_ARG)
      : View(Impl::ViewCtorProp<std::string>(arg_label),
             typename traits::array_layout(arg_N0, arg_N1, arg_N2, arg_N3,
                                           arg_N4, arg_N5, arg_N6, arg_N7)) {
    static_assert(traits::array_layout::is_extent_constructible,
                  "Layout is not constructible from extent arguments. Use "
                  "overload taking a layout object instead.");
  }

  // Construct view from ViewTracker and map
  // This should be the preferred method because future extensions may need to
  // use the ViewTracker class.
  template <class Traits>
  KOKKOS_INLINE_FUNCTION View(
      const view_tracker_type& track,
      const Kokkos::Impl::ViewMapping<Traits, typename Traits::specialize>& map)
      : m_track(track), m_map() {
    using Mapping =
        Kokkos::Impl::ViewMapping<traits, Traits, typename traits::specialize>;
    static_assert(Mapping::is_assignable,
                  "Incompatible View copy construction");
    Mapping::assign(m_map, map, track.m_tracker);
  }

  // Construct View from internal shared allocation tracker object and map
  // This is here for backwards compatibility for classes that derive from
  // Kokkos::View
  template <class Traits>
  KOKKOS_INLINE_FUNCTION View(
      const typename view_tracker_type::track_type& track,
      const Kokkos::Impl::ViewMapping<Traits, typename Traits::specialize>& map)
      : m_track(track), m_map() {
    using Mapping =
        Kokkos::Impl::ViewMapping<traits, Traits, typename traits::specialize>;
    static_assert(Mapping::is_assignable,
                  "Incompatible View copy construction");
    Mapping::assign(m_map, map, track);
  }

  //----------------------------------------
  // Memory span required to wrap these dimensions.
  static constexpr size_t required_allocation_size(
      typename traits::array_layout const& layout) {
    return map_type::memory_span(layout);
  }

  static constexpr size_t required_allocation_size(
      const size_t arg_N0 = 0, const size_t arg_N1 = 0, const size_t arg_N2 = 0,
      const size_t arg_N3 = 0, const size_t arg_N4 = 0, const size_t arg_N5 = 0,
      const size_t arg_N6 = 0, const size_t arg_N7 = 0) {
    static_assert(traits::array_layout::is_extent_constructible,
                  "Layout is not constructible from extent arguments. Use "
                  "overload taking a layout object instead.");
    return map_type::memory_span(typename traits::array_layout(
        arg_N0, arg_N1, arg_N2, arg_N3, arg_N4, arg_N5, arg_N6, arg_N7));
  }

  explicit KOKKOS_INLINE_FUNCTION View(
      pointer_type arg_ptr, const size_t arg_N0 = KOKKOS_IMPL_CTOR_DEFAULT_ARG,
      const size_t arg_N1 = KOKKOS_IMPL_CTOR_DEFAULT_ARG,
      const size_t arg_N2 = KOKKOS_IMPL_CTOR_DEFAULT_ARG,
      const size_t arg_N3 = KOKKOS_IMPL_CTOR_DEFAULT_ARG,
      const size_t arg_N4 = KOKKOS_IMPL_CTOR_DEFAULT_ARG,
      const size_t arg_N5 = KOKKOS_IMPL_CTOR_DEFAULT_ARG,
      const size_t arg_N6 = KOKKOS_IMPL_CTOR_DEFAULT_ARG,
      const size_t arg_N7 = KOKKOS_IMPL_CTOR_DEFAULT_ARG)
      : View(Impl::ViewCtorProp<pointer_type>(arg_ptr),
             typename traits::array_layout(arg_N0, arg_N1, arg_N2, arg_N3,
                                           arg_N4, arg_N5, arg_N6, arg_N7)) {
    static_assert(traits::array_layout::is_extent_constructible,
                  "Layout is not constructible from extent arguments. Use "
                  "overload taking a layout object instead.");
  }

  explicit KOKKOS_INLINE_FUNCTION View(
      pointer_type arg_ptr, const typename traits::array_layout& arg_layout)
      : View(Impl::ViewCtorProp<pointer_type>(arg_ptr), arg_layout) {}

  //----------------------------------------
  // Shared scratch memory constructor

  static KOKKOS_INLINE_FUNCTION size_t
  shmem_size(const size_t arg_N0 = KOKKOS_INVALID_INDEX,
             const size_t arg_N1 = KOKKOS_INVALID_INDEX,
             const size_t arg_N2 = KOKKOS_INVALID_INDEX,
             const size_t arg_N3 = KOKKOS_INVALID_INDEX,
             const size_t arg_N4 = KOKKOS_INVALID_INDEX,
             const size_t arg_N5 = KOKKOS_INVALID_INDEX,
             const size_t arg_N6 = KOKKOS_INVALID_INDEX,
             const size_t arg_N7 = KOKKOS_INVALID_INDEX) {
    static_assert(traits::array_layout::is_extent_constructible,
                  "Layout is not constructible from extent arguments. Use "
                  "overload taking a layout object instead.");
    const size_t num_passed_args = Impl::count_valid_integers(
        arg_N0, arg_N1, arg_N2, arg_N3, arg_N4, arg_N5, arg_N6, arg_N7);

    if (std::is_void<typename traits::specialize>::value &&
        num_passed_args != traits::rank_dynamic) {
      Kokkos::abort(
          "Kokkos::View::shmem_size() rank_dynamic != number of arguments.\n");
    }

    return View::shmem_size(typename traits::array_layout(
        arg_N0, arg_N1, arg_N2, arg_N3, arg_N4, arg_N5, arg_N6, arg_N7));
  }

  static KOKKOS_INLINE_FUNCTION size_t
  shmem_size(typename traits::array_layout const& arg_layout) {
    return map_type::memory_span(arg_layout) +
           sizeof(typename traits::value_type);
  }

  explicit KOKKOS_INLINE_FUNCTION View(
      const typename traits::execution_space::scratch_memory_space& arg_space,
      const typename traits::array_layout& arg_layout)
      : View(Impl::ViewCtorProp<pointer_type>(
                 reinterpret_cast<pointer_type>(arg_space.get_shmem_aligned(
                     map_type::memory_span(arg_layout),
                     sizeof(typename traits::value_type)))),
             arg_layout) {}

  explicit KOKKOS_INLINE_FUNCTION View(
      const typename traits::execution_space::scratch_memory_space& arg_space,
      const size_t arg_N0 = KOKKOS_IMPL_CTOR_DEFAULT_ARG,
      const size_t arg_N1 = KOKKOS_IMPL_CTOR_DEFAULT_ARG,
      const size_t arg_N2 = KOKKOS_IMPL_CTOR_DEFAULT_ARG,
      const size_t arg_N3 = KOKKOS_IMPL_CTOR_DEFAULT_ARG,
      const size_t arg_N4 = KOKKOS_IMPL_CTOR_DEFAULT_ARG,
      const size_t arg_N5 = KOKKOS_IMPL_CTOR_DEFAULT_ARG,
      const size_t arg_N6 = KOKKOS_IMPL_CTOR_DEFAULT_ARG,
      const size_t arg_N7 = KOKKOS_IMPL_CTOR_DEFAULT_ARG)
      : View(Impl::ViewCtorProp<pointer_type>(
                 reinterpret_cast<pointer_type>(arg_space.get_shmem_aligned(
                     map_type::memory_span(typename traits::array_layout(
                         arg_N0, arg_N1, arg_N2, arg_N3, arg_N4, arg_N5, arg_N6,
                         arg_N7)),
                     sizeof(typename traits::value_type)))),
             typename traits::array_layout(arg_N0, arg_N1, arg_N2, arg_N3,
                                           arg_N4, arg_N5, arg_N6, arg_N7)) {
    static_assert(traits::array_layout::is_extent_constructible,
                  "Layout is not constructible from extent arguments. Use "
                  "overload taking a layout object instead.");
  }
};

/** \brief Temporary free function rank()
 *         until rank() is implemented
 *         in the View
 */
template <typename D, class... P>
KOKKOS_INLINE_FUNCTION constexpr unsigned rank(const View<D, P...>& V) {
  return V.Rank;
}  // Temporary until added to view

namespace Impl {

template <typename ValueType, unsigned int Rank>
struct RankDataType {
  using type = typename RankDataType<ValueType, Rank - 1>::type*;
};

template <typename ValueType>
struct RankDataType<ValueType, 0> {
  using type = ValueType;
};

template <unsigned N, typename... Args>
KOKKOS_FUNCTION std::enable_if_t<
    N == View<Args...>::Rank &&
        std::is_same<typename ViewTraits<Args...>::specialize, void>::value,
    View<Args...>>
as_view_of_rank_n(View<Args...> v) {
  return v;
}

// Placeholder implementation to compile generic code for DynRankView; should
// never be called
template <unsigned N, typename T, typename... Args>
KOKKOS_FUNCTION std::enable_if_t<
    N != View<T, Args...>::Rank &&
        std::is_same<typename ViewTraits<T, Args...>::specialize, void>::value,
    View<typename RankDataType<typename View<T, Args...>::value_type, N>::type,
         Args...>>
as_view_of_rank_n(View<T, Args...>) {
  Kokkos::abort("Trying to get at a View of the wrong rank");
  return {};
}

template <typename Function, typename... Args>
void apply_to_view_of_static_rank(Function&& f, View<Args...> a) {
  f(a);
}

}  // namespace Impl
//----------------------------------------------------------------------------
//----------------------------------------------------------------------------

template <class V, class... Args>
using Subview =
    typename Kokkos::Impl::ViewMapping<void /* deduce subview type from source
                                               view traits */
                                       ,
                                       typename V::traits, Args...>::type;

template <class D, class... P, class... Args>
KOKKOS_INLINE_FUNCTION
    typename Kokkos::Impl::ViewMapping<void /* deduce subview type from source
                                               view traits */
                                       ,
                                       ViewTraits<D, P...>, Args...>::type
    subview(const View<D, P...>& src, Args... args) {
  static_assert(View<D, P...>::Rank == sizeof...(Args),
                "subview requires one argument for each source View rank");

  return typename Kokkos::Impl::ViewMapping<
      void /* deduce subview type from source view traits */
      ,
      ViewTraits<D, P...>, Args...>::type(src, args...);
}

template <class MemoryTraits, class D, class... P, class... Args>
KOKKOS_INLINE_FUNCTION typename Kokkos::Impl::ViewMapping<
    void /* deduce subview type from source view traits */
    ,
    ViewTraits<D, P...>, Args...>::template apply<MemoryTraits>::type
subview(const View<D, P...>& src, Args... args) {
  static_assert(View<D, P...>::Rank == sizeof...(Args),
                "subview requires one argument for each source View rank");

  return typename Kokkos::Impl::ViewMapping<
      void /* deduce subview type from source view traits */
      ,
      ViewTraits<D, P...>,
      Args...>::template apply<MemoryTraits>::type(src, args...);
}

} /* namespace Kokkos */

//----------------------------------------------------------------------------
//----------------------------------------------------------------------------

namespace Kokkos {

template <class LT, class... LP, class RT, class... RP>
KOKKOS_INLINE_FUNCTION bool operator==(const View<LT, LP...>& lhs,
                                       const View<RT, RP...>& rhs) {
  // Same data, layout, dimensions
  using lhs_traits = ViewTraits<LT, LP...>;
  using rhs_traits = ViewTraits<RT, RP...>;

  return std::is_same<typename lhs_traits::const_value_type,
                      typename rhs_traits::const_value_type>::value &&
         std::is_same<typename lhs_traits::array_layout,
                      typename rhs_traits::array_layout>::value &&
         std::is_same<typename lhs_traits::memory_space,
                      typename rhs_traits::memory_space>::value &&
         unsigned(lhs_traits::rank) == unsigned(rhs_traits::rank) &&
         lhs.data() == rhs.data() && lhs.span() == rhs.span() &&
         lhs.extent(0) == rhs.extent(0) && lhs.extent(1) == rhs.extent(1) &&
         lhs.extent(2) == rhs.extent(2) && lhs.extent(3) == rhs.extent(3) &&
         lhs.extent(4) == rhs.extent(4) && lhs.extent(5) == rhs.extent(5) &&
         lhs.extent(6) == rhs.extent(6) && lhs.extent(7) == rhs.extent(7);
}

template <class LT, class... LP, class RT, class... RP>
KOKKOS_INLINE_FUNCTION bool operator!=(const View<LT, LP...>& lhs,
                                       const View<RT, RP...>& rhs) {
  return !(operator==(lhs, rhs));
}

} /* namespace Kokkos */

//----------------------------------------------------------------------------
//----------------------------------------------------------------------------

namespace Kokkos {
namespace Impl {

inline void shared_allocation_tracking_disable() {
  Kokkos::Impl::SharedAllocationRecord<void, void>::tracking_disable();
}

inline void shared_allocation_tracking_enable() {
  Kokkos::Impl::SharedAllocationRecord<void, void>::tracking_enable();
}

} /* namespace Impl */
} /* namespace Kokkos */

//----------------------------------------------------------------------------
//----------------------------------------------------------------------------

namespace Kokkos {
namespace Impl {

template <class Specialize, typename A, typename B>
struct CommonViewValueType;

template <typename A, typename B>
struct CommonViewValueType<void, A, B> {
  using value_type = std::common_type_t<A, B>;
};

template <class Specialize, class ValueType>
struct CommonViewAllocProp;

template <class ValueType>
struct CommonViewAllocProp<void, ValueType> {
  using value_type        = ValueType;
  using scalar_array_type = ValueType;

  template <class... Views>
  KOKKOS_INLINE_FUNCTION CommonViewAllocProp(const Views&...) {}
};

template <class... Views>
struct DeduceCommonViewAllocProp;

// Base case must provide types for:
// 1. specialize  2. value_type  3. is_view  4. prop_type
template <class FirstView>
struct DeduceCommonViewAllocProp<FirstView> {
  using specialize = typename FirstView::traits::specialize;

  using value_type = typename FirstView::traits::value_type;

  enum : bool { is_view = is_view<FirstView>::value };

  using prop_type = CommonViewAllocProp<specialize, value_type>;
};

template <class FirstView, class... NextViews>
struct DeduceCommonViewAllocProp<FirstView, NextViews...> {
  using NextTraits = DeduceCommonViewAllocProp<NextViews...>;

  using first_specialize = typename FirstView::traits::specialize;
  using first_value_type = typename FirstView::traits::value_type;

  enum : bool { first_is_view = is_view<FirstView>::value };

  using next_specialize = typename NextTraits::specialize;
  using next_value_type = typename NextTraits::value_type;

  enum : bool { next_is_view = NextTraits::is_view };

  // common types

  // determine specialize type
  // if first and next specialize differ, but are not the same specialize, error
  // out
  static_assert(!(!std::is_same<first_specialize, next_specialize>::value &&
                  !std::is_void<first_specialize>::value &&
                  !std::is_void<next_specialize>::value),
                "Kokkos DeduceCommonViewAllocProp ERROR: Only one non-void "
                "specialize trait allowed");

  // otherwise choose non-void specialize if either/both are non-void
  using specialize = std::conditional_t<
      std::is_same<first_specialize, next_specialize>::value, first_specialize,
      std::conditional_t<(std::is_void<first_specialize>::value &&
                          !std::is_void<next_specialize>::value),
                         next_specialize, first_specialize>>;

  using value_type = typename CommonViewValueType<specialize, first_value_type,
                                                  next_value_type>::value_type;

  enum : bool { is_view = (first_is_view && next_is_view) };

  using prop_type = CommonViewAllocProp<specialize, value_type>;
};

}  // end namespace Impl

template <class... Views>
using DeducedCommonPropsType =
    typename Impl::DeduceCommonViewAllocProp<Views...>::prop_type;

// This function is required in certain scenarios where users customize
// Kokkos View internals. One example are dynamic length embedded ensemble
// types. The function is used to propagate necessary information
// (like the ensemble size) when creating new views.
// However, most of the time it is called with a single view.
// Furthermore, the propagated information is not just for view allocations.
// From what I can tell, the type of functionality provided by
// common_view_alloc_prop is the equivalent of propagating accessors in mdspan,
// a mechanism we will eventually use to replace this clunky approach here, when
// we are finally mdspan based.
// TODO: get rid of this when we have mdspan
template <class... Views>
KOKKOS_INLINE_FUNCTION DeducedCommonPropsType<Views...> common_view_alloc_prop(
    Views const&... views) {
  return DeducedCommonPropsType<Views...>(views...);
}

}  // namespace Kokkos

#include <impl/Kokkos_ViewUniformType.hpp>
#include <impl/Kokkos_Atomic_View.hpp>

//----------------------------------------------------------------------------
//----------------------------------------------------------------------------

#endif /* #ifndef KOKKOS_VIEW_HPP */<|MERGE_RESOLUTION|>--- conflicted
+++ resolved
@@ -1446,30 +1446,6 @@
           "execution space");
     }
 
-<<<<<<< HEAD
-    // Copy the input allocation properties with possibly defaulted properties
-    alloc_prop prop_copy(arg_prop);
-
-    if (check_args == check_input_args::yes) {
-      size_t i0 = arg_layout.dimension[0];
-      size_t i1 = arg_layout.dimension[1];
-      size_t i2 = arg_layout.dimension[2];
-      size_t i3 = arg_layout.dimension[3];
-      size_t i4 = arg_layout.dimension[4];
-      size_t i5 = arg_layout.dimension[5];
-      size_t i6 = arg_layout.dimension[6];
-      size_t i7 = arg_layout.dimension[7];
-
-      const std::string& alloc_name =
-          static_cast<Kokkos::Impl::ViewCtorProp<void, std::string> const&>(
-              prop_copy)
-              .value;
-      Impl::runtime_check_rank(
-          *this, traits::rank, traits::rank_dynamic,
-          std::is_same<typename traits::specialize, void>::value, i0, i1, i2,
-          i3, i4, i5, i6, i7, alloc_name);
-    }
-=======
     size_t i0 = arg_layout.dimension[0];
     size_t i1 = arg_layout.dimension[1];
     size_t i2 = arg_layout.dimension[2];
@@ -1482,10 +1458,9 @@
     const std::string& alloc_name =
         Impl::get_property<Impl::LabelTag>(prop_copy);
     Impl::runtime_check_rank(
-        traits::rank, traits::rank_dynamic,
+        *this, traits::rank, traits::rank_dynamic,
         std::is_same<typename traits::specialize, void>::value, i0, i1, i2, i3,
         i4, i5, i6, i7, alloc_name);
->>>>>>> 351a0d14
 
 //------------------------------------------------------------
 #if defined(KOKKOS_ENABLE_CUDA)
