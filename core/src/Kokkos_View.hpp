--- conflicted
+++ resolved
@@ -2170,10 +2170,6 @@
       
       // Setup and initialization complete, start tracking
       m_track.assign_allocated_record_to_uninitialized( record );
-<<<<<<< HEAD
-
-=======
->>>>>>> fc3ccf18
       printf("after alloc record assigned to tracker: %d \n", m_track.tracking_disabled());
     }
 
