--- conflicted
+++ resolved
@@ -1423,18 +1423,6 @@
   View() = default;
 
   KOKKOS_DEFAULTED_FUNCTION
-<<<<<<< HEAD
-  View(const View& /*rhs*/) = default;
-
-  KOKKOS_DEFAULTED_FUNCTION
-  View(View&& /*rhs*/) = default;
-
-  KOKKOS_DEFAULTED_FUNCTION
-  View& operator=(const View& /*rhs*/) = default;
-
-  KOKKOS_DEFAULTED_FUNCTION
-  View& operator=(View&& /*rhs*/) = default;
-=======
   View(const View&) = default;
 
   KOKKOS_DEFAULTED_FUNCTION
@@ -1445,7 +1433,6 @@
 
   KOKKOS_DEFAULTED_FUNCTION
   View& operator=(View&&) = default;
->>>>>>> 677c7a84
 
   //----------------------------------------
   // Compatible view copy constructor and assignment
