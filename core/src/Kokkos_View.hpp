--- conflicted
+++ resolved
@@ -473,22 +473,8 @@
   KOKKOS_DEFAULTED_FUNCTION
   View() = default;
 
-<<<<<<< HEAD
-  KOKKOS_FUNCTION
-  View(const View& other) : m_track(other.m_track), m_map(other.m_map) {
-    KOKKOS_IF_ON_HOST((hooks_policy::copy_construct(*this, other);))
-  }
-
-  KOKKOS_FUNCTION
-  View(View&& other)
-      : m_track{std::move(other.m_track)}, m_map{std::move(other.m_map)} {
-    KOKKOS_IF_ON_HOST((hooks_policy::move_construct(*this, other);))
-    other.m_map = {};
-  }
-=======
   KOKKOS_DEFAULTED_FUNCTION
   View(const View& other) = default;
->>>>>>> ca8d31a2
 
   KOKKOS_DEFAULTED_FUNCTION
   View(View&& other) = default;
@@ -500,21 +486,9 @@
   View& operator=(View&& other) = default;
 
   KOKKOS_FUNCTION
-<<<<<<< HEAD
-  View& operator=(View&& other) {
-    m_map   = std::move(other.m_map);
-    m_track = std::move(other.m_track);
-
-    KOKKOS_IF_ON_HOST((hooks_policy::move_assign(*this, other);))
-    other.m_map = {};
-
-    return *this;
-  }
-=======
   View(typename base_t::data_handle_type p,
        const typename base_t::mapping_type& m)
       : base_t(p, m){};
->>>>>>> ca8d31a2
 
   //----------------------------------------
   // Compatible view copy constructor and assignment
