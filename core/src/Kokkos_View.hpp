--- conflicted
+++ resolved
@@ -123,29 +123,30 @@
   }
 }
 
-template <class T, int R,
-          bool P = (R > 1) && (std::is_same<T, Kokkos::LayoutLeft>::value ||
-                               std::is_same<T, Kokkos::LayoutRight>::value)>
+template <class Layout, int Rank,
+          bool Condition =
+              (Rank > 1) && (std::is_same<Layout, Kokkos::LayoutLeft>::value ||
+                             std::is_same<Layout, Kokkos::LayoutRight>::value)>
 struct is_strided_from_padding;
 
-template <class T, int R>
-struct is_strided_from_padding<T, R, false> {
-  KOKKOS_INLINE_FUNCTION
+template <class Layout, int Rank>
+struct is_strided_from_padding<Layout, Rank, false> {
+  KOKKOS_DEFAULTED_FUNCTION
   is_strided_from_padding() = default;
-  KOKKOS_INLINE_FUNCTION
+  KOKKOS_FUNCTION
   is_strided_from_padding(const bool&){};
-  KOKKOS_INLINE_FUNCTION
+  KOKKOS_FUNCTION
   bool value() const { return false; }
 };
 
-template <class T, int R>
-struct is_strided_from_padding<T, R, true> {
+template <class Layout, int Rank>
+struct is_strided_from_padding<Layout, Rank, true> {
   bool v = false;
-  KOKKOS_INLINE_FUNCTION
+  KOKKOS_DEFAULTED_FUNCTION
   is_strided_from_padding() = default;
-  KOKKOS_INLINE_FUNCTION
+  KOKKOS_FUNCTION
   is_strided_from_padding(const bool& arg) : v(arg){};
-  KOKKOS_INLINE_FUNCTION
+  KOKKOS_FUNCTION
   bool value() const { return v; };
 };
 
@@ -1414,7 +1415,6 @@
         .template get_label<typename traits::memory_space>();
   }
 
-<<<<<<< HEAD
  private:
   Kokkos::Impl::is_strided_from_padding<typename traits::array_layout,
                                         traits::rank>
@@ -1426,11 +1426,6 @@
     return m_is_strided_from_padding.value();
   }
 
- private:
-  enum class check_input_args : bool { yes = true, no = false };
-
-=======
->>>>>>> 5695a29c
  public:
   //----------------------------------------
   // Allocation according to allocation properties and array layout
@@ -1439,16 +1434,10 @@
   explicit inline View(
       const Impl::ViewCtorProp<P...>& arg_prop,
       std::enable_if_t<!Impl::ViewCtorProp<P...>::has_pointer,
-<<<<<<< HEAD
-                       typename traits::array_layout> const& arg_layout,
-      check_input_args check_args = check_input_args::no)
+                       typename traits::array_layout> const& arg_layout)
       : m_track(),
         m_map(),
         m_is_strided_from_padding(Impl::ViewCtorProp<P...>::allow_padding) {
-=======
-                       typename traits::array_layout> const& arg_layout)
-      : m_track(), m_map() {
->>>>>>> 5695a29c
     // Copy the input allocation properties with possibly defaulted properties
     // We need to split it in two to avoid MSVC compiler errors
     auto prop_copy_tmp =
