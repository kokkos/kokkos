--- conflicted
+++ resolved
@@ -92,11 +92,7 @@
 template <> struct finite_max_helper<float> { static constexpr float value = FLT_MAX; };
 template <> struct finite_max_helper<double> { static constexpr double value = DBL_MAX; };
 template <> struct finite_max_helper<long double> { static constexpr long double value = LDBL_MAX; };
-<<<<<<< HEAD
-template <class> struct epsilon_helper;
-=======
 template <class> struct epsilon_helper {};
->>>>>>> 5ef8603f
 namespace{
   // FIXME workaround for LDL_EPSILON with XL
   template<typename T>
@@ -119,11 +115,7 @@
   static constexpr long double value = LDBL_EPSILON;
 #endif
 };
-<<<<<<< HEAD
-template <class> struct round_error_helper;
-=======
 template <class> struct round_error_helper {};
->>>>>>> 5ef8603f
 template <> struct round_error_helper<float> { static constexpr float value = 0.5F; };
 template <> struct round_error_helper<double> { static constexpr double value = 0.5; };
 template <> struct round_error_helper<long double> { static constexpr long double value = 0.5L; };
