/*
//@HEADER
// ************************************************************************
//
//                        Kokkos v. 3.0
//       Copyright (2020) National Technology & Engineering
//               Solutions of Sandia, LLC (NTESS).
//
// Under the terms of Contract DE-NA0003525 with NTESS,
// the U.S. Government retains certain rights in this software.
//
// Redistribution and use in source and binary forms, with or without
// modification, are permitted provided that the following conditions are
// met:
//
// 1. Redistributions of source code must retain the above copyright
// notice, this list of conditions and the following disclaimer.
//
// 2. Redistributions in binary form must reproduce the above copyright
// notice, this list of conditions and the following disclaimer in the
// documentation and/or other materials provided with the distribution.
//
// 3. Neither the name of the Corporation nor the names of the
// contributors may be used to endorse or promote products derived from
// this software without specific prior written permission.
//
// THIS SOFTWARE IS PROVIDED BY NTESS "AS IS" AND ANY
// EXPRESS OR IMPLIED WARRANTIES, INCLUDING, BUT NOT LIMITED TO, THE
// IMPLIED WARRANTIES OF MERCHANTABILITY AND FITNESS FOR A PARTICULAR
// PURPOSE ARE DISCLAIMED. IN NO EVENT SHALL NTESS OR THE
// CONTRIBUTORS BE LIABLE FOR ANY DIRECT, INDIRECT, INCIDENTAL, SPECIAL,
// EXEMPLARY, OR CONSEQUENTIAL DAMAGES (INCLUDING, BUT NOT LIMITED TO,
// PROCUREMENT OF SUBSTITUTE GOODS OR SERVICES; LOSS OF USE, DATA, OR
// PROFITS; OR BUSINESS INTERRUPTION) HOWEVER CAUSED AND ON ANY THEORY OF
// LIABILITY, WHETHER IN CONTRACT, STRICT LIABILITY, OR TORT (INCLUDING
// NEGLIGENCE OR OTHERWISE) ARISING IN ANY WAY OUT OF THE USE OF THIS
// SOFTWARE, EVEN IF ADVISED OF THE POSSIBILITY OF SUCH DAMAGE.
//
// Questions? Contact Christian R. Trott (crtrott@sandia.gov)
//
// ************************************************************************
//@HEADER
*/

#ifndef KOKKOS_HIP_REDUCESCAN_HPP
#define KOKKOS_HIP_REDUCESCAN_HPP

#include <Kokkos_Macros.hpp>

#if defined(__HIPCC__)

#include <HIP/Kokkos_HIP_Vectorization.hpp>

namespace Kokkos {
namespace Impl {

//----------------------------------------------------------------------------
// Reduction-only implementation
//----------------------------------------------------------------------------

template <class FunctorType, bool UseShfl>
struct HIPReductionsFunctor;

template <typename FunctorType>
struct HIPReductionsFunctor<FunctorType, true> {
  using pointer_type = typename FunctorType::pointer_type;
  using Scalar       = typename FunctorType::value_type;

  __device__ static inline void scalar_intra_warp_reduction(
      FunctorType const& functor,
      Scalar value,            // Contribution
      bool const skip_vector,  // Skip threads if Kokkos vector lanes are not
                               // part of the reduction
      int const width,         // How much of the warp participates
      Scalar& result) {
    for (int delta = skip_vector ? blockDim.x : 1; delta < width; delta *= 2) {
      Scalar tmp = shfl_down(value, delta, width);
      functor.join(&value, &tmp);
    }

    in_place_shfl(result, value, 0, width);
  }

  __device__ static inline void scalar_intra_block_reduction(
      FunctorType const& functor, Scalar value, bool const skip,
      Scalar* my_global_team_buffer_element, int const shared_elements,
      Scalar* shared_team_buffer_element) {
    unsigned int constexpr warp_size = HIPTraits::WarpSize;
    int const warp_id                = (threadIdx.y * blockDim.x) / warp_size;
    Scalar* const my_shared_team_buffer_element =
        shared_team_buffer_element + warp_id % shared_elements;

    // Warp Level Reduction, ignoring Kokkos vector entries
    scalar_intra_warp_reduction(functor, value, skip, warp_size, value);

    if (warp_id < shared_elements) {
      *my_shared_team_buffer_element = value;
    }
    // Wait for every warp to be done before using one warp to do the final
    // cross warp reduction
    __syncthreads();

    int const num_warps = blockDim.x * blockDim.y / warp_size;
    for (int w = shared_elements; w < num_warps; w += shared_elements) {
      if (warp_id >= w && warp_id < w + shared_elements) {
        if ((threadIdx.y * blockDim.x + threadIdx.x) % warp_size == 0)
          functor.join(my_shared_team_buffer_element, &value);
      }
      __syncthreads();
    }

    if (warp_id == 0) {
      functor.init(&value);
      for (unsigned int i = threadIdx.y * blockDim.x + threadIdx.x;
           i < blockDim.y * blockDim.x / warp_size; i += warp_size) {
        functor.join(&value, &shared_team_buffer_element[i]);
      }
      scalar_intra_warp_reduction(functor, value, false, warp_size,
                                  *my_global_team_buffer_element);
    }
  }

  __device__ static inline bool scalar_inter_block_reduction(
      FunctorType const& functor, HIP::size_type const block_count,
      HIP::size_type* const shared_data, HIP::size_type* const global_data,
      HIP::size_type* const global_flags) {
    Scalar* const global_team_buffer_element =
        reinterpret_cast<Scalar*>(global_data);
    Scalar* const my_global_team_buffer_element =
        global_team_buffer_element + blockIdx.x;
    Scalar* shared_team_buffer_elements =
        reinterpret_cast<Scalar*>(shared_data);
    Scalar value                     = shared_team_buffer_elements[threadIdx.y];
    unsigned int constexpr warp_size = Impl::HIPTraits::WarpSize;
    int shared_elements              = blockDim.x * blockDim.y / warp_size;
    int global_elements              = block_count;
    __syncthreads();

    scalar_intra_block_reduction(functor, value, true,
                                 my_global_team_buffer_element, shared_elements,
                                 shared_team_buffer_elements);
    __syncthreads();

    // Use the last block that is done to do the do the reduction across the
    // block
    __shared__ unsigned int num_teams_done;
    if (threadIdx.x + threadIdx.y == 0) {
      num_teams_done = Kokkos::atomic_fetch_add(global_flags, 1) + 1;
    }
    bool is_last_block = false;
    // FIXME_HIP HIP does not support syncthreads_or. That's why we need to make
    // num_teams_done __shared__
    // if (__syncthreads_or(num_teams_done == gridDim.x)) {*/
    __syncthreads();
    if (num_teams_done == gridDim.x) {
      is_last_block = true;
      *global_flags = 0;
      functor.init(&value);
      for (int i = threadIdx.y * blockDim.x + threadIdx.x; i < global_elements;
           i += blockDim.x * blockDim.y) {
        functor.join(&value, &global_team_buffer_element[i]);
      }
      scalar_intra_block_reduction(
          functor, value, false, shared_team_buffer_elements + blockDim.y - 1,
          shared_elements, shared_team_buffer_elements);
    }

    return is_last_block;
  }
};

template <typename FunctorType>
struct HIPReductionsFunctor<FunctorType, false> {
  using pointer_type = typename FunctorType::pointer_type;
  using Scalar       = typename FunctorType::value_type;

  __device__ static inline void scalar_intra_warp_reduction(
      FunctorType const& functor,
      Scalar* value,           // Contribution
      bool const skip_vector,  // Skip threads if Kokkos vector lanes are not
                               // part of the reduction
      int const width)         // How much of the warp participates
  {
    int const lane_id =
        (threadIdx.y * blockDim.x + threadIdx.x) % HIPTraits::WarpSize;
    for (int delta = skip_vector ? blockDim.x : 1; delta < width; delta *= 2) {
      if (lane_id + delta < HIPTraits::WarpSize) {
        functor.join(value, value + delta);
      }
    }
    *value = *(value - lane_id);
  }

  __device__ static inline void scalar_intra_block_reduction(
      FunctorType const& functor, Scalar value, bool const skip, Scalar* result,
      int const /*shared_elements*/, Scalar* shared_team_buffer_element) {
    int const warp_id = (threadIdx.y * blockDim.x) / HIPTraits::WarpSize;
    Scalar* const my_shared_team_buffer_element =
        shared_team_buffer_element + threadIdx.y * blockDim.x + threadIdx.x;
    *my_shared_team_buffer_element = value;
    // Warp Level Reduction, ignoring Kokkos vector entries
    scalar_intra_warp_reduction(functor, my_shared_team_buffer_element, skip,
                                HIPTraits::WarpSize);
    // Wait for every warp to be done before using one warp to do final cross
    // warp reduction
    __syncthreads();

    if (warp_id == 0) {
      const unsigned int delta =
          (threadIdx.y * blockDim.x + threadIdx.x) * HIPTraits::WarpSize;
      if (delta < blockDim.x * blockDim.y)
        *my_shared_team_buffer_element = shared_team_buffer_element[delta];
      scalar_intra_warp_reduction(
          functor, my_shared_team_buffer_element, false,
          blockDim.x * blockDim.y / HIPTraits::WarpSize);
      if (threadIdx.x + threadIdx.y == 0) *result = *shared_team_buffer_element;
    }
  }

  __device__ static inline bool scalar_inter_block_reduction(
      FunctorType const& functor, HIP::size_type const block_count,
      HIP::size_type* const shared_data, HIP::size_type* const global_data,
      HIP::size_type* const global_flags) {
    Scalar* const global_team_buffer_element =
        reinterpret_cast<Scalar*>(global_data);
    Scalar* const my_global_team_buffer_element =
        global_team_buffer_element + blockIdx.x;
    Scalar* shared_team_buffer_elements =
        reinterpret_cast<Scalar*>(shared_data);
    Scalar value        = shared_team_buffer_elements[threadIdx.y];
    int shared_elements = (blockDim.x * blockDim.y) / HIPTraits::WarpSize;
    int global_elements = block_count;
    __syncthreads();

    // Do the scalar reduction inside each block
    scalar_intra_block_reduction(functor, value, true,
                                 my_global_team_buffer_element, shared_elements,
                                 shared_team_buffer_elements);
    __syncthreads();

    // Use the last block that is done to do the do the reduction across the
    // block
    __shared__ unsigned int num_teams_done;
    if (threadIdx.x + threadIdx.y == 0) {
      num_teams_done = Kokkos::atomic_fetch_add(global_flags, 1) + 1;
    }
    bool is_last_block = false;
    // FIXME_HIP HIP does not support syncthreads_or. That's why we need to make
    // num_teams_done __shared__
    // if (__syncthreads_or(num_teams_done == gridDim.x)) {*/
    __syncthreads();
    if (num_teams_done == gridDim.x) {
      is_last_block = true;
      *global_flags = 0;
      functor.init(&value);
      for (int i = threadIdx.y * blockDim.x + threadIdx.x; i < global_elements;
           i += blockDim.x * blockDim.y) {
        functor.join(&value, &global_team_buffer_element[i]);
      }
      scalar_intra_block_reduction(
          functor, value, false, shared_team_buffer_elements + (blockDim.y - 1),
          shared_elements, shared_team_buffer_elements);
    }

    return is_last_block;
  }
};

//----------------------------------------------------------------------------
// Fused reduction and scan implementation
//----------------------------------------------------------------------------
/*
 *  Algorithmic constraints:
 *   (a) blockDim.y <= 1024
 *   (b) blockDim.x == blockDim.z == 1
 */

template <bool DoScan, class FunctorType>
__device__ void hip_intra_block_reduce_scan(
    FunctorType const& functor,
    typename FunctorType::pointer_type const base_data) {
  using pointer_type = typename FunctorType::pointer_type;

  const unsigned value_count = functor.value_count();
  const unsigned not_less_power_of_two =
      (1 << (Impl::int_log2(blockDim.y - 1) + 1));
  const unsigned BlockSizeMask = not_less_power_of_two - 1;
  // There is at most one warp that is neither completely full or empty.
  // For that warp, we shift all indices logically to the end and ignore join
  // operations with unassigned indices in the warp when performing the intra
  // warp reduction/scan.
  const bool is_full_warp = (((threadIdx.y >> HIPTraits::WarpIndexShift) + 1)
                             << HIPTraits::WarpIndexShift) <= blockDim.y;

  auto block_reduce_step = [&functor, value_count](
                               int const R, pointer_type const TD, int const S,
                               pointer_type memory_start, int index_shift) {
    const auto join_ptr = TD - (value_count << S) + value_count * index_shift;
    if (R > ((1 << S) - 1) && join_ptr >= memory_start) {
      functor.join(TD, join_ptr);
    }
  };

  // Intra-warp reduction:
  {
    const unsigned mapped_idx =
        threadIdx.y + (is_full_warp ? 0
                                    : (not_less_power_of_two - blockDim.y) &
                                          (HIPTraits::WarpSize - 1));
    const pointer_type tdata_intra = base_data + value_count * threadIdx.y;
    const pointer_type warp_start =
        base_data + value_count * ((threadIdx.y >> HIPTraits::WarpIndexShift)
                                   << HIPTraits::WarpIndexShift);
    block_reduce_step(mapped_idx, tdata_intra, 0, warp_start, 0);
    block_reduce_step(mapped_idx, tdata_intra, 1, warp_start, 0);
    block_reduce_step(mapped_idx, tdata_intra, 2, warp_start, 0);
    block_reduce_step(mapped_idx, tdata_intra, 3, warp_start, 0);
    block_reduce_step(mapped_idx, tdata_intra, 4, warp_start, 0);
    block_reduce_step(mapped_idx, tdata_intra, 5, warp_start, 0);
  }

  __syncthreads();  // Wait for all warps to reduce

  // Inter-warp reduce-scan by a single warp to avoid extra synchronizations
  {
    // There is at most one warp where the memory address to be used is not
    // (HIPTraits::WarpSize - 1) away from the warp start adress. For the
    // following reduction, we shift all indices logically to the end of the
    // next power-of-two to the number of warps.
    const unsigned n_active_warps =
        ((blockDim.y - 1) >> HIPTraits::WarpIndexShift) + 1;
    if (threadIdx.y < n_active_warps) {
      const bool is_full_warp_inter =
          threadIdx.y < (blockDim.y >> HIPTraits::WarpIndexShift);
      pointer_type const tdata_inter =
          base_data +
          value_count * (is_full_warp_inter
                             ? (threadIdx.y << HIPTraits::WarpIndexShift) +
                                   (HIPTraits::WarpSize - 1)
                             : blockDim.y - 1);
      const unsigned index_shift =
          is_full_warp_inter
              ? 0
              : blockDim.y - (threadIdx.y << HIPTraits::WarpIndexShift);
      const int rtid_inter = (threadIdx.y << HIPTraits::WarpIndexShift) +
                             (HIPTraits::WarpSize - 1) - index_shift;

      if ((1 << 6) < BlockSizeMask) {
        block_reduce_step(rtid_inter, tdata_inter, 6, base_data, index_shift);
      }
      if ((1 << 7) < BlockSizeMask) {
        block_reduce_step(rtid_inter, tdata_inter, 7, base_data, index_shift);
      }
      if ((1 << 8) < BlockSizeMask) {
        block_reduce_step(rtid_inter, tdata_inter, 8, base_data, index_shift);
      }
      if ((1 << 9) < BlockSizeMask) {
        block_reduce_step(rtid_inter, tdata_inter, 9, base_data, index_shift);
      }
      if ((1 << 10) < BlockSizeMask) {
        block_reduce_step(rtid_inter, tdata_inter, 10, base_data, index_shift);
      }
    }
  }

  __syncthreads();  // Wait for inter-warp reduce-scan to complete

  if (DoScan) {
    // Update all the values for the respective warps (except for the last one)
    // by adding from the last value of the previous warp.
    const unsigned int WarpMask = HIPTraits::WarpSize - 1;
    const int is_last_thread_in_warp =
        is_full_warp ? ((threadIdx.y & WarpMask) == HIPTraits::WarpSize - 1)
                     : (threadIdx.y == blockDim.y - 1);
    if (threadIdx.y >= HIPTraits::WarpSize && !is_last_thread_in_warp) {
      const int offset_to_previous_warp_total = (threadIdx.y & (~WarpMask)) - 1;
      functor.join(base_data + value_count * threadIdx.y,
                   base_data + value_count * offset_to_previous_warp_total);
    }
  }
}

//----------------------------------------------------------------------------
/**\brief  Input value-per-thread starting at 'shared_data'.
 *         Reduction value at last thread's location.
 *
 *  If 'DoScan' then write blocks' scan values and block-groups' scan values.
 *
 *  Global reduce result is in the last threads' 'shared_data' location.
 */

template <bool DoScan, class FunctorType>
__device__ bool hip_single_inter_block_reduce_scan_impl(
    FunctorType const& functor, HIP::size_type const block_id,
    HIP::size_type const block_count, HIP::size_type* const shared_data,
    HIP::size_type* const global_data, HIP::size_type* const global_flags) {
  using size_type = HIP::size_type;

  using value_type   = typename FunctorType::value_type;
  using pointer_type = typename FunctorType::pointer_type;

  // '__ffs' = position of the least significant bit set to 1.
  // 'blockDim.y' is guaranteed to be a power of two so this
  // is the integral shift value that can replace an integral divide.
  unsigned int const BlockSizeShift = __ffs(blockDim.y) - 1;
  unsigned int const BlockSizeMask  = blockDim.y - 1;

  // Must have power of two thread count
  if (BlockSizeMask & blockDim.y) {
    Kokkos::abort(
        "HIP::hip_single_inter_block_reduce_scan requires power-of-two "
        "blockDim");
  }

  const integral_nonzero_constant<
      size_type, std::is_pointer<typename FunctorType::reference_type>::value
                     ? 0
                     : sizeof(value_type) / sizeof(size_type)>
      word_count(functor.value_size() / sizeof(size_type));

  // Reduce the accumulation for the entire block.
  hip_intra_block_reduce_scan<false>(functor, pointer_type(shared_data));

  {
    // Write accumulation total to global scratch space.
    // Accumulation total is the last thread's data.
    size_type* const shared = shared_data + word_count.value * BlockSizeMask;
    size_type* const global = global_data + word_count.value * block_id;

    for (size_t i = threadIdx.y; i < word_count.value; i += blockDim.y) {
      global[i] = shared[i];
    }
  }

  // Contributing blocks note that their contribution has been completed via an
  // atomic-increment flag If this block is not the last block to contribute to
  // this group then the block is done.
  // FIXME_HIP __syncthreads_or is not supported by HIP yet.
  // const bool is_last_block = !__syncthreads_or(
  //    threadIdx.y
  //        ? 0
  //        : (1 + atomicInc(global_flags, block_count - 1) < block_count));
  __shared__ int n_done;
  n_done = 0;
  __syncthreads();
  if (threadIdx.y == 0) {
    n_done = 1 + atomicInc(global_flags, block_count - 1);
  }
  __syncthreads();
  bool const is_last_block = (n_done == static_cast<int>(block_count));

  if (is_last_block) {
    size_type const b = (static_cast<long long int>(block_count) *
                         static_cast<long long int>(threadIdx.y)) >>
                        BlockSizeShift;
    size_type const e = (static_cast<long long int>(block_count) *
                         static_cast<long long int>(threadIdx.y + 1)) >>
                        BlockSizeShift;

    {
      pointer_type const shared_data_thread = reinterpret_cast<pointer_type>(
          shared_data + word_count.value * threadIdx.y);
      /* reference_type shared_value = */ functor.init(shared_data_thread);

      for (size_type i = b; i < e; ++i) {
        functor.join(
            shared_data_thread,
            reinterpret_cast<pointer_type>(global_data + word_count.value * i));
      }
    }

    hip_intra_block_reduce_scan<DoScan>(functor, pointer_type(shared_data));

    if (DoScan) {
      pointer_type const shared_value = reinterpret_cast<pointer_type>(
          shared_data +
          word_count.value * (threadIdx.y ? threadIdx.y - 1 : blockDim.y));

      if (!threadIdx.y) {
        functor.init(shared_value);
      }

      // Join previous inclusive scan value to each member
      for (size_type i = b; i < e; ++i) {
        pointer_type const global_value =
            reinterpret_cast<pointer_type>(global_data + word_count.value * i);
        functor.join(shared_value, global_value);
        functor.copy(global_value, shared_value);
      }
    }
  }

  return is_last_block;
}

template <bool DoScan, typename FunctorType>
__device__ bool hip_single_inter_block_reduce_scan(
    FunctorType const& functor, HIP::size_type const block_id,
    HIP::size_type const block_count, HIP::size_type* const shared_data,
    HIP::size_type* const global_data, HIP::size_type* const global_flags) {
  // If we are doing a reduction and we don't do an array reduction, we use the
  // reduction-only path. Otherwise, we use the common path between reduction
  // and scan.
  if (!DoScan && !std::is_pointer<typename FunctorType::reference_type>::value)
    // FIXME_HIP_PERFORMANCE I don't know where 16 comes from. This inequality
    // determines if we use shared memory (false) or shuffle (true)
    return Kokkos::Impl::HIPReductionsFunctor<
        FunctorType, (sizeof(typename FunctorType::value_type) >
                      16)>::scalar_inter_block_reduction(functor, block_count,
                                                         shared_data,
                                                         global_data,
                                                         global_flags);
  else {
    return hip_single_inter_block_reduce_scan_impl<DoScan>(
        functor, block_id, block_count, shared_data, global_data, global_flags);
  }
}

// Size in bytes required for inter block reduce or scan
template <bool DoScan, class FunctorType, class ArgTag, class ValueType>
inline std::enable_if_t<DoScan, unsigned>
hip_single_inter_block_reduce_scan_shmem(const FunctorType& functor,
                                         const unsigned BlockSize) {
  using Analysis = Impl::FunctorAnalysis<Impl::FunctorPatternInterface::SCAN,
<<<<<<< HEAD
                                         RangePolicy<Experimental::HIP, ArgTag>,
                                         FunctorType, ValueType>;
=======
                                         RangePolicy<HIP, ArgTag>, FunctorType>;
>>>>>>> aef15d2e

  return (BlockSize + 2) * Analysis::value_size(functor);
}

template <bool DoScan, class FunctorType, class ArgTag, class ValueType>
inline std::enable_if_t<!DoScan, unsigned>
hip_single_inter_block_reduce_scan_shmem(const FunctorType& functor,
                                         const unsigned BlockSize) {
  using Analysis = Impl::FunctorAnalysis<Impl::FunctorPatternInterface::REDUCE,
<<<<<<< HEAD
                                         RangePolicy<Experimental::HIP, ArgTag>,
                                         FunctorType, ValueType>;
=======
                                         RangePolicy<HIP, ArgTag>, FunctorType>;
>>>>>>> aef15d2e

  return (BlockSize + 2) * Analysis::value_size(functor);
}

}  // namespace Impl
}  // namespace Kokkos

#endif

#endif<|MERGE_RESOLUTION|>--- conflicted
+++ resolved
@@ -521,13 +521,9 @@
 inline std::enable_if_t<DoScan, unsigned>
 hip_single_inter_block_reduce_scan_shmem(const FunctorType& functor,
                                          const unsigned BlockSize) {
-  using Analysis = Impl::FunctorAnalysis<Impl::FunctorPatternInterface::SCAN,
-<<<<<<< HEAD
-                                         RangePolicy<Experimental::HIP, ArgTag>,
-                                         FunctorType, ValueType>;
-=======
-                                         RangePolicy<HIP, ArgTag>, FunctorType>;
->>>>>>> aef15d2e
+  using Analysis =
+      Impl::FunctorAnalysis<Impl::FunctorPatternInterface::SCAN,
+                            RangePolicy<HIP, ArgTag>, FunctorType, ValueType>;
 
   return (BlockSize + 2) * Analysis::value_size(functor);
 }
@@ -536,13 +532,9 @@
 inline std::enable_if_t<!DoScan, unsigned>
 hip_single_inter_block_reduce_scan_shmem(const FunctorType& functor,
                                          const unsigned BlockSize) {
-  using Analysis = Impl::FunctorAnalysis<Impl::FunctorPatternInterface::REDUCE,
-<<<<<<< HEAD
-                                         RangePolicy<Experimental::HIP, ArgTag>,
-                                         FunctorType, ValueType>;
-=======
-                                         RangePolicy<HIP, ArgTag>, FunctorType>;
->>>>>>> aef15d2e
+  using Analysis =
+      Impl::FunctorAnalysis<Impl::FunctorPatternInterface::REDUCE,
+                            RangePolicy<HIP, ArgTag>, FunctorType, ValueType>;
 
   return (BlockSize + 2) * Analysis::value_size(functor);
 }
