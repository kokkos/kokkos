--- conflicted
+++ resolved
@@ -366,21 +366,6 @@
         m_scratch_space(nullptr),
         m_scratch_flags(nullptr) {}
 
-<<<<<<< HEAD
-=======
-  ParallelReduce(const FunctorType& arg_functor, const Policy& arg_policy,
-                 const ReducerType& reducer)
-      : m_functor(arg_functor),
-        m_policy(arg_policy),
-        m_reducer(reducer),
-        m_result_ptr(reducer.view().data()),
-        m_result_ptr_device_accessible(
-            MemorySpaceAccess<HIPSpace, typename ReducerType::result_view_type::
-                                            memory_space>::accessible),
-        m_scratch_space(nullptr),
-        m_scratch_flags(nullptr) {}
-
->>>>>>> 7f1ee993
   template <typename Policy, typename Functor>
   static int max_tile_size_product(const Policy&, const Functor&) {
     using closure_type =
