--- conflicted
+++ resolved
@@ -739,14 +739,9 @@
     const auto nwork = Base::m_policy.end() - Base::m_policy.begin();
     if (nwork && !Base::m_result_ptr_device_accessible) {
       const int size = Base::Analysis::value_size(Base::m_functor);
-<<<<<<< HEAD
-      DeepCopy<HostSpace, Kokkos::Experimental::HIPSpace>(
-          Base::m_result_ptr,
-=======
       DeepCopy<HostSpace, Kokkos::Experimental::HIPSpace,
                Kokkos::Experimental::HIP>(
-          Base::m_policy.space(), &m_returnvalue,
->>>>>>> be7dd5f2
+          Base::m_policy.space(), Base::m_result_ptr,
           Base::m_scratch_space + (Base::m_grid_x - 1) * size / sizeof(int),
           size);
     }
