--- conflicted
+++ resolved
@@ -197,13 +197,8 @@
         word_count(m_reducer.value_size() / sizeof(size_type));
 
     {
-<<<<<<< HEAD
       reference_type value = m_reducer.init(reinterpret_cast<pointer_type>(
-          ::Kokkos::Experimental::kokkos_impl_hip_shared_memory<size_type>() +
-=======
-      reference_type value = final_reducer.init(reinterpret_cast<pointer_type>(
           ::Kokkos::kokkos_impl_hip_shared_memory<size_type>() +
->>>>>>> aef15d2e
           threadIdx.y * word_count.value));
 
       // Number of blocks is bounded so that the reduction can be limited to two
@@ -225,15 +220,9 @@
     bool do_final_reduction = m_policy.begin() == m_policy.end();
     if (!do_final_reduction)
       do_final_reduction = hip_single_inter_block_reduce_scan<false>(
-<<<<<<< HEAD
           m_reducer, blockIdx.x, gridDim.x,
-          ::Kokkos::Experimental::kokkos_impl_hip_shared_memory<size_type>(),
-          m_scratch_space, m_scratch_flags);
-=======
-          final_reducer, blockIdx.x, gridDim.x,
           ::Kokkos::kokkos_impl_hip_shared_memory<size_type>(), m_scratch_space,
           m_scratch_flags);
->>>>>>> aef15d2e
     if (do_final_reduction) {
       // This is the final block with the final result at the final threads'
       // location
@@ -332,23 +321,11 @@
                         "valid execution configuration."));
       }
 
-<<<<<<< HEAD
-      m_scratch_space =
-          ::Kokkos::Experimental::Impl::hip_internal_scratch_space(
-              m_policy.space(),
-              m_reducer.value_size() *
-                  block_size /* block_size == max block_count */);
-      m_scratch_flags =
-          ::Kokkos::Experimental::Impl::hip_internal_scratch_flags(
-              m_policy.space(), sizeof(size_type));
-=======
       m_scratch_space = ::Kokkos::Impl::hip_internal_scratch_space(
-          m_policy.space(), Analysis::value_size(ReducerConditional::select(
-                                m_functor, m_reducer)) *
+          m_policy.space(), m_reducer.value_size() *
                                 block_size /* block_size == max block_count */);
       m_scratch_flags = ::Kokkos::Impl::hip_internal_scratch_flags(
           m_policy.space(), sizeof(size_type));
->>>>>>> aef15d2e
 
       // REQUIRED ( 1 , N , 1 )
       dim3 block(1, block_size, 1);
@@ -376,17 +353,9 @@
           false);  // copy to device and execute
 
       if (!m_result_ptr_device_accessible && m_result_ptr) {
-<<<<<<< HEAD
         const int size = m_reducer.value_size();
-        DeepCopy<HostSpace, ::Kokkos::Experimental::HIPSpace,
-                 ::Kokkos::Experimental::HIP>(m_policy.space(), m_result_ptr,
-                                              m_scratch_space, size);
-=======
-        const int size = Analysis::value_size(
-            ReducerConditional::select(m_functor, m_reducer));
-        DeepCopy<HostSpace, HIPSpace, HIP>(m_policy.space(), m_result_ptr,
-                                           m_scratch_space, size);
->>>>>>> aef15d2e
+        DeepCopy<HostSpace, ::Kokkos::HIPSpace, ::Kokkos::HIP>(
+            m_policy.space(), m_result_ptr, m_scratch_space, size);
       }
     } else {
       if (m_result_ptr) {
@@ -411,26 +380,6 @@
         m_shared_memory_lock(m_policy.space()
                                  .impl_internal_space_instance()
                                  ->m_mutexSharedMemory) {}
-<<<<<<< HEAD
-=======
-
-  ParallelReduce(const FunctorType& arg_functor, const Policy& arg_policy,
-                 const ReducerType& reducer)
-      : m_functor(arg_functor),
-        m_policy(arg_policy),
-        m_reducer(reducer),
-        m_result_ptr(reducer.view().data()),
-        m_result_ptr_device_accessible(
-            MemorySpaceAccess<HIPSpace, typename ReducerType::result_view_type::
-                                            memory_space>::accessible),
-        m_result_ptr_host_accessible(
-            MemorySpaceAccess<Kokkos::HostSpace,
-                              typename ReducerType::result_view_type::
-                                  memory_space>::accessible),
-        m_shared_memory_lock(m_policy.space()
-                                 .impl_internal_space_instance()
-                                 ->m_mutexSharedMemory) {}
->>>>>>> aef15d2e
 };
 
 template <class FunctorType, class ValueType, class... Traits>
@@ -659,13 +608,8 @@
       m_final = false;
       // these ones are OK to be just the base because the specializations
       // do not modify the kernel at all
-<<<<<<< HEAD
       using DriverType = ParallelScanHIPBase<FunctorType, ValueType, Traits...>;
-      Kokkos::Experimental::Impl::hip_parallel_launch<DriverType, LaunchBounds>(
-=======
-      using DriverType = ParallelScanHIPBase<FunctorType, Traits...>;
-      Impl::hip_parallel_launch<DriverType, LaunchBounds>(
->>>>>>> aef15d2e
+      Kokkos::Impl::hip_parallel_launch<DriverType, LaunchBounds>(
           *this, grid, block, shmem,
           m_policy.space().impl_internal_space_instance(),
           false);  // copy to device and execute
@@ -687,14 +631,8 @@
 };
 
 template <class FunctorType, class... Traits>
-<<<<<<< HEAD
-class ParallelScan<FunctorType, Kokkos::RangePolicy<Traits...>,
-                   Kokkos::Experimental::HIP>
+class ParallelScan<FunctorType, Kokkos::RangePolicy<Traits...>, Kokkos::HIP>
     : public ParallelScanHIPBase<FunctorType, void, Traits...> {
-=======
-class ParallelScan<FunctorType, Kokkos::RangePolicy<Traits...>, HIP>
-    : public ParallelScanHIPBase<FunctorType, Traits...> {
->>>>>>> aef15d2e
  public:
   using Base = ParallelScanHIPBase<FunctorType, void, Traits...>;
   using Base::operator();
@@ -726,13 +664,8 @@
 
 template <class FunctorType, class ReturnType, class... Traits>
 class ParallelScanWithTotal<FunctorType, Kokkos::RangePolicy<Traits...>,
-<<<<<<< HEAD
-                            ReturnType, Kokkos::Experimental::HIP>
+                            ReturnType, Kokkos::HIP>
     : public ParallelScanHIPBase<FunctorType, ReturnType, Traits...> {
-=======
-                            ReturnType, HIP>
-    : public ParallelScanHIPBase<FunctorType, Traits...> {
->>>>>>> aef15d2e
  public:
   using Base = ParallelScanHIPBase<FunctorType, ReturnType, Traits...>;
   using Base::operator();
