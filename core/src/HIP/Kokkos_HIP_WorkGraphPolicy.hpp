--- conflicted
+++ resolved
@@ -78,19 +78,8 @@
 
  public:
   __device__ inline void operator()() const noexcept {
-<<<<<<< HEAD
     // Spin until COMPLETED_TOKEN.
     // END_TOKEN indicates no work is currently available.
-=======
-    constexpr int active_threads_per_warp = 2;
-    constexpr int filter_value =
-        Kokkos::Experimental::Impl::HIPTraits::WarpSize /
-        active_threads_per_warp;
-    if (0 == (threadIdx.y % filter_value)) {
-      // Spin until COMPLETED_TOKEN.
-      // END_TOKEN indicates no work is currently available.
->>>>>>> 0fdbdeda
-
     for (std::int32_t w = Policy::END_TOKEN;
          Policy::COMPLETED_TOKEN != (w = m_policy.pop_work());) {
       if (Policy::END_TOKEN != w) {
