--- conflicted
+++ resolved
@@ -46,7 +46,6 @@
 
  public:
   using functor_type = FunctorType;
-<<<<<<< HEAD
   // Conditionally set word_size_type to int16_t or int8_t if value_type is
   // smaller than int32_t (Kokkos::HIP::size_type)
   // word_size_type is used to determine the word count, shared memory buffer
@@ -63,11 +62,8 @@
       sizeof(value_type) < sizeof(Kokkos::HIP::size_type),
       std::conditional_t<sizeof(value_type) == 2, int16_t, int8_t>,
       Kokkos::HIP::size_type>;
-  using size_type = HIP::size_type;
-=======
   using reducer_type = ReducerType;
   using size_type    = HIP::size_type;
->>>>>>> 49eccc85
 
   // static int constexpr UseShflReduction = false;
   // FIXME_HIP This should be disabled unconditionally for best performance, but
