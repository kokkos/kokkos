/*
//@HEADER
// ************************************************************************
//
//                        Kokkos v. 3.0
//       Copyright (2020) National Technology & Engineering
//               Solutions of Sandia, LLC (NTESS).
//
// Under the terms of Contract DE-NA0003525 with NTESS,
// the U.S. Government retains certain rights in this software.
//
// Redistribution and use in source and binary forms, with or without
// modification, are permitted provided that the following conditions are
// met:
//
// 1. Redistributions of source code must retain the above copyright
// notice, this list of conditions and the following disclaimer.
//
// 2. Redistributions in binary form must reproduce the above copyright
// notice, this list of conditions and the following disclaimer in the
// documentation and/or other materials provided with the distribution.
//
// 3. Neither the name of the Corporation nor the names of the
// contributors may be used to endorse or promote products derived from
// this software without specific prior written permission.
//
// THIS SOFTWARE IS PROVIDED BY NTESS "AS IS" AND ANY
// EXPRESS OR IMPLIED WARRANTIES, INCLUDING, BUT NOT LIMITED TO, THE
// IMPLIED WARRANTIES OF MERCHANTABILITY AND FITNESS FOR A PARTICULAR
// PURPOSE ARE DISCLAIMED. IN NO EVENT SHALL NTESS OR THE
// CONTRIBUTORS BE LIABLE FOR ANY DIRECT, INDIRECT, INCIDENTAL, SPECIAL,
// EXEMPLARY, OR CONSEQUENTIAL DAMAGES (INCLUDING, BUT NOT LIMITED TO,
// PROCUREMENT OF SUBSTITUTE GOODS OR SERVICES; LOSS OF USE, DATA, OR
// PROFITS; OR BUSINESS INTERRUPTION) HOWEVER CAUSED AND ON ANY THEORY OF
// LIABILITY, WHETHER IN CONTRACT, STRICT LIABILITY, OR TORT (INCLUDING
// NEGLIGENCE OR OTHERWISE) ARISING IN ANY WAY OUT OF THE USE OF THIS
// SOFTWARE, EVEN IF ADVISED OF THE POSSIBILITY OF SUCH DAMAGE.
//
// Questions? Contact Christian R. Trott (crtrott@sandia.gov)
//
// ************************************************************************
//@HEADER
*/

#ifndef KOKKOS_HIP_TEAM_HPP
#define KOKKOS_HIP_TEAM_HPP

#include <Kokkos_Macros.hpp>

#if defined(__HIPCC__)

#include <utility>
#include <Kokkos_Parallel.hpp>

#include <HIP/Kokkos_HIP_KernelLaunch.hpp>
#include <HIP/Kokkos_HIP_ReduceScan.hpp>
#include <HIP/Kokkos_HIP_Shuffle_Reduce.hpp>
#include <HIP/Kokkos_HIP_BlockSize_Deduction.hpp>
#include <Kokkos_Vectorization.hpp>

//----------------------------------------------------------------------------
//----------------------------------------------------------------------------

namespace Kokkos {
namespace Impl {

template <typename Type>
struct HIPJoinFunctor {
  using value_type = Type;

  KOKKOS_INLINE_FUNCTION
  static void join(value_type& update, const value_type& input) {
    update += input;
  }
};

/**\brief  Team member_type passed to TeamPolicy or TeamTask closures.
 *
 *  HIP thread blocks for team closures are dimensioned as:
 *    blockDim.x == number of "vector lanes" per "thread"
 *    blockDim.y == number of "threads" per team
 *    blockDim.z == number of teams in a block
 *  where
 *    A set of teams exactly fill a warp OR a team is the whole block
 *      ( 0 == WarpSize % ( blockDim.x * blockDim.y ) )
 *      OR
 *      ( 1 == blockDim.z )

 *  Thus when 1 < blockDim.z the team is warp-synchronous
 *  and __syncthreads should not be called in team collectives.
 *
 *  When multiple teams are mapped onto a single block then the
 *  total available shared memory must be partitioned among teams.
 */
class HIPTeamMember {
 public:
  using execution_space      = HIP;
  using scratch_memory_space = execution_space::scratch_memory_space;

 private:
  mutable void* m_team_reduce;
  scratch_memory_space m_team_shared;
  int m_team_reduce_size;
  int m_league_rank;
  int m_league_size;

 public:
  KOKKOS_INLINE_FUNCTION
  const execution_space::scratch_memory_space& team_shmem() const {
    return m_team_shared.set_team_thread_mode(0, 1, 0);
  }

  KOKKOS_INLINE_FUNCTION
  const execution_space::scratch_memory_space& team_scratch(
      const int& level) const {
    return m_team_shared.set_team_thread_mode(level, 1, 0);
  }

  KOKKOS_INLINE_FUNCTION
  const execution_space::scratch_memory_space& thread_scratch(
      const int& level) const {
    return m_team_shared.set_team_thread_mode(level, team_size(), team_rank());
  }

  KOKKOS_INLINE_FUNCTION int league_rank() const { return m_league_rank; }
  KOKKOS_INLINE_FUNCTION int league_size() const { return m_league_size; }
  KOKKOS_INLINE_FUNCTION int team_rank() const {
#ifdef __HIP_DEVICE_COMPILE__
    return threadIdx.y;
#else
    return 0;
#endif
  }

  KOKKOS_INLINE_FUNCTION int team_size() const {
#ifdef __HIP_DEVICE_COMPILE__
    return blockDim.y;
#else
    return 0;
#endif
  }

  KOKKOS_INLINE_FUNCTION void team_barrier() const {
#ifdef __HIP_DEVICE_COMPILE__
    if (1 == blockDim.z)
      __syncthreads();  // team == block
    else
      __threadfence_block();  // team <= warp
#endif
  }

  //--------------------------------------------------------------------------

  template <class ValueType>
  KOKKOS_INLINE_FUNCTION void team_broadcast(ValueType& val,
                                             const int& thread_id) const {
#ifdef __HIP_DEVICE_COMPILE__
    if (blockDim.z == 1) {  // team == block
      __syncthreads();
      // Wait for shared data write until all threads arrive here
      if (threadIdx.x == 0u &&
          threadIdx.y == static_cast<uint32_t>(thread_id)) {
        *(reinterpret_cast<ValueType*>(m_team_reduce)) = val;
      }
      __syncthreads();  // Wait for shared data read until root thread writes
      val = *(reinterpret_cast<ValueType*>(m_team_reduce));
    } else {               // team <= warp
      ValueType tmp(val);  // input might not be a register variable
      in_place_shfl(val, tmp, blockDim.x * thread_id, blockDim.x * blockDim.y);
    }
#else
    (void)val;
    (void)thread_id;
#endif
  }

  template <class Closure, class ValueType>
  KOKKOS_INLINE_FUNCTION void team_broadcast(Closure const& f, ValueType& val,
                                             const int& thread_id) const {
    f(val);
    team_broadcast(val, thread_id);
  }

  //--------------------------------------------------------------------------
  /**\brief  Reduction across a team
   *
   *  Mapping of teams onto blocks:
   *    blockDim.x  is "vector lanes"
   *    blockDim.y  is team "threads"
   *    blockDim.z  is number of teams per block
   *
   *  Requires:
   *    blockDim.x is power two
   *    blockDim.x <= HIPTraits::WarpSize
   *    ( 0 == HIPTraits::WarpSize % ( blockDim.x * blockDim.y )
   *      OR
   *    ( 1 == blockDim.z )
   */
  template <typename ReducerType>
  KOKKOS_INLINE_FUNCTION std::enable_if_t<is_reducer<ReducerType>::value>
  team_reduce(ReducerType const& reducer) const noexcept {
    team_reduce(reducer, reducer.reference());
  }

  template <typename ReducerType>
  KOKKOS_INLINE_FUNCTION std::enable_if_t<is_reducer<ReducerType>::value>
  team_reduce(ReducerType const& reducer,
              typename ReducerType::value_type& value) const noexcept {
#ifdef __HIP_DEVICE_COMPILE__
    typename Kokkos::Impl::FunctorAnalysis<
<<<<<<< HEAD
        FunctorPatternInterface::REDUCE, TeamPolicy<Experimental::HIP>,
        ReducerType>::Reducer wrapped_reducer(reducer);
=======
        FunctorPatternInterface::REDUCE, TeamPolicy<HIP>, ReducerType>::Reducer
        wrapped_reducer(&reducer);
>>>>>>> aef15d2e
    hip_intra_block_shuffle_reduction(value, wrapped_reducer, blockDim.y);
    reducer.reference() = value;
#else
    (void)reducer;
    (void)value;
#endif
  }

  //--------------------------------------------------------------------------
  /** \brief  Intra-team exclusive prefix sum with team_rank() ordering
   *          with intra-team non-deterministic ordering accumulation.
   *
   *  The global inter-team accumulation value will, at the end of the
   *  league's parallel execution, be the scan's total.
   *  Parallel execution ordering of the league's teams is non-deterministic.
   *  As such the base value for each team's scan operation is similarly
   *  non-deterministic.
   */
  template <typename Type>
  KOKKOS_INLINE_FUNCTION Type team_scan(const Type& value,
                                        Type* const global_accum) const {
#ifdef __HIP_DEVICE_COMPILE__
    Type* const base_data = reinterpret_cast<Type*>(m_team_reduce);

    __syncthreads();  // Don't write in to shared data until all threads have
                      // entered this function

    if (0 == threadIdx.y) {
      base_data[0] = 0;
    }

    base_data[threadIdx.y + 1] = value;

    Impl::HIPJoinFunctor<Type> hip_join_functor;
    typename Kokkos::Impl::FunctorAnalysis<
<<<<<<< HEAD
        FunctorPatternInterface::REDUCE, TeamPolicy<Experimental::HIP>,
        Impl::HIPJoinFunctor<Type>>::Reducer reducer(hip_join_functor);
=======
        FunctorPatternInterface::REDUCE, TeamPolicy<HIP>,
        Impl::HIPJoinFunctor<Type>>::Reducer reducer(&hip_join_functor);
>>>>>>> aef15d2e
    Impl::hip_intra_block_reduce_scan<true>(reducer, base_data + 1);

    if (global_accum) {
      if (blockDim.y == threadIdx.y + 1) {
        base_data[blockDim.y] =
            atomic_fetch_add(global_accum, base_data[blockDim.y]);
      }
      __syncthreads();  // Wait for atomic
      base_data[threadIdx.y] += base_data[blockDim.y];
    }

    return base_data[threadIdx.y];
#else
    (void)value;
    (void)global_accum;
    return Type();
#endif
  }

  /** \brief  Intra-team exclusive prefix sum with team_rank() ordering.
   *
   *  The highest rank thread can compute the reduction total as
   *    reduction_total = dev.team_scan( value ) + value ;
   */
  template <typename Type>
  KOKKOS_INLINE_FUNCTION Type team_scan(const Type& value) const {
    return this->template team_scan<Type>(value, nullptr);
  }

  //----------------------------------------

  template <typename ReducerType>
  KOKKOS_INLINE_FUNCTION static std::enable_if_t<is_reducer<ReducerType>::value>
  vector_reduce(ReducerType const& reducer) {
    vector_reduce(reducer, reducer.reference());
  }

  template <typename ReducerType>
  KOKKOS_INLINE_FUNCTION static std::enable_if_t<is_reducer<ReducerType>::value>
  vector_reduce(ReducerType const& reducer,
                typename ReducerType::value_type& value) {
#ifdef __HIP_DEVICE_COMPILE__
    if (blockDim.x == 1) return;

    // Intra vector lane shuffle reduction:
    typename ReducerType::value_type tmp(value);
    typename ReducerType::value_type tmp2 = tmp;

    for (int i = blockDim.x; (i >>= 1);) {
      in_place_shfl_down(tmp2, tmp, i, blockDim.x);
      if (static_cast<int>(threadIdx.x) < i) {
        reducer.join(tmp, tmp2);
      }
    }

    // Broadcast from root lane to all other lanes.
    // Cannot use "butterfly" algorithm to avoid the broadcast
    // because floating point summation is not associative
    // and thus different threads could have different results.

    in_place_shfl(tmp2, tmp, 0, blockDim.x);
    value               = tmp2;
    reducer.reference() = tmp2;
#else
    (void)reducer;
    (void)value;
#endif
  }

  //----------------------------------------
  // Private for the driver

  KOKKOS_INLINE_FUNCTION
  HIPTeamMember(void* shared, const size_t shared_begin,
                const size_t shared_size, void* scratch_level_1_ptr,
                const size_t scratch_level_1_size, const int arg_league_rank,
                const int arg_league_size)
      : m_team_reduce(shared),
        m_team_shared(((char*)shared) + shared_begin, shared_size,
                      scratch_level_1_ptr, scratch_level_1_size),
        m_team_reduce_size(shared_begin),
        m_league_rank(arg_league_rank),
        m_league_size(arg_league_size) {}

 public:
  // Declare to avoid unused private member warnings which are trigger
  // when SFINAE excludes the member function which uses these variables
  // Making another class a friend also surpresses these warnings
  bool impl_avoid_sfinae_warning() const noexcept {
    return m_team_reduce_size > 0 && m_team_reduce != nullptr;
  }
};

}  // namespace Impl
}  // namespace Kokkos

//----------------------------------------------------------------------------
//----------------------------------------------------------------------------

namespace Kokkos {
namespace Impl {

template <typename iType>
struct TeamThreadRangeBoundariesStruct<iType, HIPTeamMember> {
  using index_type = iType;
  const HIPTeamMember& member;
  const iType start;
  const iType end;

  KOKKOS_INLINE_FUNCTION
  TeamThreadRangeBoundariesStruct(const HIPTeamMember& thread_, iType count)
      : member(thread_), start(0), end(count) {}

  KOKKOS_INLINE_FUNCTION
  TeamThreadRangeBoundariesStruct(const HIPTeamMember& thread_, iType begin_,
                                  iType end_)
      : member(thread_), start(begin_), end(end_) {}
};

template <typename iType>
struct TeamVectorRangeBoundariesStruct<iType, HIPTeamMember> {
  using index_type = iType;
  const HIPTeamMember& member;
  const iType start;
  const iType end;

  KOKKOS_INLINE_FUNCTION
  TeamVectorRangeBoundariesStruct(const HIPTeamMember& thread_,
                                  const iType& count)
      : member(thread_), start(0), end(count) {}

  KOKKOS_INLINE_FUNCTION
  TeamVectorRangeBoundariesStruct(const HIPTeamMember& thread_,
                                  const iType& begin_, const iType& end_)
      : member(thread_), start(begin_), end(end_) {}
};

template <typename iType>
struct ThreadVectorRangeBoundariesStruct<iType, HIPTeamMember> {
  using index_type = iType;
  const index_type start;
  const index_type end;

  KOKKOS_INLINE_FUNCTION
  ThreadVectorRangeBoundariesStruct(const HIPTeamMember, index_type count)
      : start(static_cast<index_type>(0)), end(count) {}

  KOKKOS_INLINE_FUNCTION
  ThreadVectorRangeBoundariesStruct(index_type count)
      : start(static_cast<index_type>(0)), end(count) {}

  KOKKOS_INLINE_FUNCTION
  ThreadVectorRangeBoundariesStruct(const HIPTeamMember, index_type arg_begin,
                                    index_type arg_end)
      : start(arg_begin), end(arg_end) {}

  KOKKOS_INLINE_FUNCTION
  ThreadVectorRangeBoundariesStruct(index_type arg_begin, index_type arg_end)
      : start(arg_begin), end(arg_end) {}
};

}  // namespace Impl

template <typename iType>
KOKKOS_INLINE_FUNCTION
    Impl::TeamThreadRangeBoundariesStruct<iType, Impl::HIPTeamMember>
    TeamThreadRange(const Impl::HIPTeamMember& thread, iType count) {
  return Impl::TeamThreadRangeBoundariesStruct<iType, Impl::HIPTeamMember>(
      thread, count);
}

template <typename iType1, typename iType2>
KOKKOS_INLINE_FUNCTION Impl::TeamThreadRangeBoundariesStruct<
    std::common_type_t<iType1, iType2>, Impl::HIPTeamMember>
TeamThreadRange(const Impl::HIPTeamMember& thread, iType1 begin, iType2 end) {
  using iType = std::common_type_t<iType1, iType2>;
  return Impl::TeamThreadRangeBoundariesStruct<iType, Impl::HIPTeamMember>(
      thread, iType(begin), iType(end));
}

template <typename iType>
KOKKOS_INLINE_FUNCTION
    Impl::TeamVectorRangeBoundariesStruct<iType, Impl::HIPTeamMember>
    TeamVectorRange(const Impl::HIPTeamMember& thread, const iType& count) {
  return Impl::TeamVectorRangeBoundariesStruct<iType, Impl::HIPTeamMember>(
      thread, count);
}

template <typename iType1, typename iType2>
KOKKOS_INLINE_FUNCTION Impl::TeamVectorRangeBoundariesStruct<
    std::common_type_t<iType1, iType2>, Impl::HIPTeamMember>
TeamVectorRange(const Impl::HIPTeamMember& thread, const iType1& begin,
                const iType2& end) {
  using iType = std::common_type_t<iType1, iType2>;
  return Impl::TeamVectorRangeBoundariesStruct<iType, Impl::HIPTeamMember>(
      thread, iType(begin), iType(end));
}

template <typename iType>
KOKKOS_INLINE_FUNCTION
    Impl::ThreadVectorRangeBoundariesStruct<iType, Impl::HIPTeamMember>
    ThreadVectorRange(const Impl::HIPTeamMember& thread, iType count) {
  return Impl::ThreadVectorRangeBoundariesStruct<iType, Impl::HIPTeamMember>(
      thread, count);
}

template <typename iType1, typename iType2>
KOKKOS_INLINE_FUNCTION Impl::ThreadVectorRangeBoundariesStruct<
    std::common_type_t<iType1, iType2>, Impl::HIPTeamMember>
ThreadVectorRange(const Impl::HIPTeamMember& thread, iType1 arg_begin,
                  iType2 arg_end) {
  using iType = std::common_type_t<iType1, iType2>;
  return Impl::ThreadVectorRangeBoundariesStruct<iType, Impl::HIPTeamMember>(
      thread, iType(arg_begin), iType(arg_end));
}

KOKKOS_INLINE_FUNCTION
Impl::ThreadSingleStruct<Impl::HIPTeamMember> PerTeam(
    const Impl::HIPTeamMember& thread) {
  return Impl::ThreadSingleStruct<Impl::HIPTeamMember>(thread);
}

KOKKOS_INLINE_FUNCTION
Impl::VectorSingleStruct<Impl::HIPTeamMember> PerThread(
    const Impl::HIPTeamMember& thread) {
  return Impl::VectorSingleStruct<Impl::HIPTeamMember>(thread);
}

//----------------------------------------------------------------------------

/** \brief  Inter-thread parallel_for.
 *
 *  Executes closure(iType i) for each i=[0..N).
 *
 * The range [0..N) is mapped to all threads of the the calling thread team.
 */
template <typename iType, class Closure>
KOKKOS_INLINE_FUNCTION void parallel_for(
    const Impl::TeamThreadRangeBoundariesStruct<iType, Impl::HIPTeamMember>&
        loop_boundaries,
    const Closure& closure) {
#ifdef __HIP_DEVICE_COMPILE__
  for (iType i = loop_boundaries.start + threadIdx.y; i < loop_boundaries.end;
       i += blockDim.y)
    closure(i);
#else
  (void)loop_boundaries;
  (void)closure;
#endif
}

//----------------------------------------------------------------------------

/** \brief  Inter-thread parallel_reduce with a reducer.
 *
 *  Executes closure(iType i, ValueType & val) for each i=[0..N)
 *
 *  The range [0..N) is mapped to all threads of the
 *  calling thread team and a summation of val is
 *  performed and put into result.
 */
template <typename iType, class Closure, class ReducerType>
KOKKOS_INLINE_FUNCTION std::enable_if_t<Kokkos::is_reducer<ReducerType>::value>
parallel_reduce(const Impl::TeamThreadRangeBoundariesStruct<
                    iType, Impl::HIPTeamMember>& loop_boundaries,
                const Closure& closure, const ReducerType& reducer) {
#ifdef __HIP_DEVICE_COMPILE__
  typename ReducerType::value_type value;
  reducer.init(value);

  for (iType i = loop_boundaries.start + threadIdx.y; i < loop_boundaries.end;
       i += blockDim.y) {
    closure(i, value);
  }

  loop_boundaries.member.team_reduce(reducer, value);
#else
  (void)loop_boundaries;
  (void)closure;
  (void)reducer;
#endif
}

/** \brief  Inter-thread parallel_reduce assuming summation.
 *
 *  Executes closure(iType i, ValueType & val) for each i=[0..N)
 *
 *  The range [0..N) is mapped to all threads of the
 *  calling thread team and a summation of val is
 *  performed and put into result.
 */
template <typename iType, class Closure, typename ValueType>
KOKKOS_INLINE_FUNCTION std::enable_if_t<!Kokkos::is_reducer<ValueType>::value>
parallel_reduce(const Impl::TeamThreadRangeBoundariesStruct<
                    iType, Impl::HIPTeamMember>& loop_boundaries,
                const Closure& closure, ValueType& result) {
#ifdef __HIP_DEVICE_COMPILE__
  ValueType val;
  Kokkos::Sum<ValueType> reducer(val);

  reducer.init(reducer.reference());

  for (iType i = loop_boundaries.start + threadIdx.y; i < loop_boundaries.end;
       i += blockDim.y) {
    closure(i, val);
  }

  loop_boundaries.member.team_reduce(reducer, val);
  result = reducer.reference();
#else
  (void)loop_boundaries;
  (void)closure;
  (void)result;
#endif
}

/** \brief  Inter-thread parallel exclusive prefix sum.
 *
 *  Executes closure(iType i, ValueType & val, bool final) for each i=[0..N)
 *
 *  The range [0..N) is mapped to each rank in the team (whose global rank is
 *  less than N) and a scan operation is performed. The last call to closure has
 *  final == true.
 */
// This is the same code as in CUDA and largely the same as in OpenMPTarget
template <typename iType, typename FunctorType>
KOKKOS_INLINE_FUNCTION void parallel_scan(
    const Impl::TeamThreadRangeBoundariesStruct<iType, Impl::HIPTeamMember>&
        loop_bounds,
    const FunctorType& lambda) {
  // Extract value_type from lambda
  using value_type = typename Kokkos::Impl::FunctorAnalysis<
      Kokkos::Impl::FunctorPatternInterface::SCAN, void,
      FunctorType>::value_type;

  const auto start     = loop_bounds.start;
  const auto end       = loop_bounds.end;
  auto& member         = loop_bounds.member;
  const auto team_size = member.team_size();
  const auto team_rank = member.team_rank();
  const auto nchunk    = (end - start + team_size - 1) / team_size;
  value_type accum     = 0;
  // each team has to process one or more chunks of the prefix scan
  for (iType i = 0; i < nchunk; ++i) {
    auto ii = start + i * team_size + team_rank;
    // local accumulation for this chunk
    value_type local_accum = 0;
    // user updates value with prefix value
    if (ii < loop_bounds.end) lambda(ii, local_accum, false);
    // perform team scan
    local_accum = member.team_scan(local_accum);
    // add this blocks accum to total accumulation
    auto val = accum + local_accum;
    // user updates their data with total accumulation
    if (ii < loop_bounds.end) lambda(ii, val, true);
    // the last value needs to be propogated to next chunk
    if (team_rank == team_size - 1) accum = val;
    // broadcast last value to rest of the team
    member.team_broadcast(accum, team_size - 1);
  }
}

template <typename iType, class Closure>
KOKKOS_INLINE_FUNCTION void parallel_for(
    const Impl::TeamVectorRangeBoundariesStruct<iType, Impl::HIPTeamMember>&
        loop_boundaries,
    const Closure& closure) {
#ifdef __HIP_DEVICE_COMPILE__
  for (iType i = loop_boundaries.start + threadIdx.y * blockDim.x + threadIdx.x;
       i < loop_boundaries.end; i += blockDim.y * blockDim.x)
    closure(i);
#else
  (void)loop_boundaries;
  (void)closure;
#endif
}

template <typename iType, class Closure, class ReducerType>
KOKKOS_INLINE_FUNCTION std::enable_if_t<Kokkos::is_reducer<ReducerType>::value>
parallel_reduce(const Impl::TeamVectorRangeBoundariesStruct<
                    iType, Impl::HIPTeamMember>& loop_boundaries,
                const Closure& closure, const ReducerType& reducer) {
#ifdef __HIP_DEVICE_COMPILE__
  typename ReducerType::value_type value;
  reducer.init(value);

  for (iType i = loop_boundaries.start + threadIdx.y * blockDim.x + threadIdx.x;
       i < loop_boundaries.end; i += blockDim.y * blockDim.x) {
    closure(i, value);
  }

  loop_boundaries.member.vector_reduce(reducer, value);
  loop_boundaries.member.team_reduce(reducer, value);
#else
  (void)loop_boundaries;
  (void)closure;
  (void)reducer;
#endif
}

template <typename iType, class Closure, typename ValueType>
KOKKOS_INLINE_FUNCTION std::enable_if_t<!Kokkos::is_reducer<ValueType>::value>
parallel_reduce(const Impl::TeamVectorRangeBoundariesStruct<
                    iType, Impl::HIPTeamMember>& loop_boundaries,
                const Closure& closure, ValueType& result) {
#ifdef __HIP_DEVICE_COMPILE__
  ValueType val;
  Kokkos::Sum<ValueType> reducer(val);

  reducer.init(reducer.reference());

  for (iType i = loop_boundaries.start + threadIdx.y * blockDim.x + threadIdx.x;
       i < loop_boundaries.end; i += blockDim.y * blockDim.x) {
    closure(i, val);
  }

  loop_boundaries.member.vector_reduce(reducer);
  loop_boundaries.member.team_reduce(reducer);
  result = reducer.reference();
#else
  (void)loop_boundaries;
  (void)closure;
  (void)result;
#endif
}

//----------------------------------------------------------------------------

/** \brief  Intra-thread vector parallel_for.
 *
 *  Executes closure(iType i) for each i=[0..N)
 *
 * The range [0..N) is mapped to all vector lanes of the the calling thread.
 */
template <typename iType, class Closure>
KOKKOS_INLINE_FUNCTION void parallel_for(
    const Impl::ThreadVectorRangeBoundariesStruct<iType, Impl::HIPTeamMember>&
        loop_boundaries,
    const Closure& closure) {
#ifdef __HIP_DEVICE_COMPILE__
  for (iType i = loop_boundaries.start + threadIdx.x; i < loop_boundaries.end;
       i += blockDim.x) {
    closure(i);
  }
#else
  (void)loop_boundaries;
  (void)closure;
#endif
}

//----------------------------------------------------------------------------

/** \brief  Intra-thread vector parallel_reduce.
 *
 *  Calls closure(iType i, ValueType & val) for each i=[0..N).
 *
 *  The range [0..N) is mapped to all vector lanes of
 *  the calling thread and a reduction of val is performed using +=
 *  and output into result.
 *
 *  The identity value for the += operator is assumed to be the default
 *  constructed value.
 */
template <typename iType, class Closure, class ReducerType>
KOKKOS_INLINE_FUNCTION std::enable_if_t<is_reducer<ReducerType>::value>
parallel_reduce(Impl::ThreadVectorRangeBoundariesStruct<
                    iType, Impl::HIPTeamMember> const& loop_boundaries,
                Closure const& closure, ReducerType const& reducer) {
#ifdef __HIP_DEVICE_COMPILE__
  reducer.init(reducer.reference());

  for (iType i = loop_boundaries.start + threadIdx.x; i < loop_boundaries.end;
       i += blockDim.x) {
    closure(i, reducer.reference());
  }

  Impl::HIPTeamMember::vector_reduce(reducer);
#else
  (void)loop_boundaries;
  (void)closure;
  (void)reducer;
#endif
}

/** \brief  Intra-thread vector parallel_reduce.
 *
 *  Calls closure(iType i, ValueType & val) for each i=[0..N).
 *
 *  The range [0..N) is mapped to all vector lanes of
 *  the calling thread and a reduction of val is performed using +=
 *  and output into result.
 *
 *  The identity value for the += operator is assumed to be the default
 *  constructed value.
 */
template <typename iType, class Closure, typename ValueType>
KOKKOS_INLINE_FUNCTION std::enable_if_t<!is_reducer<ValueType>::value>
parallel_reduce(Impl::ThreadVectorRangeBoundariesStruct<
                    iType, Impl::HIPTeamMember> const& loop_boundaries,
                Closure const& closure, ValueType& result) {
#ifdef __HIP_DEVICE_COMPILE__
  result = ValueType();

  for (iType i = loop_boundaries.start + threadIdx.x; i < loop_boundaries.end;
       i += blockDim.x) {
    closure(i, result);
  }

  Impl::HIPTeamMember::vector_reduce(Kokkos::Sum<ValueType>(result));
#else
  (void)loop_boundaries;
  (void)closure;
  (void)result;
#endif
}

//----------------------------------------------------------------------------

/** \brief  Intra-thread vector parallel scan with reducer.
 *
 *  Executes closure(iType i, ValueType & val, bool final) for each i=[0..N)
 *
 *  The range [0..N) is mapped to all vector lanes in the
 *  thread and a scan operation is performed.
 *  The last call to closure has final == true.
 */
template <typename iType, class Closure, typename ReducerType>
KOKKOS_INLINE_FUNCTION std::enable_if_t<Kokkos::is_reducer<ReducerType>::value>
parallel_scan(const Impl::ThreadVectorRangeBoundariesStruct<
                  iType, Impl::HIPTeamMember>& loop_boundaries,
              const Closure& closure, const ReducerType& reducer) {
#ifdef __HIP_DEVICE_COMPILE__
  using value_type = typename ReducerType::value_type;
  value_type accum;
  reducer.init(accum);
  const value_type identity = accum;

  // Loop through boundaries by vector-length chunks
  // must scan at each iteration

  // All thread "lanes" must loop the same number of times.
  // Determine an loop end for all thread "lanes."
  // Requires:
  //   blockDim.x is power of two and thus
  //     ( end % blockDim.x ) == ( end & ( blockDim.x - 1 ) )
  //   1 <= blockDim.x <= HIPTraits::WarpSize

  const int mask = blockDim.x - 1;
  const int rem  = loop_boundaries.end & mask;  // == end % blockDim.x
  const int end  = loop_boundaries.end + (rem ? blockDim.x - rem : 0);

  for (int i = threadIdx.x; i < end; i += blockDim.x) {
    value_type val = identity;

    // First acquire per-lane contributions.
    // This sets i's val to i-1's contribution
    // to make the latter in_place_shfl_up an
    // exclusive scan -- the final accumulation
    // of i's val will be included in the second
    // closure call later.
    if (i < loop_boundaries.end && threadIdx.x > 0) closure(i - 1, val, false);

    // Bottom up exclusive scan in triangular pattern
    // where each HIP thread is the root of a reduction tree
    // from the zeroth "lane" to itself.
    //  [t] += [t-1] if t >= 1
    //  [t] += [t-2] if t >= 2
    //  [t] += [t-4] if t >= 4
    //  ...
    //  This differs from the non-reducer overload, where an inclusive scan was
    //  implemented, because in general the binary operator cannot be inverted
    //  and we would not be able to remove the inclusive contribution by
    //  inversion.
    for (int j = 1; j < static_cast<int>(blockDim.x); j <<= 1) {
      value_type tmp = identity;
      Impl::in_place_shfl_up(tmp, val, j, blockDim.x);
      if (j <= static_cast<int>(threadIdx.x)) {
        reducer.join(val, tmp);
      }
    }

    // Include accumulation
    reducer.join(val, accum);

    // Update i's contribution into the val
    // and add it to accum for next round
    if (i < loop_boundaries.end) closure(i, val, true);
    Impl::in_place_shfl(accum, val, blockDim.x - 1, blockDim.x);
  }
#else
  (void)loop_boundaries;
  (void)closure;
  (void)reducer;
#endif
}

//----------------------------------------------------------------------------

/** \brief  Intra-thread vector parallel exclusive prefix sum.
 *
 *  Executes closure(iType i, ValueType & val, bool final) for each i=[0..N)
 *
 *  The range [0..N) is mapped to all vector lanes in the
 *  thread and a scan operation is performed.
 *  The last call to closure has final == true.
 */
template <typename iType, class Closure>
KOKKOS_INLINE_FUNCTION void parallel_scan(
    const Impl::ThreadVectorRangeBoundariesStruct<iType, Impl::HIPTeamMember>&
        loop_boundaries,
    const Closure& closure) {
  using value_type = typename Kokkos::Impl::FunctorAnalysis<
      Kokkos::Impl::FunctorPatternInterface::SCAN, void, Closure>::value_type;
  value_type dummy;
  parallel_scan(loop_boundaries, closure, Kokkos::Sum<value_type>(dummy));
}

}  // namespace Kokkos

namespace Kokkos {

template <class FunctorType>
KOKKOS_INLINE_FUNCTION void single(
    const Impl::VectorSingleStruct<Impl::HIPTeamMember>&,
    const FunctorType& lambda) {
#ifdef __HIP_DEVICE_COMPILE__
  if (threadIdx.x == 0) lambda();
#else
  (void)lambda;
#endif
}

template <class FunctorType>
KOKKOS_INLINE_FUNCTION void single(
    const Impl::ThreadSingleStruct<Impl::HIPTeamMember>&,
    const FunctorType& lambda) {
#ifdef __HIP_DEVICE_COMPILE__
  if (threadIdx.x == 0 && threadIdx.y == 0) lambda();
#else
  (void)lambda;
#endif
}

template <class FunctorType, class ValueType>
KOKKOS_INLINE_FUNCTION void single(
    const Impl::VectorSingleStruct<Impl::HIPTeamMember>&,
    const FunctorType& lambda, ValueType& val) {
#ifdef __HIP_DEVICE_COMPILE__
  if (threadIdx.x == 0) lambda(val);
  Impl::in_place_shfl(val, val, 0, blockDim.x);
#else
  (void)lambda;
  (void)val;
#endif
}

template <class FunctorType, class ValueType>
KOKKOS_INLINE_FUNCTION void single(
    const Impl::ThreadSingleStruct<Impl::HIPTeamMember>& single_struct,
    const FunctorType& lambda, ValueType& val) {
#ifdef __HIP_DEVICE_COMPILE__
  if (threadIdx.x == 0 && threadIdx.y == 0) {
    lambda(val);
  }
  single_struct.team_member.team_broadcast(val, 0);
#else
  (void)single_struct;
  (void)lambda;
  (void)val;
#endif
}

}  // namespace Kokkos

#endif /* defined( __HIPCC__ ) */

#endif /* #ifndef KOKKOS_HIP_TEAM_HPP */<|MERGE_RESOLUTION|>--- conflicted
+++ resolved
@@ -208,13 +208,8 @@
               typename ReducerType::value_type& value) const noexcept {
 #ifdef __HIP_DEVICE_COMPILE__
     typename Kokkos::Impl::FunctorAnalysis<
-<<<<<<< HEAD
-        FunctorPatternInterface::REDUCE, TeamPolicy<Experimental::HIP>,
-        ReducerType>::Reducer wrapped_reducer(reducer);
-=======
         FunctorPatternInterface::REDUCE, TeamPolicy<HIP>, ReducerType>::Reducer
-        wrapped_reducer(&reducer);
->>>>>>> aef15d2e
+        wrapped_reducer(reducer);
     hip_intra_block_shuffle_reduction(value, wrapped_reducer, blockDim.y);
     reducer.reference() = value;
 #else
@@ -250,13 +245,8 @@
 
     Impl::HIPJoinFunctor<Type> hip_join_functor;
     typename Kokkos::Impl::FunctorAnalysis<
-<<<<<<< HEAD
-        FunctorPatternInterface::REDUCE, TeamPolicy<Experimental::HIP>,
+        FunctorPatternInterface::REDUCE, TeamPolicy<HIP>,
         Impl::HIPJoinFunctor<Type>>::Reducer reducer(hip_join_functor);
-=======
-        FunctorPatternInterface::REDUCE, TeamPolicy<HIP>,
-        Impl::HIPJoinFunctor<Type>>::Reducer reducer(&hip_join_functor);
->>>>>>> aef15d2e
     Impl::hip_intra_block_reduce_scan<true>(reducer, base_data + 1);
 
     if (global_accum) {
