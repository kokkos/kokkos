--- conflicted
+++ resolved
@@ -313,100 +313,6 @@
 
 /*--------------------------------------------------------------------------*/
 /*--------------------------------------------------------------------------*/
-<<<<<<< HEAD
-namespace Kokkos {
-namespace Experimental {
-
-int HIP::concurrency() {
-  auto const& prop = hip_device_prop();
-  return prop.maxThreadsPerMultiProcessor * prop.multiProcessorCount;
-}
-bool HIP::impl_is_initialized() {
-  return Impl::HIPInternal::singleton().is_initialized();
-}
-
-void HIP::impl_initialize(InitializationSettings const& settings) {
-  Impl::HIPInternal::singleton().initialize(::Kokkos::Impl::get_gpu(settings));
-}
-
-void HIP::impl_finalize() { Impl::HIPInternal::singleton().finalize(); }
-
-HIP::HIP()
-    : m_space_instance(&Impl::HIPInternal::singleton(),
-                       [](Impl::HIPInternal*) {}) {
-  Impl::HIPInternal::singleton().verify_is_initialized(
-      "HIP instance constructor");
-}
-
-HIP::HIP(hipStream_t const stream, bool manage_stream)
-    : m_space_instance(new Impl::HIPInternal, [](Impl::HIPInternal* ptr) {
-        ptr->finalize();
-        delete ptr;
-      }) {
-  Impl::HIPInternal::singleton().verify_is_initialized(
-      "HIP instance constructor");
-  m_space_instance->initialize(Impl::HIPInternal::singleton().m_hipDev, stream,
-                               manage_stream);
-}
-
-void HIP::print_configuration(std::ostream& os, bool /*verbose*/) const {
-  os << "Device Execution Space:\n";
-  os << "  KOKKOS_ENABLE_HIP: yes\n";
-
-  os << "HIP Options:\n";
-  os << "  KOKKOS_ENABLE_HIP_RELOCATABLE_DEVICE_CODE: ";
-#ifdef KOKKOS_ENABLE_HIP_RELOCATABLE_DEVICE_CODE
-  os << "yes\n";
-#else
-  os << "no\n";
-#endif
-
-  os << "\nRuntime Configuration:\n";
-
-  m_space_instance->print_configuration(os);
-}
-
-uint32_t HIP::impl_instance_id() const noexcept {
-  return m_space_instance->impl_get_instance_id();
-}
-void HIP::impl_static_fence(const std::string& name) {
-  Kokkos::Tools::Experimental::Impl::profile_fence_event<
-      Kokkos::Experimental::HIP>(
-      name,
-      Kokkos::Tools::Experimental::SpecialSynchronizationCases::
-          GlobalDeviceSynchronization,
-      [&]() { KOKKOS_IMPL_HIP_SAFE_CALL(hipDeviceSynchronize()); });
-}
-
-void HIP::fence(const std::string& name) const {
-  m_space_instance->fence(name);
-}
-
-hipStream_t HIP::hip_stream() const { return m_space_instance->m_stream; }
-
-int HIP::hip_device() const { return impl_internal_space_instance()->m_hipDev; }
-
-hipDeviceProp_t const& HIP::hip_device_prop() {
-  return Impl::HIPInternal::singleton().m_deviceProp;
-}
-
-const char* HIP::name() { return "HIP"; }
-
-}  // namespace Experimental
-
-namespace Impl {
-
-int g_hip_space_factory_initialized =
-    initialize_space_factory<::Kokkos::Experimental::HIP>("150_HIP");
-
-}  // namespace Impl
-
-}  // namespace Kokkos
-
-//==============================================================================
-// <editor-fold desc="Explicit instantiations of CRTP Base classes"> {{{1
-=======
->>>>>>> 7f1ee993
 
 #include <impl/Kokkos_SharedAlloc_timpl.hpp>
 
