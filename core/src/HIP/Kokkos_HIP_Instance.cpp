--- conflicted
+++ resolved
@@ -196,28 +196,9 @@
 
   const bool ok_init = nullptr == m_scratchSpace || nullptr == m_scratchFlags;
 
-<<<<<<< HEAD
   if (ok_init) {
-    m_stream                    = stream;
-    m_manage_stream             = manage_stream;
-    m_team_scratch_current_size = 0;
-    m_team_scratch_ptr          = nullptr;
-=======
-  // Need at least a GPU device
-  const bool ok_id =
-      0 <= hip_device_id && hip_device_id < dev_info.m_hipDevCount;
-
-  if (ok_init && ok_id) {
-    const struct hipDeviceProp_t &hipProp = dev_info.m_hipProp[hip_device_id];
-
-    m_hipDev     = hip_device_id;
-    m_deviceProp = hipProp;
-
-    KOKKOS_IMPL_HIP_SAFE_CALL(hipSetDevice(m_hipDev));
-
     m_stream        = stream;
     m_manage_stream = manage_stream;
->>>>>>> 83429295
 
     //----------------------------------
     // Multiblock reduction uses scratch flags for counters
@@ -356,22 +337,6 @@
       KOKKOS_IMPL_HIP_SAFE_CALL(hipStreamDestroy(m_stream));
   }
 
-<<<<<<< HEAD
-  m_scratchSpaceCount         = 0;
-  m_scratchFlagsCount         = 0;
-  m_scratchSpace              = nullptr;
-  m_scratchFlags              = nullptr;
-  m_stream                    = nullptr;
-  m_team_scratch_current_size = 0;
-  m_team_scratch_ptr          = nullptr;
-=======
-  m_hipDev            = -1;
-  m_hipArch           = -1;
-  m_multiProcCount    = 0;
-  m_maxWarpCount      = 0;
-  m_maxBlock          = {0, 0, 0};
-  m_maxSharedWords    = 0;
-  m_maxShmemPerBlock  = 0;
   m_scratchSpaceCount = 0;
   m_scratchFlagsCount = 0;
   m_scratchSpace      = nullptr;
@@ -381,7 +346,6 @@
     m_team_scratch_current_size[i] = 0;
     m_team_scratch_ptr[i]          = nullptr;
   }
->>>>>>> 83429295
 
   KOKKOS_IMPL_HIP_SAFE_CALL(hipFree(m_scratch_locks));
   m_scratch_locks = nullptr;
