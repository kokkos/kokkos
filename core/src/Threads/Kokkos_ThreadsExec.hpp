/*
//@HEADER
// ************************************************************************
// 
//                        Kokkos v. 2.0
//              Copyright (2014) Sandia Corporation
// 
// Under the terms of Contract DE-AC04-94AL85000 with Sandia Corporation,
// the U.S. Government retains certain rights in this software.
// 
// Redistribution and use in source and binary forms, with or without
// modification, are permitted provided that the following conditions are
// met:
//
// 1. Redistributions of source code must retain the above copyright
// notice, this list of conditions and the following disclaimer.
//
// 2. Redistributions in binary form must reproduce the above copyright
// notice, this list of conditions and the following disclaimer in the
// documentation and/or other materials provided with the distribution.
//
// 3. Neither the name of the Corporation nor the names of the
// contributors may be used to endorse or promote products derived from
// this software without specific prior written permission.
//
// THIS SOFTWARE IS PROVIDED BY SANDIA CORPORATION "AS IS" AND ANY
// EXPRESS OR IMPLIED WARRANTIES, INCLUDING, BUT NOT LIMITED TO, THE
// IMPLIED WARRANTIES OF MERCHANTABILITY AND FITNESS FOR A PARTICULAR
// PURPOSE ARE DISCLAIMED. IN NO EVENT SHALL SANDIA CORPORATION OR THE
// CONTRIBUTORS BE LIABLE FOR ANY DIRECT, INDIRECT, INCIDENTAL, SPECIAL,
// EXEMPLARY, OR CONSEQUENTIAL DAMAGES (INCLUDING, BUT NOT LIMITED TO,
// PROCUREMENT OF SUBSTITUTE GOODS OR SERVICES; LOSS OF USE, DATA, OR
// PROFITS; OR BUSINESS INTERRUPTION) HOWEVER CAUSED AND ON ANY THEORY OF
// LIABILITY, WHETHER IN CONTRACT, STRICT LIABILITY, OR TORT (INCLUDING
// NEGLIGENCE OR OTHERWISE) ARISING IN ANY WAY OUT OF THE USE OF THIS
// SOFTWARE, EVEN IF ADVISED OF THE POSSIBILITY OF SUCH DAMAGE.
//
// Questions? Contact  H. Carter Edwards (hcedwar@sandia.gov)
// 
// ************************************************************************
//@HEADER
*/

#ifndef KOKKOS_THREADSEXEC_HPP
#define KOKKOS_THREADSEXEC_HPP

#include <stdio.h>

#include <utility>
#include <impl/Kokkos_spinwait.hpp>
#include <impl/Kokkos_FunctorAdapter.hpp>
#include <impl/Kokkos_AllocationTracker.hpp>

#include <Kokkos_Atomic.hpp>

//----------------------------------------------------------------------------

namespace Kokkos {
namespace Impl {

class ThreadsExec {
public:

  // Fan array has log_2(NT) reduction threads plus 2 scan threads
  // Currently limited to 16k threads.
  enum { MAX_FAN_COUNT    = 16 };
  enum { MAX_THREAD_COUNT = 1 << ( MAX_FAN_COUNT - 2 ) };
  enum { VECTOR_LENGTH    = 8 };

  /** \brief States of a worker thread */
  enum { Terminating ///<  Termination in progress
       , Inactive    ///<  Exists, waiting for work
       , Active      ///<  Exists, performing work
       , Rendezvous  ///<  Exists, waiting in a barrier or reduce

       , ScanCompleted
       , ScanAvailable
       , ReductionAvailable
       };

private:

  friend class Kokkos::Threads ;

  // Fan-in operations' root is the highest ranking thread
  // to place the 'scan' reduction intermediate values on
  // the threads that need them.
  // For a simple reduction the thread location is arbitrary.

  ThreadsExec * const * m_pool_base ; ///< Base for pool fan-in

#if ! defined( KOKKOS_USING_EXPERIMENTAL_VIEW )
  Impl::AllocationTracker m_scratch ;
#else
  void *        m_scratch ;
#endif
  int           m_scratch_reduce_end ;
  int           m_scratch_thread_end ;
  int           m_numa_rank ;
  int           m_numa_core_rank ;
  int           m_pool_rank ;
  int           m_pool_rank_rev ;
  int           m_pool_size ;
  int           m_pool_fan_size ;
  int volatile  m_pool_state ;  ///< State for global synchronizations

<<<<<<< HEAD
#if defined( KOKKOS_USING_EXPERIMENTAL_HOST_TEAM_BARRIER )
public:
  class CoreBarrier {
  private:
    volatile int64_t m_arrive;
    volatile int64_t m_depart;
    int64_t m_padding[KOKKOS_HOST_CACHELINE_SIZE/sizeof(int64_t)-2];

  public:
    CoreBarrier() 
      : m_arrive(0),
        m_depart(0) 
    {}

    KOKKOS_INLINE_FUNCTION
    int set_arrive(const int team_rank) {
      const int flip = !((char*)&m_arrive)[team_rank];
      ((char*)&m_arrive)[team_rank] = flip;
      return flip;
    }

    KOKKOS_INLINE_FUNCTION
    int set_depart(const int team_rank) {
      const int flip = !((char*)&m_depart)[team_rank];
      ((char*)&m_depart)[team_rank] = flip;
      return flip;
    }

    KOKKOS_INLINE_FUNCTION
    volatile int64_t& arrive() { return m_arrive; }
    
    KOKKOS_INLINE_FUNCTION
    volatile int64_t& depart() { return m_depart; }
  };

private:
  class CoreBarrier m_core_barrier;

public:
  KOKKOS_INLINE_FUNCTION CoreBarrier* core_barrier() { return &m_core_barrier; }

#endif
=======
  // Members for dynamic scheduling
  // Which thread am I stealing from currently
  int m_current_steal_target;
  // This thread's owned work_range
  Kokkos::pair<long,long> m_work_range KOKKOS_ALIGN_16;
  // Team Offset if one thread determines work_range for others
  long m_team_work_index;

  // Is this thread stealing (i.e. its owned work_range is exhausted
  bool m_stealing;
>>>>>>> eaa3ee45

  static void global_lock();
  static void global_unlock();
  static bool spawn();

  static void execute_resize_scratch( ThreadsExec & , const void * );
  static void execute_sleep(          ThreadsExec & , const void * );

  ThreadsExec( const ThreadsExec & );
  ThreadsExec & operator = ( const ThreadsExec & );

  static void execute_serial( void (*)( ThreadsExec & , const void * ) );

public:

  KOKKOS_INLINE_FUNCTION int pool_size() const { return m_pool_size ; }
  KOKKOS_INLINE_FUNCTION int pool_rank() const { return m_pool_rank ; }
  KOKKOS_INLINE_FUNCTION int numa_rank() const { return m_numa_rank ; }
  KOKKOS_INLINE_FUNCTION int numa_core_rank() const { return m_numa_core_rank ; }
  inline long team_work_index() const { return m_team_work_index ; }

  static int get_thread_count();
  static ThreadsExec * get_thread( const int init_thread_rank );

#if ! defined( KOKKOS_USING_EXPERIMENTAL_VIEW )

  inline void * reduce_memory() const { return reinterpret_cast<unsigned char *>(m_scratch.alloc_ptr()); }
  KOKKOS_INLINE_FUNCTION  void * scratch_memory() const { return reinterpret_cast<unsigned char *>(m_scratch.alloc_ptr()) + m_scratch_reduce_end ; }

#else

  inline void * reduce_memory() const { return m_scratch ; }
  KOKKOS_INLINE_FUNCTION  void * scratch_memory() const
    { return reinterpret_cast<unsigned char *>(m_scratch) + m_scratch_reduce_end ; }

#endif

  KOKKOS_INLINE_FUNCTION  int volatile & state() { return m_pool_state ; }
  KOKKOS_INLINE_FUNCTION  ThreadsExec * const * pool_base() const { return m_pool_base ; }

  static void driver(void);

  ~ThreadsExec();
  ThreadsExec();

  static void * resize_scratch( size_t reduce_size , size_t thread_size );

  static void * root_reduce_scratch();

  static bool is_process();

  static void verify_is_process( const std::string & , const bool initialized );

  static int is_initialized();

  static void initialize( unsigned thread_count ,
                          unsigned use_numa_count ,
                          unsigned use_cores_per_numa ,
                          bool allow_asynchronous_threadpool );

  static void finalize();

  /* Given a requested team size, return valid team size */
  static unsigned team_size_valid( unsigned );

  static void print_configuration( std::ostream & , const bool detail = false );

  //------------------------------------

  static void wait_yield( volatile int & , const int );

  //------------------------------------
  // All-thread functions:

  inline
  int all_reduce( const int value )
    {
      // Make sure there is enough scratch space:
      const int rev_rank = m_pool_size - ( m_pool_rank + 1 );

      *((volatile int*) reduce_memory()) = value ;

      memory_fence();

      // Fan-in reduction with highest ranking thread as the root
      for ( int i = 0 ; i < m_pool_fan_size ; ++i ) {
        // Wait: Active -> Rendezvous
        Impl::spinwait( m_pool_base[ rev_rank + (1<<i) ]->m_pool_state , ThreadsExec::Active );
      }

      if ( rev_rank ) {
        m_pool_state = ThreadsExec::Rendezvous ;
        // Wait: Rendezvous -> Active
        Impl::spinwait( m_pool_state , ThreadsExec::Rendezvous );
      }
      else {
        // Root thread does the reduction and broadcast

        int accum = 0 ;

        for ( int rank = 0 ; rank < m_pool_size ; ++rank ) {
          accum += *((volatile int *) get_thread( rank )->reduce_memory());
        }

        for ( int rank = 0 ; rank < m_pool_size ; ++rank ) {
          *((volatile int *) get_thread( rank )->reduce_memory()) = accum ;
        }

        memory_fence();

        for ( int rank = 0 ; rank < m_pool_size ; ++rank ) {
          get_thread( rank )->m_pool_state = ThreadsExec::Active ;
        }
      }

      return *((volatile int*) reduce_memory());
    }

  inline
  void barrier( )
    {
      // Make sure there is enough scratch space:
      const int rev_rank = m_pool_size - ( m_pool_rank + 1 );

      memory_fence();

      // Fan-in reduction with highest ranking thread as the root
      for ( int i = 0 ; i < m_pool_fan_size ; ++i ) {
        // Wait: Active -> Rendezvous
        Impl::spinwait( m_pool_base[ rev_rank + (1<<i) ]->m_pool_state , ThreadsExec::Active );
      }

      if ( rev_rank ) {
        m_pool_state = ThreadsExec::Rendezvous ;
        // Wait: Rendezvous -> Active
        Impl::spinwait( m_pool_state , ThreadsExec::Rendezvous );
      }
      else {
        // Root thread does the reduction and broadcast

        memory_fence();

        for ( int rank = 0 ; rank < m_pool_size ; ++rank ) {
          get_thread( rank )->m_pool_state = ThreadsExec::Active ;
        }
      }
    }

  //------------------------------------
  // All-thread functions:

  template< class FunctorType , class ArgTag >
  inline
  void fan_in_reduce( const FunctorType & f ) const
    {
      typedef Kokkos::Impl::FunctorValueJoin< FunctorType , ArgTag > Join ;
      typedef Kokkos::Impl::FunctorFinal<     FunctorType , ArgTag > Final ;

      const int rev_rank  = m_pool_size - ( m_pool_rank + 1 );

      for ( int i = 0 ; i < m_pool_fan_size ; ++i ) {

        ThreadsExec & fan = *m_pool_base[ rev_rank + ( 1 << i ) ] ;

        Impl::spinwait( fan.m_pool_state , ThreadsExec::Active );

        Join::join( f , reduce_memory() , fan.reduce_memory() );
      }

      if ( ! rev_rank ) {
        Final::final( f , reduce_memory() );
      }
    }

  inline
  void fan_in() const
    {
      const int rev_rank = m_pool_size - ( m_pool_rank + 1 );

      for ( int i = 0 ; i < m_pool_fan_size ; ++i ) {
        Impl::spinwait( m_pool_base[rev_rank+(1<<i)]->m_pool_state , ThreadsExec::Active );
      }
    }

  template< class FunctorType , class ArgTag >
  inline
  void scan_large( const FunctorType & f )
    {
      // Sequence of states:
      //  0) Active             : entry and exit state
      //  1) ReductionAvailable : reduction value available
      //  2) ScanAvailable      : inclusive scan value available
      //  3) Rendezvous         : All threads inclusive scan value are available
      //  4) ScanCompleted      : exclusive scan value copied

      typedef Kokkos::Impl::FunctorValueTraits< FunctorType , ArgTag > Traits ;
      typedef Kokkos::Impl::FunctorValueJoin<   FunctorType , ArgTag > Join ;
      typedef Kokkos::Impl::FunctorValueInit<   FunctorType , ArgTag > Init ;

      typedef typename Traits::value_type scalar_type ;

      const int      rev_rank = m_pool_size - ( m_pool_rank + 1 );
      const unsigned count    = Traits::value_count( f );

      scalar_type * const work_value = (scalar_type *) reduce_memory();

      //--------------------------------
      // Fan-in reduction with highest ranking thread as the root
      for ( int i = 0 ; i < m_pool_fan_size ; ++i ) {
        ThreadsExec & fan = *m_pool_base[ rev_rank + (1<<i) ];

        // Wait: Active -> ReductionAvailable (or ScanAvailable)
        Impl::spinwait( fan.m_pool_state , ThreadsExec::Active );
        Join::join( f , work_value , fan.reduce_memory() );
      }

      // Copy reduction value to scan value before releasing from this phase.
      for ( unsigned i = 0 ; i < count ; ++i ) { work_value[i+count] = work_value[i] ; }

      if ( rev_rank ) {

        // Set: Active -> ReductionAvailable
        m_pool_state = ThreadsExec::ReductionAvailable ;

        // Wait for contributing threads' scan value to be available.
        if ( ( 1 << m_pool_fan_size ) < ( m_pool_rank + 1 ) ) {
          ThreadsExec & th = *m_pool_base[ rev_rank + ( 1 << m_pool_fan_size ) ] ;

          // Wait: Active             -> ReductionAvailable
          // Wait: ReductionAvailable -> ScanAvailable
          Impl::spinwait( th.m_pool_state , ThreadsExec::Active );
          Impl::spinwait( th.m_pool_state , ThreadsExec::ReductionAvailable );

          Join::join( f , work_value + count , ((scalar_type *)th.reduce_memory()) + count );
        }

        // This thread has completed inclusive scan
        // Set: ReductionAvailable -> ScanAvailable
        m_pool_state = ThreadsExec::ScanAvailable ;

        // Wait for all threads to complete inclusive scan
        // Wait: ScanAvailable -> Rendezvous
        Impl::spinwait( m_pool_state , ThreadsExec::ScanAvailable );
      }

      //--------------------------------

      for ( int i = 0 ; i < m_pool_fan_size ; ++i ) {
        ThreadsExec & fan = *m_pool_base[ rev_rank + (1<<i) ];
        // Wait: ReductionAvailable -> ScanAvailable
        Impl::spinwait( fan.m_pool_state , ThreadsExec::ReductionAvailable );
        // Set: ScanAvailable -> Rendezvous
        fan.m_pool_state = ThreadsExec::Rendezvous ;
      }

      // All threads have completed the inclusive scan.
      // All non-root threads are in the Rendezvous state.
      // Threads are free to overwrite their reduction value.
      //--------------------------------

      if ( ( rev_rank + 1 ) < m_pool_size ) {
        // Exclusive scan: copy the previous thread's inclusive scan value

        ThreadsExec & th = *m_pool_base[ rev_rank + 1 ] ; // Not the root thread

        const scalar_type * const src_value = ((scalar_type *)th.reduce_memory()) + count ;

        for ( unsigned j = 0 ; j < count ; ++j ) { work_value[j] = src_value[j]; }
      }
      else {
        (void) Init::init( f , work_value );
      }

      //--------------------------------
      // Wait for all threads to copy previous thread's inclusive scan value
      // Wait for all threads: Rendezvous -> ScanCompleted
      for ( int i = 0 ; i < m_pool_fan_size ; ++i ) {
        Impl::spinwait( m_pool_base[ rev_rank + (1<<i) ]->m_pool_state , ThreadsExec::Rendezvous );
      }
      if ( rev_rank ) {
        // Set: ScanAvailable -> ScanCompleted
        m_pool_state = ThreadsExec::ScanCompleted ;
        // Wait: ScanCompleted -> Active
        Impl::spinwait( m_pool_state , ThreadsExec::ScanCompleted );
      }
      // Set: ScanCompleted -> Active
      for ( int i = 0 ; i < m_pool_fan_size ; ++i ) {
        m_pool_base[ rev_rank + (1<<i) ]->m_pool_state = ThreadsExec::Active ;
      }
    }

  template< class FunctorType , class ArgTag >
  inline
  void scan_small( const FunctorType & f )
    {
      typedef Kokkos::Impl::FunctorValueTraits< FunctorType , ArgTag > Traits ;
      typedef Kokkos::Impl::FunctorValueJoin<   FunctorType , ArgTag > Join ;
      typedef Kokkos::Impl::FunctorValueInit<   FunctorType , ArgTag > Init ;

      typedef typename Traits::value_type scalar_type ;

      const int      rev_rank = m_pool_size - ( m_pool_rank + 1 );
      const unsigned count    = Traits::value_count( f );

      scalar_type * const work_value = (scalar_type *) reduce_memory();

      //--------------------------------
      // Fan-in reduction with highest ranking thread as the root
      for ( int i = 0 ; i < m_pool_fan_size ; ++i ) {
        // Wait: Active -> Rendezvous
        Impl::spinwait( m_pool_base[ rev_rank + (1<<i) ]->m_pool_state , ThreadsExec::Active );
      }

      for ( unsigned i = 0 ; i < count ; ++i ) { work_value[i+count] = work_value[i]; }

      if ( rev_rank ) {
        m_pool_state = ThreadsExec::Rendezvous ;
        // Wait: Rendezvous -> Active
        Impl::spinwait( m_pool_state , ThreadsExec::Rendezvous );
      }
      else {
        // Root thread does the thread-scan before releasing threads

        scalar_type * ptr_prev = 0 ;

        for ( int rank = 0 ; rank < m_pool_size ; ++rank ) {
          scalar_type * const ptr = (scalar_type *) get_thread( rank )->reduce_memory();
          if ( rank ) {
            for ( unsigned i = 0 ; i < count ; ++i ) { ptr[i] = ptr_prev[ i + count ]; }
            Join::join( f , ptr + count , ptr );
          }
          else {
            (void) Init::init( f , ptr );
          }
          ptr_prev = ptr ;
        }
      }

      for ( int i = 0 ; i < m_pool_fan_size ; ++i ) {
        m_pool_base[ rev_rank + (1<<i) ]->m_pool_state = ThreadsExec::Active ;
      }
    }

  //------------------------------------
  /** \brief  Wait for previous asynchronous functor to
   *          complete and release the Threads device.
   *          Acquire the Threads device and start this functor.
   */
  static void start( void (*)( ThreadsExec & , const void * ) , const void * );

  static int  in_parallel();
  static void fence();
  static bool sleep();
  static bool wake();

  /* Dynamic Scheduling related functionality */
  // Initialize the work range for this thread
  inline void set_work_range(const long& begin, const long& end, const long& chunk_size) {
    m_work_range.first = (begin+chunk_size-1)/chunk_size;
    m_work_range.second = end>0?(end+chunk_size-1)/chunk_size:m_work_range.first;
  }

  // Claim and index from this thread's range from the beginning
  inline long get_work_index_begin () {
    Kokkos::pair<long,long> work_range_new = m_work_range;
    Kokkos::pair<long,long> work_range_old = work_range_new;
    if(work_range_old.first>=work_range_old.second)
      return -1;

    work_range_new.first+=1;

    bool success = false;
    while(!success) {
      work_range_new = Kokkos::atomic_compare_exchange(&m_work_range,work_range_old,work_range_new);
      success = ( (work_range_new == work_range_old) ||
                  (work_range_new.first>=work_range_new.second));
      work_range_old = work_range_new;
      work_range_new.first+=1;
    }
    if(work_range_old.first<work_range_old.second)
      return work_range_old.first;
    else
      return -1;
  }

  // Claim and index from this thread's range from the end
  inline long get_work_index_end () {
    Kokkos::pair<long,long> work_range_new = m_work_range;
    Kokkos::pair<long,long> work_range_old = work_range_new;
    if(work_range_old.first>=work_range_old.second)
      return -1;
    work_range_new.second-=1;
    bool success = false;
    while(!success) {
      work_range_new = Kokkos::atomic_compare_exchange(&m_work_range,work_range_old,work_range_new);
      success = ( (work_range_new == work_range_old) ||
                  (work_range_new.first>=work_range_new.second) );
      work_range_old = work_range_new;
      work_range_new.second-=1;
    }
    if(work_range_old.first<work_range_old.second)
      return work_range_old.second-1;
    else
      return -1;
  }

  // Reset the steal target
  inline void reset_steal_target() {
    m_current_steal_target = (m_pool_rank+1)%pool_size();
    m_stealing = false;
  }

  // Reset the steal target
  inline void reset_steal_target(int team_size) {
    m_current_steal_target = (m_pool_rank_rev+team_size);
    if(m_current_steal_target>=pool_size())
      m_current_steal_target = 0;//pool_size()-1;
    m_stealing = false;
  }

  // Get a steal target; start with my-rank + 1 and go round robin, until arriving at this threads rank
  // Returns -1 fi no active steal target available
  inline int get_steal_target() {
    while(( m_pool_base[m_current_steal_target]->m_work_range.second <=
            m_pool_base[m_current_steal_target]->m_work_range.first  ) &&
          (m_current_steal_target!=m_pool_rank) ) {
      m_current_steal_target = (m_current_steal_target+1)%pool_size();
    }
    if(m_current_steal_target == m_pool_rank)
      return -1;
    else
      return m_current_steal_target;
  }

  inline int get_steal_target(int team_size) {

    while(( m_pool_base[m_current_steal_target]->m_work_range.second <=
            m_pool_base[m_current_steal_target]->m_work_range.first  ) &&
          (m_current_steal_target!=m_pool_rank_rev) ) {
      if(m_current_steal_target + team_size < pool_size())
        m_current_steal_target = (m_current_steal_target+team_size);
      else
        m_current_steal_target = 0;
    }

    if(m_current_steal_target == m_pool_rank_rev)
      return -1;
    else
      return m_current_steal_target;
  }

  inline long steal_work_index (int team_size = 0) {
    long index = -1;
    int steal_target = team_size>0?get_steal_target(team_size):get_steal_target();
    while ( (steal_target != -1) && (index == -1)) {
      index = m_pool_base[steal_target]->get_work_index_end();
      if(index == -1)
        steal_target = team_size>0?get_steal_target(team_size):get_steal_target();
    }
    return index;
  }

  // Get a work index. Claim from owned range until its exhausted, then steal from other thread
  inline long get_work_index (int team_size = 0) {
    long work_index = -1;
    if(!m_stealing) work_index = get_work_index_begin();

    if( work_index == -1) {
      memory_fence();
      m_stealing = true;
      work_index = steal_work_index(team_size);
    }

    m_team_work_index = work_index;
    memory_fence();
    return work_index;
  }

};

} /* namespace Impl */
} /* namespace Kokkos */

//----------------------------------------------------------------------------
//----------------------------------------------------------------------------

namespace Kokkos {

inline int Threads::in_parallel()
{ return Impl::ThreadsExec::in_parallel(); }

inline int Threads::is_initialized()
{ return Impl::ThreadsExec::is_initialized(); }

inline void Threads::initialize(
  unsigned threads_count ,
  unsigned use_numa_count ,
  unsigned use_cores_per_numa ,
  bool allow_asynchronous_threadpool )
{
  Impl::ThreadsExec::initialize( threads_count , use_numa_count , use_cores_per_numa , allow_asynchronous_threadpool );
}

inline void Threads::finalize()
{
  Impl::ThreadsExec::finalize();
}

inline void Threads::print_configuration( std::ostream & s , const bool detail )
{
  Impl::ThreadsExec::print_configuration( s , detail );
}

inline bool Threads::sleep()
{ return Impl::ThreadsExec::sleep() ; }

inline bool Threads::wake()
{ return Impl::ThreadsExec::wake() ; }

inline void Threads::fence()
{ Impl::ThreadsExec::fence() ; }

} /* namespace Kokkos */

//----------------------------------------------------------------------------
//----------------------------------------------------------------------------

#endif /* #define KOKKOS_THREADSEXEC_HPP */
<|MERGE_RESOLUTION|>--- conflicted
+++ resolved
@@ -104,7 +104,6 @@
   int           m_pool_fan_size ;
   int volatile  m_pool_state ;  ///< State for global synchronizations
 
-<<<<<<< HEAD
 #if defined( KOKKOS_USING_EXPERIMENTAL_HOST_TEAM_BARRIER )
 public:
   class CoreBarrier {
@@ -147,7 +146,7 @@
   KOKKOS_INLINE_FUNCTION CoreBarrier* core_barrier() { return &m_core_barrier; }
 
 #endif
-=======
+
   // Members for dynamic scheduling
   // Which thread am I stealing from currently
   int m_current_steal_target;
@@ -158,7 +157,6 @@
 
   // Is this thread stealing (i.e. its owned work_range is exhausted
   bool m_stealing;
->>>>>>> eaa3ee45
 
   static void global_lock();
   static void global_unlock();
