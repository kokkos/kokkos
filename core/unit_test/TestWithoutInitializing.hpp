--- conflicted
+++ resolved
@@ -192,14 +192,17 @@
   listen_tool_events(Config::DisableAll());
 }
 
-// FIXME_OPENACC The OpenACC backend doesn't implement ZeroMemset, can't skip
-// without "statement is unreachable" warning
-#ifndef KOKKOS_ENABLE_OPENACC
 TEST(TEST_CATEGORY, deep_copy_zero_memset) {
 // FIXME_OPENMPTARGET The OpenMPTarget backend doesn't implement ZeroMemset
 #ifdef KOKKOS_ENABLE_OPENMPTARGET
   if (std::is_same<TEST_EXECSPACE, Kokkos::Experimental::OpenMPTarget>::value)
     GTEST_SKIP() << "skipping since the OpenMPTarget backend doesn't implement "
+                    "ZeroMemset";
+#endif
+// FIXME_OPENACC The OpenACC backend doesn't implement ZeroMemset
+#ifdef KOKKOS_ENABLE_OPENACC
+  if (std::is_same<TEST_EXECSPACE, Kokkos::Experimental::OpenACC>::value)
+    GTEST_SKIP() << "skipping since the OpenACC backend doesn't implement "
                     "ZeroMemset";
 #endif
 
@@ -218,9 +221,6 @@
   ASSERT_TRUE(success);
   listen_tool_events(Config::DisableAll());
 }
-<<<<<<< HEAD
-#endif
-=======
 
 TEST(TEST_CATEGORY, resize_exec_space) {
   using namespace Kokkos::Test::Tools;
@@ -323,5 +323,4 @@
       [&](BeginFenceEvent) { return MatchDiagnostic{true}; });
   ASSERT_TRUE(success);
   listen_tool_events(Config::DisableAll());
-}
->>>>>>> c704edc4
+}