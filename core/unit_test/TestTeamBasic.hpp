--- conflicted
+++ resolved
@@ -65,13 +65,9 @@
       1000);
 }
 
-<<<<<<< HEAD
+// FIXME_OPENMPTARGET wrong results
 // FIXME_SYCL team reduction and broadcast not yet implemented
-#ifndef KOKKOS_ENABLE_SYCL
-=======
-// FIXME_OPENMPTARGET wrong results
-#ifndef KOKKOS_ENABLE_OPENMPTARGET
->>>>>>> 9d613c30
+#if !defined(KOKKOS_ENABLE_SYCL) && !defined(KOKKOS_ENABLE_OPENMPTARGET)
 TEST(TEST_CATEGORY, team_reduce) {
   TestTeamPolicy<TEST_EXECSPACE,
                  Kokkos::Schedule<Kokkos::Static> >::test_reduce(0);
