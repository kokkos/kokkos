--- conflicted
+++ resolved
@@ -78,7 +78,7 @@
     OBJ_CUDA += TestCuda_LocalDeepCopy.o
     OBJ_CUDA += TestCuda_DebugSerialExecution.o
     OBJ_CUDA += TestCuda_DebugPinUVMSpace.o
-  
+
     TARGETS += KokkosCore_UnitTest_Cuda
     TARGETS += KokkosCore_UnitTest_CudaInterOpInit
     TARGETS += KokkosCore_UnitTest_CudaInterOpStreams
@@ -308,14 +308,8 @@
 
 ifeq ($(KOKKOS_INTERNAL_USE_SERIAL), 1)
     OBJ_SERIAL = UnitTestMainInit.o gtest-all.o
-    OBJ_SERIAL += TestSerial_Incremental_01_ExecutionSpace.o
-<<<<<<< HEAD
+    OBJ_SERIAL += TestSerial_Init.o
     OBJ_SERIAL += TestSerial_Incremental_02a_MemorySpace.o
-=======
-    OBJ_SERIAL += TestSerial_Incremental_02_MemorySpace.o
-    OBJ_SERIAL += TestSerial_Incremental_03_ParallelFor.o
->>>>>>> 1abf52ce
-    OBJ_SERIAL += TestSerial_Init.o
     OBJ_SERIAL += TestSerial_SharedAlloc.o
     OBJ_SERIAL += TestSerial_RangePolicy.o
     OBJ_SERIAL += TestSerial_View_64bit.o
