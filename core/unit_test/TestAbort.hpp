--- conflicted
+++ resolved
@@ -87,11 +87,7 @@
     TestAbortCausingAbnormalProgramTerminationAndPrinting<ExecutionSpace>();
   }
 #elif defined(KOKKOS_ENABLE_SYCL)     // FIXME_SYCL
-<<<<<<< HEAD
-  if (std::is_same_v<ExecutionSpace, Kokkos::Experimental::SYCL>) {
-=======
   if (std::is_same<ExecutionSpace, Kokkos::SYCL>::value) {
->>>>>>> 918edefc
 #ifdef NDEBUG
     TestAbortPrintingToStdout<ExecutionSpace>();
 #else
