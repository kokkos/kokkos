--- conflicted
+++ resolved
@@ -254,14 +254,9 @@
 TEST(TEST_CATEGORY, numeric_traits_epsilon) {
   TestNumericTraits<TEST_EXECSPACE, float, Epsilon>();
   TestNumericTraits<TEST_EXECSPACE, double, Epsilon>();
-<<<<<<< HEAD
-#ifndef KOKKOS_COMPILER_IBM  // fails with XL 16.1.1
-#ifndef KOKKOS_COMPILER_PGI  // [FIXME_NVC++] fails with nvc++ 21.2-0
-=======
   // fails with XL 16.1.1 see issue #4100
   // FIXME_NVHPC long double not supported
 #if !defined(KOKKOS_COMPILER_IBM) && !defined(KOKKOS_COMPILER_NVHPC)
->>>>>>> c704edc4
   TestNumericTraits<TEST_EXECSPACE, long double, Epsilon>();
 #endif
 #endif
