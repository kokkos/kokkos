--- conflicted
+++ resolved
@@ -1629,7 +1629,6 @@
       ++e;
       Kokkos::printf("failed isfinite(floating_point) special values\n");
     }
-<<<<<<< HEAD
 
     static_assert(std::is_same<decltype(isfinite(1)), bool>::value);
     static_assert(std::is_same<decltype(isfinite(2.f)), bool>::value);
@@ -1640,18 +1639,6 @@
   }
 };
 
-=======
-
-    static_assert(std::is_same<decltype(isfinite(1)), bool>::value);
-    static_assert(std::is_same<decltype(isfinite(2.f)), bool>::value);
-    static_assert(std::is_same<decltype(isfinite(3.)), bool>::value);
-#ifdef MATHEMATICAL_FUNCTIONS_HAVE_LONG_DOUBLE_OVERLOADS
-    static_assert(std::is_same<decltype(isfinite(4.l)), bool>::value);
-#endif
-  }
-};
-
->>>>>>> 06850bf7
 TEST(TEST_CATEGORY, mathematical_functions_isfinite) {
   TestIsFinite<TEST_EXECSPACE>();
 }
