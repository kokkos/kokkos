//@HEADER
// ************************************************************************
//
//                        Kokkos v. 4.0
//       Copyright (2022) National Technology & Engineering
//               Solutions of Sandia, LLC (NTESS).
//
// Under the terms of Contract DE-NA0003525 with NTESS,
// the U.S. Government retains certain rights in this software.
//
// Part of Kokkos, under the Apache License v2.0 with LLVM Exceptions.
// See https://kokkos.org/LICENSE for license information.
// SPDX-License-Identifier: Apache-2.0 WITH LLVM-exception
//
//@HEADER

#include <Kokkos_Core.hpp>
#include <Kokkos_Graph.hpp>

#include <gtest/gtest.h>

namespace Test {

template <class ExecSpace, class ValueType>
struct NoOpReduceFunctor {
  KOKKOS_FUNCTION void operator()(int, ValueType&) const {
    Kokkos::abort("Should never be called!");
  }
  KOKKOS_FUNCTION void operator()(int, int, ValueType&) const {
    Kokkos::abort("Should never be called!");
  }
  KOKKOS_FUNCTION void operator()(
      const typename Kokkos::TeamPolicy<ExecSpace>::member_type&,
      ValueType&) const {
    Kokkos::abort("Should never be called!");
  }
};

template <class ExecSpace>
struct CountTestFunctor {
  using value_type = int;
  template <class T>
  using atomic_view =
      Kokkos::View<T, ExecSpace, Kokkos::MemoryTraits<Kokkos::Atomic>>;
  atomic_view<int> count;
  atomic_view<int> bugs;
  int expected_count_min;
  int expected_count_max;

  template <class... Ts>
  KOKKOS_FUNCTION void operator()(Ts&&...) const noexcept {
    bugs() += int(count() > expected_count_max || count() < expected_count_min);
    count()++;
  }
};

template <class ExecSpace, class T>
struct SetViewToValueFunctor {
  using value_type = T;
  using view_type =
      Kokkos::View<T, ExecSpace, Kokkos::MemoryTraits<Kokkos::Atomic>>;
  view_type v;
  T value;

  template <class... Ts>
  KOKKOS_FUNCTION void operator()(Ts&&...) const noexcept {
    v() = value;
  }
};

template <class ExecSpace, class T>
struct SetResultToViewFunctor {
  using value_type = T;
  using view_type =
      Kokkos::View<T, ExecSpace, Kokkos::MemoryTraits<Kokkos::Atomic>>;
  view_type v;

  template <class U>
  KOKKOS_FUNCTION void operator()(U&&, value_type& val) const noexcept {
    val += v();
  }
};

struct TEST_CATEGORY_FIXTURE(graph) : public ::testing::Test {
 public:
  using count_functor      = CountTestFunctor<TEST_EXECSPACE>;
  using set_functor        = SetViewToValueFunctor<TEST_EXECSPACE, int>;
  using set_result_functor = SetResultToViewFunctor<TEST_EXECSPACE, int>;
  using view_type          = Kokkos::View<int, TEST_EXECSPACE>;
  using atomic_view_type   = typename count_functor::template atomic_view<int>;
  using view_host          = Kokkos::View<int, Kokkos::HostSpace>;
  atomic_view_type count{"count"};
  atomic_view_type bugs{"bugs"};
  view_host count_host{"count_host"};
  view_host bugs_host{"bugs_host"};
  TEST_EXECSPACE ex{};

 protected:
  void SetUp() override {
    Kokkos::deep_copy(ex, count, 0);
    Kokkos::deep_copy(ex, bugs, 0);
    ex.fence();
  }
};

TEST_F(TEST_CATEGORY_FIXTURE(graph), launch_one) {
  auto graph =
      Kokkos::Experimental::create_graph<TEST_EXECSPACE>([&](auto root) {
        root.then_parallel_for(1, count_functor{count, bugs, 0, 0});
      });
  graph.submit();
  Kokkos::deep_copy(graph.get_execution_space(), count_host, count);
  Kokkos::deep_copy(graph.get_execution_space(), bugs_host, bugs);
  graph.get_execution_space().fence();
  ASSERT_EQ(1, count_host());
  ASSERT_EQ(0, bugs_host());
}

TEST_F(TEST_CATEGORY_FIXTURE(graph), launch_one_rvalue) {
  Kokkos::Experimental::create_graph(ex, [&](auto root) {
    root.then_parallel_for(1, count_functor{count, bugs, 0, 0});
  }).submit();
  Kokkos::deep_copy(ex, count_host, count);
  Kokkos::deep_copy(ex, bugs_host, bugs);
  ex.fence();
  ASSERT_EQ(1, count_host());
  ASSERT_EQ(0, bugs_host());
}

TEST_F(TEST_CATEGORY_FIXTURE(graph), launch_six) {
#ifdef KOKKOS_ENABLE_OPENMPTARGET  // FIXME_OPENMPTARGET team_size incompatible
  if (std::is_same_v<TEST_EXECSPACE, Kokkos::Experimental::OpenMPTarget>)
    GTEST_SKIP() << "skipping since OpenMPTarget can't use team_size 1";
#endif
#if defined(KOKKOS_ENABLE_SYCL) && \
    !defined(SYCL_EXT_ONEAPI_GRAPH)  // FIXME_SYCL
  if (std::is_same_v<TEST_EXECSPACE, Kokkos::Experimental::SYCL>)
    GTEST_SKIP() << "skipping since test case is known to fail with SYCL";
#endif

  auto graph = Kokkos::Experimental::create_graph(ex, [&](auto root) {
    auto f_setup_count = root.then_parallel_for(1, set_functor{count, 0});
    auto f_setup_bugs  = root.then_parallel_for(1, set_functor{bugs, 0});

    //----------------------------------------
    auto ready = Kokkos::Experimental::when_all(f_setup_count, f_setup_bugs);

    //----------------------------------------
    ready.then_parallel_for(1, count_functor{count, bugs, 0, 6});
    //----------------------------------------
    ready.then_parallel_for(Kokkos::RangePolicy<TEST_EXECSPACE>{0, 1},
                            count_functor{count, bugs, 0, 6});
    //----------------------------------------
    ready.then_parallel_for(
        Kokkos::MDRangePolicy<TEST_EXECSPACE, Kokkos::Rank<2>>{{0, 0}, {1, 1}},
        count_functor{count, bugs, 0, 6});
    //----------------------------------------
    ready.then_parallel_for(Kokkos::TeamPolicy<TEST_EXECSPACE>{1, 1},
                            count_functor{count, bugs, 0, 6});
    //----------------------------------------
    ready.then_parallel_for(2, count_functor{count, bugs, 0, 6});
    //----------------------------------------
  });
  graph.submit();
  Kokkos::deep_copy(ex, count_host, count);
  Kokkos::deep_copy(ex, bugs_host, bugs);
  ex.fence();

  ASSERT_EQ(6, count_host());
  ASSERT_EQ(0, bugs_host());
}

TEST_F(TEST_CATEGORY_FIXTURE(graph), when_all_cycle) {
  view_type reduction_out{"reduction_out"};
  view_host reduction_host{"reduction_host"};
  Kokkos::Experimental::create_graph(ex, [&](auto root) {
    //----------------------------------------
    // Test when_all when redundant dependencies are given
    auto f1 = root.then_parallel_for(1, set_functor{count, 0});
    auto f2 = f1.then_parallel_for(1, count_functor{count, bugs, 0, 0});
    auto f3 = f2.then_parallel_for(5, count_functor{count, bugs, 1, 5});
    auto f4 = Kokkos::Experimental::when_all(f2, f3).then_parallel_for(
        1, count_functor{count, bugs, 6, 6});
    Kokkos::Experimental::when_all(f1, f4, f3)
        .then_parallel_reduce(6, set_result_functor{count}, reduction_out);
    //----------------------------------------
  }).submit();
  Kokkos::deep_copy(ex, bugs_host, bugs);
  Kokkos::deep_copy(ex, count_host, count);
  Kokkos::deep_copy(ex, reduction_host, reduction_out);
  ex.fence();
  ASSERT_EQ(0, bugs_host());
  ASSERT_EQ(7, count_host());
  ASSERT_EQ(42, reduction_host());
  //----------------------------------------
}

// This test is disabled because we don't currently support copying to host,
// even asynchronously. We _may_ want to do that eventually?
TEST_F(TEST_CATEGORY_FIXTURE(graph), DISABLED_repeat_chain) {
  auto graph = Kokkos::Experimental::create_graph(
      ex, [&, count_host = count_host](auto root) {
        //----------------------------------------
        root.then_parallel_for(1, set_functor{count, 0})
            .then_parallel_for(1, count_functor{count, bugs, 0, 0})
            .then_parallel_for(1, count_functor{count, bugs, 1, 1})
            .then_parallel_reduce(1, set_result_functor{count}, count_host)
            .then_parallel_reduce(
                1, set_result_functor{bugs},
                Kokkos::Sum<int, Kokkos::HostSpace>{bugs_host});
        //----------------------------------------
      });

  //----------------------------------------
  constexpr int repeats = 10;

  for (int i = 0; i < repeats; ++i) {
    graph.submit();
    ex.fence();
    EXPECT_EQ(2, count_host());
    EXPECT_EQ(0, bugs_host());
  }
  //----------------------------------------
}

TEST_F(TEST_CATEGORY_FIXTURE(graph), zero_work_reduce) {
  auto graph = Kokkos::Experimental::create_graph(
      ex, [&](Kokkos::Experimental::GraphNodeRef<TEST_EXECSPACE> root) {
        NoOpReduceFunctor<TEST_EXECSPACE, int> no_op_functor;
        root.then_parallel_reduce(Kokkos::RangePolicy<TEST_EXECSPACE>(0, 0),
                                  no_op_functor, count)
<<<<<<< HEAD
#if !defined(KOKKOS_ENABLE_SYCL) || \
    defined(SYCL_EXT_ONEAPI_GRAPH)  // FIXME_SYCL
#if !defined(KOKKOS_ENABLE_CUDA)    // FIXME_CUDA
=======
#if !defined(KOKKOS_ENABLE_SYCL)  // FIXME_SYCL
#if !defined(KOKKOS_ENABLE_CUDA) && \
    !defined(KOKKOS_ENABLE_HIP)  // FIXME_CUDA FIXME_HIP
>>>>>>> 669746ef
            .then_parallel_reduce(
                Kokkos::MDRangePolicy<TEST_EXECSPACE, Kokkos::Rank<2>>{{0, 0},
                                                                       {0, 0}},
                no_op_functor, count)
#endif
            .then_parallel_reduce(
                Kokkos::TeamPolicy<TEST_EXECSPACE>{0, Kokkos::AUTO},
                no_op_functor, count)
#endif
            ;
      });
// These fences are only necessary because of the weirdness of how CUDA
// UVM works on pre pascal cards.
#if defined(KOKKOS_ENABLE_CUDA) && defined(KOKKOS_ENABLE_CUDA_UVM) && \
    (defined(KOKKOS_ARCH_KEPLER) || defined(KOKKOS_ARCH_MAXWELL))
  Kokkos::fence();
#endif
  graph.submit();
  Kokkos::deep_copy(ex, count, 1);
// These fences are only necessary because of the weirdness of how CUDA
// UVM works on pre pascal cards.
#if defined(KOKKOS_ENABLE_CUDA) && defined(KOKKOS_ENABLE_CUDA_UVM) && \
    (defined(KOKKOS_ARCH_KEPLER) || defined(KOKKOS_ARCH_MAXWELL))
  if constexpr (std::is_same_v<TEST_EXECSPACE, Kokkos::Cuda>) Kokkos::fence();
#endif
#ifdef KOKKOS_ENABLE_HPX  // FIXME_HPX graph.submit() isn't properly enqueued
  if constexpr (std::is_same_v<TEST_EXECSPACE, Kokkos::Experimental::HPX>)
    Kokkos::fence();
#endif
  graph.submit();
  Kokkos::deep_copy(ex, count_host, count);
  ex.fence();
  ASSERT_EQ(count_host(), 0);
}
}  // end namespace Test<|MERGE_RESOLUTION|>--- conflicted
+++ resolved
@@ -229,15 +229,11 @@
         NoOpReduceFunctor<TEST_EXECSPACE, int> no_op_functor;
         root.then_parallel_reduce(Kokkos::RangePolicy<TEST_EXECSPACE>(0, 0),
                                   no_op_functor, count)
-<<<<<<< HEAD
+#if !defined(KOKKOS_ENABLE_SYCL)  // FIXME_SYCL
 #if !defined(KOKKOS_ENABLE_SYCL) || \
     defined(SYCL_EXT_ONEAPI_GRAPH)  // FIXME_SYCL
-#if !defined(KOKKOS_ENABLE_CUDA)    // FIXME_CUDA
-=======
-#if !defined(KOKKOS_ENABLE_SYCL)  // FIXME_SYCL
 #if !defined(KOKKOS_ENABLE_CUDA) && \
     !defined(KOKKOS_ENABLE_HIP)  // FIXME_CUDA FIXME_HIP
->>>>>>> 669746ef
             .then_parallel_reduce(
                 Kokkos::MDRangePolicy<TEST_EXECSPACE, Kokkos::Rank<2>>{{0, 0},
                                                                        {0, 0}},
