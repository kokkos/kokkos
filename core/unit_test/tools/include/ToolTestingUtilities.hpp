/*
//@HEADER
// ************************************************************************
//
//                        Kokkos v. 3.0
//       Copyright (2020) National Technology & Engineering
//               Solutions of Sandia, LLC (NTESS).
//
// Under the terms of Contract DE-NA0003525 with NTESS,
// the U.S. Government retains certain rights in this software.
//
// Redistribution and use in source and binary forms, with or without
// modification, are permitted provided that the following conditions are
// met:
//
// 1. Redistributions of source code must retain the above copyright
// notice, this list of conditions and the following disclaimer.
//
// 2. Redistributions in binary form must reproduce the above copyright
// notice, this list of conditions and the following disclaimer in the
// documentation and/or other materials provided with the distribution.
//
// 3. Neither the name of the Corporation nor the names of the
// contributors may be used to endorse or promote products derived from
// this software without specific prior written permission.
//
// THIS SOFTWARE IS PROVIDED BY NTESS "AS IS" AND ANY
// EXPRESS OR IMPLIED WARRANTIES, INCLUDING, BUT NOT LIMITED TO, THE
// IMPLIED WARRANTIES OF MERCHANTABILITY AND FITNESS FOR A PARTICULAR
// PURPOSE ARE DISCLAIMED. IN NO EVENT SHALL NTESS OR THE
// CONTRIBUTORS BE LIABLE FOR ANY DIRECT, INDIRECT, INCIDENTAL, SPECIAL,
// EXEMPLARY, OR CONSEQUENTIAL DAMAGES (INCLUDING, BUT NOT LIMITED TO,
// PROCUREMENT OF SUBSTITUTE GOODS OR SERVICES; LOSS OF USE, DATA, OR
// PROFITS; OR BUSINESS INTERRUPTION) HOWEVER CAUSED AND ON ANY THEORY OF
// LIABILITY, WHETHER IN CONTRACT, STRICT LIABILITY, OR TORT (INCLUDING
// NEGLIGENCE OR OTHERWISE) ARISING IN ANY WAY OUT OF THE USE OF THIS
// SOFTWARE, EVEN IF ADVISED OF THE POSSIBILITY OF SUCH DAMAGE.
//
// Questions? Contact Christian R. Trott (crtrott@sandia.gov)
//
// ************************************************************************
//@HEADER
*/
/**
 * Before digging in to the code, it's worth taking a moment to review this
 * design. Fundamentally, what we're looking to do is allow people to test that
 * a piece of code Produces some expected series of tool events. Maybe we want
 * to check that deep_copy on an execution space instance only causes the
 * expected types of fences, or that calls to resize(WithoutInitializing,...)
 * don't call an initialization kernel.
 *
 * This design is realized with an interface in which you provide a code region,
 * and a set of matchers that consume the events. These matchers are lambdas
 * that accept some set of tool events, and analyze their content, and return
 * success or failure.
 *
 * Digging into implementation, this works by having a class hierarchy of Tool
 * Events, rooted at EventBase. Every Tool event inherits from this
 * (BeginParallelForEvent, PushRegionEvent, etc). We subscribe a Kokkos Tool
 * that pushes instances of these events into a vector as a code region runs. We
 * then iterate over the list of events and the matchers, first making sure that
 * every event is of the right type to be used in the matcher, and then passing
 * it to the matcher.
 *
 * Current examples are in TestEventCorrectness.hpp
 */

#include <Kokkos_Core.hpp>
#include <sstream>
#include <iostream>
#include <utility>
#include <type_traits>
namespace Kokkos {

namespace Test {

namespace Tools {

/**
 * @brief This is what a matcher should return
 * It is a two-part struct, with a bool representing
 * success (true if the match holds), and a vector of
 * strings representing the diagnostics that should be
 * printed in case of a failure
 */
struct MatchDiagnostic {
  bool success                      = true;
  std::vector<std::string> messages = {};
};

struct EventBase;  // forward declaration
using EventBasePtr = std::shared_ptr<EventBase>;
using EventSet     = std::vector<EventBasePtr>;
using event_vector = EventSet;

/**
 * @brief Base case of a recursive reduction using templates
 * Should be replaced with a fold in C++17
 */

bool is_nonnull() { return true; }

/**
 * @brief Recursive reduction to check whether any pointer in a set is null
 *
 * @tparam Head Type of the pointer to examine
 * @tparam Tail Types of the rest of the pointers
 * @param head The pointer to examine
 * @param tail The rest of the pointers
 * @return true if no pointer is null, false otherwise
 *
 */
template <class Head, class... Tail>
bool is_nonnull(const Head& head, const Tail... tail) {
  return (head != nullptr) && (is_nonnull(tail...));
}

/**
 * @brief In order to call some arbitrary set of lambdas representing matchers,
 * we need the ability to look at a lambda, and deduce its arguments.
 *
 * This is the base template, and will be specialized. All specializations
 * should define A return type R, an args pack A, a num_args, and a function
 * "invoke_as" that takes a functor and an arg-pack, and tries to call the
 * functor with that arg-pack
 *
 * The main original intent here is two-fold, one to allow us to look at how
 * many args a functor takes, and two to look at the types of its args. The
 * second of these is used to do a series of dynamic_casts, making sure that the
 * EventBase's captured in our event vectors are of the types being looked for
 * by our matchers
 *
 * @tparam T a functor-like object
 * @tparam typename used for specialization shenanigans
 */
template <typename T, typename = void>
struct function_traits;

/**
 * @brief Specialization of function traits, representing a free function.
 * See the base template for info on what this struct is doing
 *
 * @tparam R return type of the function
 * @tparam A arg pack
 */
template <typename R, typename... A>
struct function_traits<R (*)(A...)> {
  using return_type                  = R;
  using class_type                   = void;
  using args_type                    = std::tuple<A...>;
  constexpr static int num_arguments = std::tuple_size<args_type>::value;
  template <class Call, class... Args>
  static auto invoke_as(Call call, Args... args) {
    if (!is_nonnull(std::dynamic_pointer_cast<A>(args)...)) {
      return false;
    }
    return call(*std::dynamic_pointer_cast<A>(args)...);
  }
};

/**
 * @brief Specialization of function traits, representing a class member
 * function. See the base template for info on what this struct is doing
 *
 * @tparam R return type of the function
 * @tparam C the class function being represented
 * @tparam A arg pack
 */

template <typename R, typename C, typename... A>
struct function_traits<R (C::*)(A...)> {
  using return_type                  = R;
  using class_type                   = void;
  using args_type                    = std::tuple<A...>;
  constexpr static int num_arguments = std::tuple_size<args_type>::value;
  template <class Call, class... Args>
  static auto invoke_as(Call call, Args... args) {
    if (!is_nonnull(std::dynamic_pointer_cast<A>(args)...)) {
      return false;
    }
    return call(*std::dynamic_pointer_cast<A>(args)...);
  }
};

/**
 * @brief Specialization of function traits, representing a *const* class member
 * function. See the base template for info on what this struct is doing
 *
 * @tparam R return type of the function
 * @tparam C the class function being represented
 * @tparam A arg pack
 */

template <typename R, typename C, typename... A>
struct function_traits<R (C::*)(A...) const>  // const
{
  using return_type                  = R;
  using class_type                   = C;
  using args_type                    = std::tuple<A...>;
  constexpr static int num_arguments = std::tuple_size<args_type>::value;
  template <class Call, class... Args>
  static auto invoke_as(Call call, const Args&... args) {
    if (!is_nonnull(std::dynamic_pointer_cast<A>(args)...)) {
      return MatchDiagnostic{false, {"Types didn't match on arguments"}};
    }
    return call(*std::dynamic_pointer_cast<A>(args)...);
  }
};

/**
 * @brief Specialization of function traits, representing a T that has a
 * non-generic call operator, i.e. a functor/lambda whose operator() has no auto
 * or template on it See the base template for info on what this struct is doing
 *
 * @tparam T The functor type
 */
template <typename T>
struct function_traits<T, Kokkos::Impl::void_t<decltype(&T::operator())> >
    : public function_traits<decltype(&T::operator())> {};

/**
 * @brief A struct to extract events from an event vector, and invoke a matcher
 * with them
 *
 * This one is a bit funky, you can't do std::get's or the like with a vector.
 * So this takes in a number of arguments to pull from the vector, and a start
 * index at which to begin taking from. It then makes an index sequence of tht
 * number of elements {0, 1, 2, ..., num}, and then uses the function_traits
 * trick above to invoke the matcher with
 * {events[index+0],events[index+1],...,events[num-1]}
 *
 * @tparam num number of arguments to the functor
 * @tparam Matcher the lambda we want to call with events from our event vector
 */
template <int num, class Matcher>
struct invoke_helper {
 private:
  // private helper with an index_sequence, invokes the matcher
  template <class Traits, size_t... Indices>
  static auto call(int index, event_vector events,
                   std::index_sequence<Indices...>, Matcher matcher) {
    return Traits::invoke_as(matcher, events[index + Indices]...);
  }

 public:
  // the entry point to the class, takes in a Traits class that knows how to
  // invoke the matcher,
  template <class Traits>
  static auto call(int index, event_vector events, Matcher matcher) {
    return call<Traits>(index, events, std::make_index_sequence<num>{},
                        matcher);
  }
};

/**
 * @brief This is the base case of a recursive check of matchers, meaning no
 * more matchers exist. The only check now should be that we made it all the way
 * through the list of events captured by our lambda
 *
 * @param index how many events we scanned
 * @param events the vector containing our events
 * @return MatchDiagnostic success if we scanned all events, failure otherwise
 */
MatchDiagnostic check_match(event_vector::size_type index,
                            event_vector events) {
  return (index == events.size())
             ? MatchDiagnostic{true}
             : MatchDiagnostic{false, {"Wrong number of events encountered"}};
}

/**
 * @brief
 *
 * @tparam Matcher a functor that accepts a set of events, and returns whether
 * they meet an expected structure
 * @tparam Matchers additional matchers to invoke, supposing the current one is
 * fine
 * @param index What position in our vector of events to begin pulling events
 * from
 * @param events A vector of events we want to match against our matchers
 * @param matcher the instance of Matcher (see above)
 * @param matchers the instances of Matchers (see above)
 * @return MatchDiagnostic success if the matcher matches, failure otherwise
 */
template <class Matcher, class... Matchers>
MatchDiagnostic check_match(event_vector::size_type index, event_vector events,
                            Matcher matcher, Matchers... matchers) {
  // struct that tells us what we want to know about our matcher, and helps us
  // invoke it
  using Traits = function_traits<Matcher>;
  // how many args does that lambda have?
  constexpr static event_vector::size_type num_args = Traits::num_arguments;
  // make sure that we don't have insufficient events in our event vector
  if (index + num_args > events.size()) {
    return {false, {"Too many events encounted"}};
  }
  // Call the lambda, if it's callable with our args. Store the resulting
  // MatchDiagnostic
  auto result = invoke_helper<num_args, Matcher>::template call<Traits>(
      index, events, matcher);
  // If we fail, don't continue looking for more matches, just return
  if (!result.success) {
    return result;
  }
  // Otherwise, call with the next matcher
  return check_match(index + num_args, events, matchers...);
}

/**
 * @brief Small utility helper, an entry point into "check_match."
 * The real "check_match" needs an index at which to start checking,
 * this just tells it "hey, start at 0"
 *
 */
template <class... Matchers>
auto check_match(event_vector events, Matchers... matchers) {
  return check_match(0, events, matchers...);
}

/**
 * @brief Base class of representing everything you can do with an Event
 * checked by this system. Not much is required, just
 *
 * 1) You can compare to some other EventBase
 * 2) You can represent yourself as a string
 */
struct EventBase {
  template <typename T>
  constexpr static uint64_t unspecified_sentinel =
      std::numeric_limits<T>::max();
  using PtrHandle = const void* const;
  virtual ~EventBase()             = default;
  virtual std::string repr() const = 0;
};

/**
 * @brief There are an unholy number of begin events in Kokkos, this is a base
 * class for them (BeginParallel[For/Reduce/Scan], BeginFence)
 *
 * @tparam Derived CRTP, intended for use with dynamic_casts
 */
template <class Derived>
struct BeginOperation : public EventBase {
  using ThisType = BeginOperation;
  const std::string name;
  const uint32_t deviceID;
  uint64_t kID;
  BeginOperation(const std::string& n,
                 const uint32_t devID = unspecified_sentinel<uint32_t>,
                 uint64_t k           = unspecified_sentinel<uint64_t>)
      : name(n), deviceID(devID), kID(k) {}
  virtual ~BeginOperation() = default;
  virtual std::string repr() const {
    std::stringstream s;
    s << Derived::begin_op_name() << " { " << name << ", ";
    if (deviceID == unspecified_sentinel<uint32_t>) {
      s << "(any deviceID) ";
    } else {
      s << deviceID;
    }
    s << ",";
    if (kID == unspecified_sentinel<uint64_t>) {
      s << "(any kernelID) ";
    } else {
      s << kID;
    }
    s << "}";
    return s.str();
  }
};
/**
 * @brief Analogous to BeginOperation, there are a lot of things in Kokkos
 * of roughly this structure
 *
 * @tparam Derived CRTP, used for comparing that EventBase's are of the same
 * type
 */
template <class Derived>
struct EndOperation : public EventBase {
  using ThisType = EndOperation;
  uint64_t kID;
  EndOperation(uint64_t k = unspecified_sentinel<uint64_t>) : kID(k) {}
  virtual ~EndOperation() = default;

  virtual std::string repr() const {
    std::stringstream s;
    s << Derived::end_op_name() << " { ";
    if (kID == unspecified_sentinel<uint64_t>) {
      s << "(any kernelID) ";
    } else {
      s << kID;
    }
    s << "}";
    return s.str();
  }
};

/**
 * Note, the following classes look identical, and they are. They exist because
 * we're using dynamic_casts up above to check whether events are of the same
 * type. So the different type names here are meaningful, even though the
 * classes are empty
 */
struct BeginParallelForEvent : public BeginOperation<BeginParallelForEvent> {
  static const std::string& begin_op_name() {
    static std::string value = "BeginParallelFor";
    return value;
  }
  BeginParallelForEvent(
      std::string n,
      const uint32_t devID = EventBase::unspecified_sentinel<uint32_t>,
      uint64_t k           = EventBase::unspecified_sentinel<uint64_t>)
      : BeginOperation<BeginParallelForEvent>(n, devID, k) {}
  virtual ~BeginParallelForEvent() = default;
};
struct BeginParallelReduceEvent
    : public BeginOperation<BeginParallelReduceEvent> {
  static const std::string& begin_op_name() {
    static std::string value = "BeginParallelReduce";
    return value;
  }

  BeginParallelReduceEvent(
      std::string n,
      const uint32_t devID = EventBase::unspecified_sentinel<uint32_t>,
      uint64_t k           = EventBase::unspecified_sentinel<uint64_t>)
      : BeginOperation<BeginParallelReduceEvent>(n, devID, k) {}
  virtual ~BeginParallelReduceEvent() = default;
};
struct BeginParallelScanEvent : public BeginOperation<BeginParallelScanEvent> {
  static const std::string& begin_op_name() {
    static std::string value = "BeginParallelScan";
    return value;
  }

  BeginParallelScanEvent(
      std::string n,
      const uint32_t devID = EventBase::unspecified_sentinel<uint32_t>,
      uint64_t k           = EventBase::unspecified_sentinel<uint64_t>)
      : BeginOperation<BeginParallelScanEvent>(n, devID, k) {}
  virtual ~BeginParallelScanEvent() = default;
};
struct BeginFenceEvent : public BeginOperation<BeginFenceEvent> {
  static const std::string& begin_op_name() {
    static std::string value = "BeginFence";
    return value;
  }

  BeginFenceEvent(
      std::string n,
      const uint32_t devID = EventBase::unspecified_sentinel<uint32_t>,
      uint64_t k           = EventBase::unspecified_sentinel<uint64_t>)
      : BeginOperation<BeginFenceEvent>(n, devID, k) {}
  virtual ~BeginFenceEvent() = default;
};

struct EndParallelForEvent : public EndOperation<EndParallelForEvent> {
  static const std::string& end_op_name() {
    static std::string value = "EndParallelFor";
    return value;
  }

  EndParallelForEvent(uint64_t k = EventBase::unspecified_sentinel<uint64_t>)
      : EndOperation<EndParallelForEvent>(k) {}
  virtual ~EndParallelForEvent() = default;
};
struct EndParallelReduceEvent : public EndOperation<EndParallelReduceEvent> {
  static const std::string& end_op_name() {
    static std::string value = "EndParallelReduce";
    return value;
  }

  EndParallelReduceEvent(uint64_t k = EventBase::unspecified_sentinel<uint64_t>)
      : EndOperation<EndParallelReduceEvent>(k) {}
  virtual ~EndParallelReduceEvent() = default;
};
struct EndParallelScanEvent : public EndOperation<EndParallelScanEvent> {
  static const std::string& end_op_name() {
    static std::string value = "EndParallelScan";
    return value;
  }

  EndParallelScanEvent(uint64_t k = EventBase::unspecified_sentinel<uint64_t>)
      : EndOperation<EndParallelScanEvent>(k) {}
  virtual ~EndParallelScanEvent() = default;
};
struct EndFenceEvent : public EndOperation<EndFenceEvent> {
  static const std::string& end_op_name() {
    static std::string value = "EndFence";
    return value;
  }

  EndFenceEvent(uint64_t k = EventBase::unspecified_sentinel<uint64_t>)
      : EndOperation<EndFenceEvent>(k) {}
  virtual ~EndFenceEvent() = default;
};

struct InitEvent : public EventBase {
  int load_sequence;
  uint64_t version_number;
  uint32_t num_device_infos;
  Kokkos::Profiling::KokkosPDeviceInfo* device_infos;
  virtual std::string repr() const override {
    std::stringstream s;
    s << "InitEvent { load_sequence: " << load_sequence << ", version_number "
      << version_number << ", num_device_infos " << num_device_infos << "}";
    return s.str();
  }
  InitEvent(int l, uint64_t v_n, uint32_t n_d_i,
            Kokkos::Profiling::KokkosPDeviceInfo* d_i)
      : load_sequence(l),
        version_number(v_n),
        num_device_infos(n_d_i),
        device_infos(d_i) {}
};
struct FinalizeEvent : public EventBase {
  virtual std::string repr() const override { return "FinalizeEvent{}"; }
};

struct ParseArgsEvent : public EventBase {
  int num_args;
  char** args;

  std::string repr() const override {
    std::stringstream s;
    s << "ParseArgsEvent { num_args : " << num_args << std::endl;
    for (int x = 0; x < num_args; ++x) {
      s << "  " << args[x] << std::endl;
    }
    s << "}";
    return s.str();
  }
  ParseArgsEvent(int n_a, char** a) : num_args(n_a), args(a) {}
};
struct PrintHelpEvent : public EventBase {
  char* prog_name;
  std::string repr() const override {
    return "PrintHelpEvent { Program Name: " + std::string(prog_name) + "}";
  }
  PrintHelpEvent(char* p_n) : prog_name(p_n) {}
};
struct PushRegionEvent : public EventBase {
  std::string name;
  std::string repr() const override {
    return "PushRegionEvent { Region Name: " + name + " }";
  }
  PushRegionEvent(std::string n) : name(n) {}
};
struct PopRegionEvent : public EventBase {
  std::string repr() const override { return "PopRegionEvent{}"; }
};

template <class Derived>
struct DataEvent : public EventBase {
  using SpaceHandleType = Kokkos::Profiling::SpaceHandle;
  SpaceHandleType handle;
  std::string name;
  EventBase::PtrHandle ptr;
  uint64_t size;

  std::string repr() const override {
    std::stringstream s;
    s << Derived::event_name() << "{ In space " << handle.name
      << ", name: " << name << ", ptr: " << ptr << ", size: " << size;
    return s.str();
  }
<<<<<<< HEAD
  DataEvent(SpaceHandleType h, std::string n, EventBase::PtrHandle p, uint64_t s) : handle(h), name(n), ptr(p), size(s) {}
=======
  DataEvent(SpaceHandleType h, std::string n, void* const p, uint64_t s)
      : handle(h), name(n), ptr(p), size(s) {}
>>>>>>> 643878ac
};

struct AllocateDataEvent : public DataEvent<AllocateDataEvent> {
  static std::string event_name() { return "AllocateDataEvent"; }
<<<<<<< HEAD
  AllocateDataEvent(DataEvent::SpaceHandleType h, std::string n,  EventBase::PtrHandle p, uint64_t s) : DataEvent<AllocateDataEvent>(h, n, p, s) {}
};
struct DeallocateDataEvent : public DataEvent<DeallocateDataEvent> {
  static std::string event_name() { return "DeallocateDataEvent"; }
  DeallocateDataEvent(DataEvent::SpaceHandleType h, std::string n,  EventBase::PtrHandle p, uint64_t s) : DataEvent<DeallocateDataEvent>(h, n, p, s) {}
=======
  AllocateDataEvent(SpaceHandleType h, std::string n, void* const p, uint64_t s)
      : DataEvent<AllocateDataEvent>(h, n, p, s) {}
};
struct DeallocateDataEvent : public DataEvent<DeallocateDataEvent> {
  static std::string event_name() { return "DeallocateDataEvent"; }
  DeallocateDataEvent(SpaceHandleType h, std::string n, void* const p,
                      uint64_t s)
      : DataEvent<DeallocateDataEvent>(h, n, p, s) {}
>>>>>>> 643878ac
};

struct CreateProfileSectionEvent : public EventBase {
  std::string name;
  uint32_t section_id;
  std::string repr() const override {
    return "CreateProfileSectionEvent {" + name + ", " +
           std::to_string(section_id) + "}";
  }
  CreateProfileSectionEvent(std::string n, uint32_t s_i)
      : name(n), section_id(s_i) {}
};

template <class Derived>
struct ProfileSectionManipulationEvent : public EventBase {
  uint32_t device_id;
  std::string repr() const override {
    std::stringstream s;
    s << Derived::event_name() << "{ " << device_id << "}";
    return s.str();
  }
  ProfileSectionManipulationEvent(uint32_t d_i) : device_id(d_i){};
};

struct BeginProfileSectionEvent
    : public ProfileSectionManipulationEvent<BeginProfileSectionEvent> {
  static std::string event_name() { return "BeginProfileSectionEvent"; }
  BeginProfileSectionEvent(uint32_t d_i)
      : ProfileSectionManipulationEvent<BeginProfileSectionEvent>(d_i){};
};
struct EndProfileSectionEvent
    : public ProfileSectionManipulationEvent<EndProfileSectionEvent> {
  static std::string event_name() { return "EndProfileSectionEvent"; }
  EndProfileSectionEvent(uint32_t d_i)
      : ProfileSectionManipulationEvent<EndProfileSectionEvent>(d_i){};
};
struct DestroyProfileSectionEvent
    : public ProfileSectionManipulationEvent<DestroyProfileSectionEvent> {
  static std::string event_name() { return "DestroyProfileSectionEvent"; }
  DestroyProfileSectionEvent(uint32_t d_i)
      : ProfileSectionManipulationEvent<DestroyProfileSectionEvent>(d_i){};
};

struct ProfileEvent : public EventBase {
  std::string name;
  std::string repr() const override { return "ProfileEvent {" + name + "}"; }
  ProfileEvent(std::string n) : name(n) {}
};

struct BeginDeepCopyEvent : public EventBase {
  using SpaceHandleType = Kokkos::Profiling::SpaceHandle;
  SpaceHandleType src_handle;
  std::string src_name;
  EventBase::PtrHandle src_ptr;
  SpaceHandleType dst_handle;
  std::string dst_name;
  EventBase::PtrHandle dst_ptr;
  uint64_t size;
  std::string repr() const override {
    std::stringstream s;
    s << "BeginDeepCopyEvent { size: " << size << std::endl;
    s << "  dst: { " << dst_handle.name << ", " << dst_name << ", " << dst_ptr
      << "}\n";
    s << "  src: { " << src_handle.name << ", " << src_name << ", " << src_ptr
      << "}\n";
    s << "}";
    return s.str();
  }
<<<<<<< HEAD
  BeginDeepCopyEvent(
    SpaceHandleType s_h, std::string s_n, EventBase::PtrHandle s_p,
    SpaceHandleType d_h, std::string d_n, EventBase::PtrHandle d_p,
    uint64_t s
  ) :
  src_handle(s_h), src_name(s_n), src_ptr(s_p),
  dst_handle(d_h), dst_name(d_n), dst_ptr(d_p),
  size(s) {}
=======
  BeginDeepCopyEvent(SpaceHandleType s_h, std::string s_n, void* const s_p,
                     SpaceHandleType d_h, std::string d_n, void* const d_p,
                     uint64_t s)
      : src_handle(s_h),
        src_name(s_n),
        src_ptr(s_p),
        dst_handle(d_h),
        dst_name(d_n),
        dst_ptr(d_p),
        size(s) {}
>>>>>>> 643878ac
};
struct EndDeepCopyEvent : public EventBase {
  std::string repr() const override { return "EndDeepCopyEvent{}"; }
};

template <class Derived>
struct DualViewEvent : public EventBase {
  std::string name;
  EventBase::PtrHandle ptr;
  bool is_device;
<<<<<<< HEAD
  DualViewEvent(std::string n, EventBase::PtrHandle p, bool i_d) : name(n), ptr(p), is_device(i_d) {}
=======
  DualViewEvent(std::string n, void* const p, bool i_d)
      : name(n), ptr(p), is_device(i_d) {}
>>>>>>> 643878ac
  std::string repr() const override {
    std::stringstream s;
    s << Derived::event_name() << " { " << name << ", " << std::hex << ptr
      << ", " << std::boolalpha << is_device << "}";
    return s.str();
  }
};
struct DualViewModifyEvent : public DualViewEvent<DualViewModifyEvent> {
<<<<<<< HEAD
  static std::string event_name () { return "DualViewModifyEvent"; }
  DualViewModifyEvent(std::string n, EventBase::PtrHandle p, bool i_d) : DualViewEvent(n, p, i_d) {}
};
struct DualViewSyncEvent : public DualViewEvent<DualViewSyncEvent> {
  static std::string event_name () { return "DualViewSyncEvent"; }
  DualViewSyncEvent(std::string n, EventBase::PtrHandle p, bool i_d) : DualViewEvent(n, p, i_d) {}
=======
  static std::string event_name() { return "DualViewModifyEvent"; }
  DualViewModifyEvent(std::string n, void* const p, bool i_d)
      : DualViewEvent(n, p, i_d) {}
};
struct DualViewSyncEvent : public DualViewEvent<DualViewSyncEvent> {
  static std::string event_name() { return "DualViewSyncEvent"; }
  DualViewSyncEvent(std::string n, void* const p, bool i_d)
      : DualViewEvent(n, p, i_d) {}
>>>>>>> 643878ac
};

struct DeclareMetadataEvent : public EventBase {
  std::string key;
  std::string value;
  std::string repr() const override {
    return "DeclareMetadataEvent {" + key + ", " + value + "}";
  }
  DeclareMetadataEvent(std::string k, std::string v) : key(k), value(v) {}
};

struct ProvideToolProgrammingInterfaceEvent : public EventBase {
  using Interface = Kokkos::Tools::Experimental::ToolProgrammingInterface;

  uint32_t num_functions;
  Interface interface;
  ProvideToolProgrammingInterfaceEvent(uint32_t n_f, Interface i)
      : num_functions(n_f), interface(i) {}
  std::string repr() const override {
    return "ProvideToolProgrammingInterfaceEvent {" +
           std::to_string(num_functions) + "}";
  }
};
struct RequestToolSettingsEvent : public EventBase {
  using Settings = Kokkos::Tools::Experimental::ToolSettings;

  uint32_t num_settings;
  Settings settings;
  RequestToolSettingsEvent(uint32_t n_s, Settings s)
      : num_settings(n_s), settings(s) {}
  std::string repr() const override {
    return "RequestToolSettingsEvent {" + std::to_string(num_settings) + "}";
  }
};

template <class Derived>
struct TypeDeclarationEvent : public EventBase {
  std::string name;
  uint32_t device_id;
  Kokkos::Tools::Experimental::VariableInfo info;
  std::string repr() const override {
    return Derived::event_name() + "{ " + name + "," +
           std::to_string(device_id) + "}";
  }
  TypeDeclarationEvent(std::string n, uint32_t d_i,
                       Kokkos::Tools::Experimental::VariableInfo i)
      : name(n), device_id(d_i), info(i) {}
};
struct OutputTypeDeclarationEvent
    : public TypeDeclarationEvent<OutputTypeDeclarationEvent> {
  static std::string event_name() { return "OutputTypeDeclarationEvent"; }
  OutputTypeDeclarationEvent(std::string n, uint32_t d_i,
                             Kokkos::Tools::Experimental::VariableInfo i)
      : TypeDeclarationEvent(n, d_i, i) {}
};
struct InputTypeDeclarationEvent
    : public TypeDeclarationEvent<InputTypeDeclarationEvent> {
  static std::string event_name() { return "InputTypeDeclarationEvent"; }
  InputTypeDeclarationEvent(std::string n, uint32_t d_i,
                            Kokkos::Tools::Experimental::VariableInfo i)
      : TypeDeclarationEvent(n, d_i, i) {}
};

struct RequestOutputValuesEvent : public EventBase {
  size_t context;
  size_t num_inputs;
  std::vector<Kokkos::Tools::Experimental::VariableValue> inputs;
  size_t num_outputs;
  std::vector<Kokkos::Tools::Experimental::VariableValue> outputs;
  std::string repr() const override {
    std::stringstream s;
    s << "RequestOutputValuesEvent { ";
    s << num_inputs << " inputs,";
    s << num_outputs << " outputs}";
    return s.str();
  }
  RequestOutputValuesEvent(
      size_t c, size_t n_i,
      std::vector<Kokkos::Tools::Experimental::VariableValue> i, size_t n_o,
      std::vector<Kokkos::Tools::Experimental::VariableValue> o)
      : context(c), num_inputs(n_i), inputs(i), num_outputs(n_o), outputs(o) {}
};

struct ContextBeginEvent : public EventBase {
  size_t context;
  std::string repr() const override {
    return "ContextBeginEvent{ " + std::to_string(context) + "}";
  }
  ContextBeginEvent(size_t c) : context(c) {}
};
struct ContextEndEvent : public EventBase {
  size_t context;
  Kokkos::Tools::Experimental::VariableValue value;
  std::string repr() const override {
    return "ContextEndEvent {" + std::to_string(context) + "}";
  }
  ContextEndEvent(size_t c, Kokkos::Tools::Experimental::VariableValue v)
      : context(c), value(v) {}
};

struct OptimizationGoalDeclarationEvent : public EventBase {
  size_t context;
  Kokkos::Tools::Experimental::OptimizationGoal goal;
  std::string repr() const override {
    return "OptimizationGoalDeclarationEvent{" + std::to_string(context) + "}";
  }
  OptimizationGoalDeclarationEvent(
      size_t c, Kokkos::Tools::Experimental::OptimizationGoal g)
      : context(c), goal(g) {}
};

/**
 * @brief Takes a vector of events, a set of matchers, and checks whether
 *        that event vector matches what those matchers expect
 *
 * @tparam Matchers types of our matchers
 * @param events A vector containing events
 * @param matchers A set of functors that match those Events
 * @return true on successful match, false otherwise
 */
template <class... Matchers>
bool compare_event_vectors(event_vector events, Matchers... matchers) {
  // leans on check_match to do the bulk of the work
  auto diagnostic = check_match(events, matchers...);
  // On failure, print out the error messages
  if (!diagnostic.success) {
    for (const auto& message : diagnostic.messages) {
      std::cerr << "Error matching event vectors: " << message << std::endl;
    }
  }
  return diagnostic.success;
}

/**
 * @brief This tells the testing tool which events to listen to.
 * My strong recommendation is to make this "all events" in most cases,
 * but if there is an event that is hard to match in some cases, a stray
 * deep_copy or the like, this will let you ignore that event
 */

struct ToolValidatorConfiguration {
  struct Profiling {
    bool kernels       = true;
    bool fences        = true;
    bool allocs        = true;
    bool copies        = true;
    bool dual_view_ops = true;
  };
  struct Tuning {
    bool contexts          = true;
    bool type_declarations = true;
    bool request_values    = true;
  };
  struct Infrastructure {
    bool init                  = true;
    bool finalize              = true;
    bool programming_interface = true;
    bool request_settings      = true;
  };
  Profiling profiling           = {false, false, false, false, false};
  Tuning tuning                 = Tuning();
  Infrastructure infrastructure = Infrastructure();
};

namespace Config {
#define KOKKOS_IMPL_TOOLS_TEST_CONFIG_OPTION(name, value, depth)    \
  template <bool target_value>                                      \
  struct Toggle##name : public std::integral_constant<int, depth> { \
    void operator()(ToolValidatorConfiguration& config) {           \
      config.value = target_value;                                  \
    }                                                               \
  };                                                                \
  using Enable##name  = Toggle##name<true>;                         \
  using Disable##name = Toggle##name<false>

KOKKOS_IMPL_TOOLS_TEST_CONFIG_OPTION(Kernels, profiling.kernels, 2);
KOKKOS_IMPL_TOOLS_TEST_CONFIG_OPTION(Fences, profiling.fences, 2);
KOKKOS_IMPL_TOOLS_TEST_CONFIG_OPTION(Allocs, profiling.allocs, 2);
KOKKOS_IMPL_TOOLS_TEST_CONFIG_OPTION(Copies, profiling.copies, 2);
KOKKOS_IMPL_TOOLS_TEST_CONFIG_OPTION(DualViewOps, profiling.dual_view_ops, 2);
KOKKOS_IMPL_TOOLS_TEST_CONFIG_OPTION(Contexts, tuning.contexts, 2);
KOKKOS_IMPL_TOOLS_TEST_CONFIG_OPTION(TypeDeclarations, tuning.type_declarations,
                                     2);
KOKKOS_IMPL_TOOLS_TEST_CONFIG_OPTION(RequestValues, tuning.request_values, 2);
KOKKOS_IMPL_TOOLS_TEST_CONFIG_OPTION(Init, infrastructure.init, 2);
KOKKOS_IMPL_TOOLS_TEST_CONFIG_OPTION(Finalize, infrastructure.finalize, 2);
KOKKOS_IMPL_TOOLS_TEST_CONFIG_OPTION(ProgrammingInterface,
                                     infrastructure.programming_interface, 2);
KOKKOS_IMPL_TOOLS_TEST_CONFIG_OPTION(RequestSettings,
                                     infrastructure.request_settings, 2);

template <bool target_value>
struct ToggleInfrastructure : public std::integral_constant<int, 1> {
  void operator()(ToolValidatorConfiguration& config) {
    config.infrastructure = {target_value, target_value, target_value,
                             target_value};
  }
};

using EnableInfrastructure  = ToggleInfrastructure<true>;
using DisableInfrastructure = ToggleInfrastructure<false>;

template <bool target_value>
struct ToggleProfiling : public std::integral_constant<int, 1> {
  void operator()(ToolValidatorConfiguration& config) {
    config.profiling = {target_value, target_value, target_value, target_value,
                        target_value};
  }
};

using EnableProfiling  = ToggleProfiling<true>;
using DisableProfiling = ToggleProfiling<false>;

template <bool target_value>
struct ToggleTuning : public std::integral_constant<int, 1> {
  void operator()(ToolValidatorConfiguration& config) {
    config.tuning = {target_value, target_value, target_value};
  }
};

using EnableTuning  = ToggleTuning<true>;
using DisableTuning = ToggleTuning<false>;

template <bool target_value>
struct ToggleAll : public std::integral_constant<int, 0> {
  void operator()(ToolValidatorConfiguration& config) {
    ToggleProfiling<target_value>{}(config);
    ToggleTuning<target_value>{}(config);
    ToggleInfrastructure<target_value>{}(config);
  }
};

using EnableAll  = ToggleAll<true>;
using DisableAll = ToggleAll<false>;
}  // namespace Config

/**
 * Needs to stand outside of functions, this is the vector tool callbacks will
 * push events into
 */
std::vector<EventBasePtr> found_events;
/**
 * Needs to stand outside of functions, this is the kID of the last encountered
 * begin event
 */
static uint64_t last_kid;
/** Subscribes to all of the requested callbacks */
void set_tool_events_impl(ToolValidatorConfiguration& config) {
  Kokkos::Tools::Experimental::pause_tools();  // remove all events
  if (config.profiling.kernels) {
    Kokkos::Tools::Experimental::set_begin_parallel_for_callback(
        [](const char* n, const uint32_t d, uint64_t* k) {
          *k = ++last_kid;
          found_events.push_back(
              std::make_shared<BeginParallelForEvent>(std::string(n), d, *k));
        });
    Kokkos::Tools::Experimental::set_begin_parallel_reduce_callback(
        [](const char* n, const uint32_t d, uint64_t* k) {
          *k = ++last_kid;
          found_events.push_back(std::make_shared<BeginParallelReduceEvent>(
              std::string(n), d, *k));
        });
    Kokkos::Tools::Experimental::set_begin_parallel_scan_callback(
        [](const char* n, const uint32_t d, uint64_t* k) {
          *k = ++last_kid;

          found_events.push_back(
              std::make_shared<BeginParallelScanEvent>(std::string(n), d, *k));
        });
    Kokkos::Tools::Experimental::set_end_parallel_for_callback(
        [](const uint64_t k) {
          found_events.push_back(std::make_shared<EndParallelForEvent>(k));
        });
    Kokkos::Tools::Experimental::set_end_parallel_reduce_callback(
        [](const uint64_t k) {
          found_events.push_back(std::make_shared<EndParallelReduceEvent>(k));
        });
    Kokkos::Tools::Experimental::set_end_parallel_scan_callback(
        [](const uint64_t k) {
          found_events.push_back(std::make_shared<EndParallelScanEvent>(k));
        });
  }  // if profiling.kernels
  if (config.profiling.fences) {
    Kokkos::Tools::Experimental::set_begin_fence_callback(
        [](const char* n, const uint32_t d, uint64_t* k) {
          found_events.push_back(
              std::make_shared<BeginFenceEvent>(std::string(n), d, *k));
        });

    Kokkos::Tools::Experimental::set_end_fence_callback([](const uint64_t k) {
      found_events.push_back(std::make_shared<EndFenceEvent>(k));
    });
  }  // profiling.fences
  if (config.profiling.allocs) {
    Kokkos::Tools::Experimental::set_allocate_data_callback([](Kokkos::Tools::SpaceHandle handle, const char* name, EventBase::PtrHandle const ptr, const uint64_t size){
      found_events.push_back(std::make_shared<AllocateDataEvent>(handle, std::string(name), ptr, size));
    });
    Kokkos::Tools::Experimental::set_deallocate_data_callback([](Kokkos::Tools::SpaceHandle handle, const char* name, EventBase::PtrHandle const ptr, const uint64_t size){
      found_events.push_back(std::make_shared<DeallocateDataEvent>(handle, std::string(name), ptr, size));
    });
  }
  if (config.profiling.copies) {
    Kokkos::Tools::Experimental::set_begin_deep_copy_callback([](Kokkos::Tools::SpaceHandle dst_handle, const char* dst_name, EventBase::PtrHandle dst_ptr,
    Kokkos::Tools::SpaceHandle src_handle, const char* src_name, EventBase::PtrHandle src_ptr,
    uint64_t size){
      found_events.push_back(std::make_shared<BeginDeepCopyEvent>(dst_handle, std::string(dst_name), dst_ptr,src_handle, std::string(src_name), src_ptr,size));
    });
  }
  if (config.profiling.dual_view_ops) {
    Kokkos::Tools::Experimental::set_dual_view_sync_callback([](const char* name, EventBase::PtrHandle ptr, bool is_device){
      found_events.push_back(std::make_shared<DualViewSyncEvent>(std::string(name),ptr,is_device));
    });
    Kokkos::Tools::Experimental::set_dual_view_modify_callback([](const char* name, EventBase::PtrHandle ptr, bool is_device){
      found_events.push_back(std::make_shared<DualViewModifyEvent>(std::string(name),ptr,is_device));
    });
  }


}
template <int priority>
void listen_tool_events_impl(std::integral_constant<int, priority>,
                             ToolValidatorConfiguration&) {}

template <class Config>
void invoke_config(ToolValidatorConfiguration& in, Config conf,
                   std::true_type) {
  conf(in);
}
template <class Config>
void invoke_config(ToolValidatorConfiguration&, Config, std::false_type) {}

template <int priority, class Config, class... Configs>
void listen_tool_events_impl(std::integral_constant<int, priority> prio,
                             ToolValidatorConfiguration& in, Config conf,
                             Configs... configs) {
  invoke_config(in, conf,
                std::integral_constant<bool, priority == conf.value>{});
  listen_tool_events_impl(prio, in, configs...);
}
template <class... Configs>
void listen_tool_events(Configs... confs) {
  ToolValidatorConfiguration conf;
  listen_tool_events_impl(std::integral_constant<int, 0>{}, conf, confs...);
  listen_tool_events_impl(std::integral_constant<int, 1>{}, conf, confs...);
  listen_tool_events_impl(std::integral_constant<int, 2>{}, conf, confs...);
  set_tool_events_impl(conf);
}

/**
 * @brief This is the main entry point people will use to test their programs
 *        Given a lambda representing a code region, and a set of matchers on
 * tools events, verify that the given lambda produces events that match those
 * expected by the matchers
 *
 * @tparam Lambda Type of lam
 * @tparam Matchers Type of matchers
 * @param lam The code region that will produce events
 * @param matchers Matchers for those events, lambdas that expect events and
 * compare them
 * @return true if all events are consumed, all matchers are invoked, and all
 * matchers success, false otherwise
 */
template <class Lambda, class... Matchers>
bool validate_event_set(const Lambda& lam, const Matchers... matchers) {
  // First, erase events from previous invocations
  found_events.clear();
  // Invoke the lambda (this will populate found_events, via tooling)
  lam();
  // compare the found events against the expected ones
  auto success = compare_event_vectors(found_events, matchers...);
  if (!success) {
    // on failure, print out the events we found
    for (const auto& event : found_events) {
      std::cout << event->repr() << std::endl;
    }
  }
  return success;
}
/**
 * @brief Analogous to validate_event_set up above, except rather than
 *        comparing to matchers, this just returns the found event vector
 *
 * @tparam Lambda as in validate_event_set
 * @param lam as in validate_event_set
 * @return auto
 */
template <class Lambda>
auto get_event_set(const Lambda& lam) {
  found_events.clear();
  lam();
  // return compare_event_vectors(expected, found_events);
  std::vector<EventBasePtr> events;
  std::copy(found_events.begin(), found_events.end(),
            std::back_inserter(events));
  return events;
}

}  // namespace Tools
}  // namespace Test
}  // namespace Kokkos<|MERGE_RESOLUTION|>--- conflicted
+++ resolved
@@ -564,32 +564,16 @@
       << ", name: " << name << ", ptr: " << ptr << ", size: " << size;
     return s.str();
   }
-<<<<<<< HEAD
   DataEvent(SpaceHandleType h, std::string n, EventBase::PtrHandle p, uint64_t s) : handle(h), name(n), ptr(p), size(s) {}
-=======
-  DataEvent(SpaceHandleType h, std::string n, void* const p, uint64_t s)
-      : handle(h), name(n), ptr(p), size(s) {}
->>>>>>> 643878ac
 };
 
 struct AllocateDataEvent : public DataEvent<AllocateDataEvent> {
   static std::string event_name() { return "AllocateDataEvent"; }
-<<<<<<< HEAD
   AllocateDataEvent(DataEvent::SpaceHandleType h, std::string n,  EventBase::PtrHandle p, uint64_t s) : DataEvent<AllocateDataEvent>(h, n, p, s) {}
 };
 struct DeallocateDataEvent : public DataEvent<DeallocateDataEvent> {
   static std::string event_name() { return "DeallocateDataEvent"; }
   DeallocateDataEvent(DataEvent::SpaceHandleType h, std::string n,  EventBase::PtrHandle p, uint64_t s) : DataEvent<DeallocateDataEvent>(h, n, p, s) {}
-=======
-  AllocateDataEvent(SpaceHandleType h, std::string n, void* const p, uint64_t s)
-      : DataEvent<AllocateDataEvent>(h, n, p, s) {}
-};
-struct DeallocateDataEvent : public DataEvent<DeallocateDataEvent> {
-  static std::string event_name() { return "DeallocateDataEvent"; }
-  DeallocateDataEvent(SpaceHandleType h, std::string n, void* const p,
-                      uint64_t s)
-      : DataEvent<DeallocateDataEvent>(h, n, p, s) {}
->>>>>>> 643878ac
 };
 
 struct CreateProfileSectionEvent : public EventBase {
@@ -658,7 +642,6 @@
     s << "}";
     return s.str();
   }
-<<<<<<< HEAD
   BeginDeepCopyEvent(
     SpaceHandleType s_h, std::string s_n, EventBase::PtrHandle s_p,
     SpaceHandleType d_h, std::string d_n, EventBase::PtrHandle d_p,
@@ -667,18 +650,6 @@
   src_handle(s_h), src_name(s_n), src_ptr(s_p),
   dst_handle(d_h), dst_name(d_n), dst_ptr(d_p),
   size(s) {}
-=======
-  BeginDeepCopyEvent(SpaceHandleType s_h, std::string s_n, void* const s_p,
-                     SpaceHandleType d_h, std::string d_n, void* const d_p,
-                     uint64_t s)
-      : src_handle(s_h),
-        src_name(s_n),
-        src_ptr(s_p),
-        dst_handle(d_h),
-        dst_name(d_n),
-        dst_ptr(d_p),
-        size(s) {}
->>>>>>> 643878ac
 };
 struct EndDeepCopyEvent : public EventBase {
   std::string repr() const override { return "EndDeepCopyEvent{}"; }
@@ -689,12 +660,7 @@
   std::string name;
   EventBase::PtrHandle ptr;
   bool is_device;
-<<<<<<< HEAD
   DualViewEvent(std::string n, EventBase::PtrHandle p, bool i_d) : name(n), ptr(p), is_device(i_d) {}
-=======
-  DualViewEvent(std::string n, void* const p, bool i_d)
-      : name(n), ptr(p), is_device(i_d) {}
->>>>>>> 643878ac
   std::string repr() const override {
     std::stringstream s;
     s << Derived::event_name() << " { " << name << ", " << std::hex << ptr
@@ -703,23 +669,12 @@
   }
 };
 struct DualViewModifyEvent : public DualViewEvent<DualViewModifyEvent> {
-<<<<<<< HEAD
   static std::string event_name () { return "DualViewModifyEvent"; }
   DualViewModifyEvent(std::string n, EventBase::PtrHandle p, bool i_d) : DualViewEvent(n, p, i_d) {}
 };
 struct DualViewSyncEvent : public DualViewEvent<DualViewSyncEvent> {
   static std::string event_name () { return "DualViewSyncEvent"; }
   DualViewSyncEvent(std::string n, EventBase::PtrHandle p, bool i_d) : DualViewEvent(n, p, i_d) {}
-=======
-  static std::string event_name() { return "DualViewModifyEvent"; }
-  DualViewModifyEvent(std::string n, void* const p, bool i_d)
-      : DualViewEvent(n, p, i_d) {}
-};
-struct DualViewSyncEvent : public DualViewEvent<DualViewSyncEvent> {
-  static std::string event_name() { return "DualViewSyncEvent"; }
-  DualViewSyncEvent(std::string n, void* const p, bool i_d)
-      : DualViewEvent(n, p, i_d) {}
->>>>>>> 643878ac
 };
 
 struct DeclareMetadataEvent : public EventBase {
