//@HEADER
// ************************************************************************
//
//                        Kokkos v. 4.0
//       Copyright (2022) National Technology & Engineering
//               Solutions of Sandia, LLC (NTESS).
//
// Under the terms of Contract DE-NA0003525 with NTESS,
// the U.S. Government retains certain rights in this software.
//
// Part of Kokkos, under the Apache License v2.0 with LLVM Exceptions.
// See https://kokkos.org/LICENSE for license information.
// SPDX-License-Identifier: Apache-2.0 WITH LLVM-exception
//
//@HEADER

#include <gtest/gtest.h>
#include <Kokkos_Core.hpp>

namespace Test {

template <int rank, int dynrank, class RankType, std::size_t... Is>
void test_matching_arguments_rank_helper(std::index_sequence<Is...>) {
  constexpr int nargs = sizeof...(Is);
  using view_type     = Kokkos::View<RankType>;
  if (nargs == rank || nargs == dynrank) {
    EXPECT_NO_THROW({ view_type v("v", ((Is * 0) + 1)...); });
    EXPECT_NO_THROW({ view_type v(nullptr, ((Is * 0) + 1)...); });
  } else {
    ASSERT_DEATH(
        { view_type v("v", ((Is * 0) + 1)...); },
        "Constructor for Kokkos::View 'v' has mismatched number of arguments. "
        "The number of arguments = " +
            std::to_string(nargs) +
            " neither matches the dynamic rank = " + std::to_string(dynrank) +
            " nor the total rank = " + std::to_string(rank));
    ASSERT_DEATH(
        { view_type v(nullptr, ((Is * 0) + 1)...); },
        "Constructor for Kokkos::View 'UNMANAGED' has mismatched number of "
        "arguments. "
        "The number of arguments = " +
            std::to_string(nargs) +
            " neither matches the dynamic rank = " + std::to_string(dynrank) +
            " nor the total rank = " + std::to_string(rank));
  }
}

template <int rank, int dynrank, template <int> class RankType>
void test_matching_arguments_rank() {
  test_matching_arguments_rank_helper<rank, dynrank,
                                      typename RankType<rank>::type>(
      std::make_index_sequence<0>());
  test_matching_arguments_rank_helper<rank, dynrank,
                                      typename RankType<rank>::type>(
      std::make_index_sequence<1>());
  test_matching_arguments_rank_helper<rank, dynrank,
                                      typename RankType<rank>::type>(
      std::make_index_sequence<2>());
  test_matching_arguments_rank_helper<rank, dynrank,
                                      typename RankType<rank>::type>(
      std::make_index_sequence<3>());
  test_matching_arguments_rank_helper<rank, dynrank,
                                      typename RankType<rank>::type>(
      std::make_index_sequence<4>());
  test_matching_arguments_rank_helper<rank, dynrank,
                                      typename RankType<rank>::type>(
      std::make_index_sequence<5>());
  test_matching_arguments_rank_helper<rank, dynrank,
                                      typename RankType<rank>::type>(
      std::make_index_sequence<6>());
  test_matching_arguments_rank_helper<rank, dynrank,
                                      typename RankType<rank>::type>(
      std::make_index_sequence<7>());
  test_matching_arguments_rank_helper<rank, dynrank,
                                      typename RankType<rank>::type>(
      std::make_index_sequence<8>());
}

template <int rank>
struct DynamicRank {
  using type = typename DynamicRank<rank - 1>::type*;
};

template <>
struct DynamicRank<0> {
  using type = int;
};

<<<<<<< HEAD
=======
// Skip test execution when KOKKOS_ENABLE_OPENMPTARGET is enabled until
// Kokkos::abort() aborts properly on that backend
#ifndef KOKKOS_ENABLE_OPENMPTARGET
>>>>>>> fc213ead
TEST(TEST_CATEGORY_DEATH, view_construction_with_wrong_params_dyn) {
  ::testing::FLAGS_gtest_death_test_style = "threadsafe";

  test_matching_arguments_rank<0, 0, DynamicRank>();  // dim = 0, dynamic = 0
  test_matching_arguments_rank<1, 1, DynamicRank>();  // dim = 1, dynamic = 1
  test_matching_arguments_rank<2, 2, DynamicRank>();  // dim = 2, dynamic = 2
  test_matching_arguments_rank<3, 3, DynamicRank>();  // dim = 3, dynamic = 3
  test_matching_arguments_rank<4, 4, DynamicRank>();  // dim = 4, dynamic = 4
  test_matching_arguments_rank<5, 5, DynamicRank>();  // dim = 5, dynamic = 5
  test_matching_arguments_rank<6, 6, DynamicRank>();  // dim = 6, dynamic = 6
  test_matching_arguments_rank<7, 7, DynamicRank>();  // dim = 7, dynamic = 7
  test_matching_arguments_rank<8, 8, DynamicRank>();  // dim = 8, dynamic = 8
}

template <int rank>
struct StaticRank {
  using type = typename StaticRank<rank - 1>::type[1];
};

template <>
struct StaticRank<0> {
  using type = int;
};

TEST(TEST_CATEGORY_DEATH, view_construction_with_wrong_params_stat) {
  ::testing::FLAGS_gtest_death_test_style = "threadsafe";

  test_matching_arguments_rank<0, 0, StaticRank>();  // dim = 0, dynamic = 0
  test_matching_arguments_rank<1, 0, StaticRank>();  // dim = 1, dynamic = 0
  test_matching_arguments_rank<2, 0, StaticRank>();  // dim = 2, dynamic = 0
  test_matching_arguments_rank<3, 0, StaticRank>();  // dim = 3, dynamic = 0
  test_matching_arguments_rank<4, 0, StaticRank>();  // dim = 4, dynamic = 0
  test_matching_arguments_rank<5, 0, StaticRank>();  // dim = 5, dynamic = 0
  test_matching_arguments_rank<6, 0, StaticRank>();  // dim = 6, dynamic = 0
  test_matching_arguments_rank<7, 0, StaticRank>();  // dim = 7, dynamic = 0
  test_matching_arguments_rank<8, 0, StaticRank>();  // dim = 8, dynamic = 0
}

template <int rank>
struct MixedRank {
  using type = typename DynamicRank<rank - 1>::type[1];
};

template <>
struct MixedRank<0> {
  using type = int;
};

TEST(TEST_CATEGORY_DEATH, view_construction_with_wrong_params_mix) {
  ::testing::FLAGS_gtest_death_test_style = "threadsafe";

  test_matching_arguments_rank<0, 0, MixedRank>();  // dim = 0, dynamic = 0
  test_matching_arguments_rank<1, 0, MixedRank>();  // dim = 1, dynamic = 0
  test_matching_arguments_rank<2, 1, MixedRank>();  // dim = 2, dynamic = 1
  test_matching_arguments_rank<3, 2, MixedRank>();  // dim = 3, dynamic = 2
  test_matching_arguments_rank<4, 3, MixedRank>();  // dim = 4, dynamic = 3
  test_matching_arguments_rank<5, 4, MixedRank>();  // dim = 5, dynamic = 4
  test_matching_arguments_rank<6, 5, MixedRank>();  // dim = 6, dynamic = 5
  test_matching_arguments_rank<7, 6, MixedRank>();  // dim = 7, dynamic = 6
  test_matching_arguments_rank<8, 7, MixedRank>();  // dim = 8, dynamic = 7
}

#define CHECK_DEATH(EXPR)                                                     \
  ASSERT_DEATH(EXPR,                                                          \
               "The specified run-time extent for Kokkos::View 'v' does not " \
               "match the compile-time extent in dimension 0. The given "     \
               "extent is 2 but should be 1.")

#define CHECK_DEATH_UNMANAGED(EXPR)                                          \
  ASSERT_DEATH(                                                              \
      EXPR,                                                                  \
      "The specified run-time extent for Kokkos::View 'UNMANAGED' does not " \
      "match the compile-time extent in dimension 0. The given "             \
      "extent is 2 but should be 1.")

TEST(TEST_CATEGORY_DEATH, view_construction_with_wrong_static_extents) {
  ::testing::FLAGS_gtest_death_test_style = "threadsafe";

  // clang-format off
  CHECK_DEATH({ Kokkos::View<int[1]>                      v("v", 2); });
  CHECK_DEATH({ Kokkos::View<int[1][1]>                   v("v", 2, 1); });
  CHECK_DEATH({ Kokkos::View<int[1][1][1]>                v("v", 2, 1, 1); });
  CHECK_DEATH({ Kokkos::View<int[1][1][1][1]>             v("v", 2, 1, 1, 1); });
  CHECK_DEATH({ Kokkos::View<int[1][1][1][1][1]>          v("v", 2, 1, 1, 1, 1); });
  CHECK_DEATH({ Kokkos::View<int[1][1][1][1][1][1]>       v("v", 2, 1, 1, 1, 1, 1); });
  CHECK_DEATH({ Kokkos::View<int[1][1][1][1][1][1][1]>    v("v", 2, 1, 1, 1, 1, 1, 1); });
  CHECK_DEATH({ Kokkos::View<int[1][1][1][1][1][1][1][1]> v("v", 2, 1, 1, 1, 1, 1, 1, 1); });

  CHECK_DEATH_UNMANAGED({ Kokkos::View<int[1]>                      v(nullptr, 2); });
  CHECK_DEATH_UNMANAGED({ Kokkos::View<int[1][1]>                   v(nullptr, 2, 1); });
  CHECK_DEATH_UNMANAGED({ Kokkos::View<int[1][1][1]>                v(nullptr, 2, 1, 1); });
  CHECK_DEATH_UNMANAGED({ Kokkos::View<int[1][1][1][1]>             v(nullptr, 2, 1, 1, 1); });
  CHECK_DEATH_UNMANAGED({ Kokkos::View<int[1][1][1][1][1]>          v(nullptr, 2, 1, 1, 1, 1); });
  CHECK_DEATH_UNMANAGED({ Kokkos::View<int[1][1][1][1][1][1]>       v(nullptr, 2, 1, 1, 1, 1, 1); });
  CHECK_DEATH_UNMANAGED({ Kokkos::View<int[1][1][1][1][1][1][1]>    v(nullptr, 2, 1, 1, 1, 1, 1, 1); });
  CHECK_DEATH_UNMANAGED({ Kokkos::View<int[1][1][1][1][1][1][1][1]> v(nullptr, 2, 1, 1, 1, 1, 1, 1, 1); });
  // clang-format on
}

#undef CHECK_DEATH
}  // namespace Test<|MERGE_RESOLUTION|>--- conflicted
+++ resolved
@@ -86,12 +86,9 @@
   using type = int;
 };
 
-<<<<<<< HEAD
-=======
 // Skip test execution when KOKKOS_ENABLE_OPENMPTARGET is enabled until
 // Kokkos::abort() aborts properly on that backend
 #ifndef KOKKOS_ENABLE_OPENMPTARGET
->>>>>>> fc213ead
 TEST(TEST_CATEGORY_DEATH, view_construction_with_wrong_params_dyn) {
   ::testing::FLAGS_gtest_death_test_style = "threadsafe";
 
