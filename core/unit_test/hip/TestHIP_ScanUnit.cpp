
/*
//@HEADER
// ************************************************************************
//
//                        Kokkos v. 3.0
//       Copyright (2020) National Technology & Engineering
//               Solutions of Sandia, LLC (NTESS).
//
// Under the terms of Contract DE-NA0003525 with NTESS,
// the U.S. Government retains certain rights in this software.
//
// Redistribution and use in source and binary forms, with or without
// modification, are permitted provided that the following conditions are
// met:
//
// 1. Redistributions of source code must retain the above copyright
// notice, this list of conditions and the following disclaimer.
//
// 2. Redistributions in binary form must reproduce the above copyright
// notice, this list of conditions and the following disclaimer in the
// documentation and/or other materials provided with the distribution.
//
// 3. Neither the name of the Corporation nor the names of the
// contributors may be used to endorse or promote products derived from
// this software without specific prior written permission.
//
// THIS SOFTWARE IS PROVIDED BY NTESS "AS IS" AND ANY
// EXPRESS OR IMPLIED WARRANTIES, INCLUDING, BUT NOT LIMITED TO, THE
// IMPLIED WARRANTIES OF MERCHANTABILITY AND FITNESS FOR A PARTICULAR
// PURPOSE ARE DISCLAIMED. IN NO EVENT SHALL NTESS OR THE
// CONTRIBUTORS BE LIABLE FOR ANY DIRECT, INDIRECT, INCIDENTAL, SPECIAL,
// EXEMPLARY, OR CONSEQUENTIAL DAMAGES (INCLUDING, BUT NOT LIMITED TO,
// PROCUREMENT OF SUBSTITUTE GOODS OR SERVICES; LOSS OF USE, DATA, OR
// PROFITS; OR BUSINESS INTERRUPTION) HOWEVER CAUSED AND ON ANY THEORY OF
// LIABILITY, WHETHER IN CONTRACT, STRICT LIABILITY, OR TORT (INCLUDING
// NEGLIGENCE OR OTHERWISE) ARISING IN ANY WAY OUT OF THE USE OF THIS
// SOFTWARE, EVEN IF ADVISED OF THE POSSIBILITY OF SUCH DAMAGE.
//
// Questions? Contact Christian R. Trott (crtrott@sandia.gov)
//
// ************************************************************************
//@HEADER
*/

#include <Kokkos_Core.hpp>
#include <TestHIP_Category.hpp>

struct DummyFunctor {
  using value_type = int;
  void operator()(const int, value_type &, bool) const {}
};

template <int N>
__global__ void start_intra_block_scan()
    __attribute__((amdgpu_flat_work_group_size(1, 1024))) {
  __shared__ DummyFunctor::value_type values[N];
  const int i = threadIdx.y;
  values[i]   = i + 1;
  __syncthreads();

  DummyFunctor f;
  typename Kokkos::Impl::FunctorAnalysis<
      Kokkos::Impl::FunctorPatternInterface::SCAN,
<<<<<<< HEAD
      Kokkos::RangePolicy<Kokkos::Experimental::HIP>, DummyFunctor>::Reducer
      reducer(f);
=======
      Kokkos::RangePolicy<Kokkos::HIP>, DummyFunctor>::Reducer reducer(&f);
>>>>>>> aef15d2e
  Kokkos::Impl::hip_intra_block_reduce_scan<true>(reducer, values);

  __syncthreads();
  if (values[i] != ((i + 2) * (i + 1)) / 2) {
    printf("Value for %d should be %d but is %d\n", i, ((i + 2) * (i + 1)) / 2,
           values[i]);
    Kokkos::abort("Test for intra_block_reduce_scan failed!");
  }
}

template <int N>
void test_intra_block_scan() {
  dim3 grid(1, 1, 1);
  dim3 block(1, N, 1);
  start_intra_block_scan<N><<<grid, block, 0, nullptr>>>();
}

TEST(TEST_CATEGORY, scan_unit) {
  if (std::is_same<TEST_EXECSPACE,
                   typename Kokkos::HIPSpace::execution_space>::value) {
    test_intra_block_scan<1>();
    test_intra_block_scan<2>();
    test_intra_block_scan<4>();
    test_intra_block_scan<8>();
    test_intra_block_scan<16>();
    test_intra_block_scan<32>();
    test_intra_block_scan<64>();
    test_intra_block_scan<128>();
    test_intra_block_scan<256>();
    test_intra_block_scan<512>();
    test_intra_block_scan<1024>();
  }
}<|MERGE_RESOLUTION|>--- conflicted
+++ resolved
@@ -62,12 +62,7 @@
   DummyFunctor f;
   typename Kokkos::Impl::FunctorAnalysis<
       Kokkos::Impl::FunctorPatternInterface::SCAN,
-<<<<<<< HEAD
-      Kokkos::RangePolicy<Kokkos::Experimental::HIP>, DummyFunctor>::Reducer
-      reducer(f);
-=======
-      Kokkos::RangePolicy<Kokkos::HIP>, DummyFunctor>::Reducer reducer(&f);
->>>>>>> aef15d2e
+      Kokkos::RangePolicy<Kokkos::HIP>, DummyFunctor>::Reducer reducer(f);
   Kokkos::Impl::hip_intra_block_reduce_scan<true>(reducer, values);
 
   __syncthreads();
