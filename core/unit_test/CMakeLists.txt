#
# Add test-only library for gtest to be reused by all the subpackages
#

if(NOT GTest_FOUND) # fallback to internal gtest
  set(GTEST_SOURCE_DIR ${Kokkos_SOURCE_DIR}/tpls/gtest)

  kokkos_add_test_library(
    kokkos_gtest HEADERS ${GTEST_SOURCE_DIR}/gtest/gtest.h SOURCES ${GTEST_SOURCE_DIR}/gtest/gtest-all.cc
  )

  target_include_directories(kokkos_gtest SYSTEM PUBLIC ${GTEST_SOURCE_DIR})
  if((NOT (Kokkos_ENABLE_CUDA AND WIN32)) AND (NOT ("${KOKKOS_CXX_COMPILER_ID}" STREQUAL "Fujitsu")))
    target_compile_features(kokkos_gtest PUBLIC cxx_std_14)
  endif()

  # Suppress clang-tidy diagnostics on code that we do not have control over
  if(CMAKE_CXX_CLANG_TIDY)
    set_target_properties(kokkos_gtest PROPERTIES CXX_CLANG_TIDY "")
  endif()

  find_package(Threads QUIET)
  if(TARGET Threads::Threads)
    set_target_properties(kokkos_gtest PROPERTIES INTERFACE_LINK_LIBRARIES Threads::Threads)
  endif()
endif()

#
# Define Incremental Testing Feature Levels
# Define Device name mappings (i.e. what comes after Kokkos:: for the ExecSpace)
#

set(KOKKOS_CUDA_FEATURE_LEVEL 999)
set(KOKKOS_CUDA_NAME Cuda)
set(KOKKOS_HIP_FEATURE_LEVEL 999)
set(KOKKOS_HIP_NAME HIP)
set(KOKKOS_HPX_FEATURE_LEVEL 999)
set(KOKKOS_HPX_NAME Experimental::HPX)
set(KOKKOS_OPENMP_FEATURE_LEVEL 999)
set(KOKKOS_OPENMP_NAME OpenMP)

# FIXME_OPENMPTARGET - The NVIDIA HPC compiler nvc++ only compiles the first 8 incremental tests for the OpenMPTarget backend.
# FIXME_OPENMPTARGET - Clang version 17 fails to compile incremental tests past 12 with verion 17. There is PR for this in upstream already. So it should be fixed by version 18.
if(KOKKOS_CXX_COMPILER_ID STREQUAL NVHPC)
  set(KOKKOS_OPENMPTARGET_FEATURE_LEVEL 10)
elseif(KOKKOS_CXX_COMPILER_ID STREQUAL "Clang" AND KOKKOS_CXX_COMPILER_VERSION VERSION_GREATER_EQUAL 17.0.0)
  set(KOKKOS_OPENMPTARGET_FEATURE_LEVEL 12)
else()
  set(KOKKOS_OPENMPTARGET_FEATURE_LEVEL 14)
endif()

set(KOKKOS_OPENMPTARGET_NAME Experimental::OpenMPTarget)
set(KOKKOS_SERIAL_FEATURE_LEVEL 999)
set(KOKKOS_SERIAL_NAME Serial)
set(KOKKOS_SYCL_FEATURE_LEVEL 999)
set(KOKKOS_SYCL_NAME SYCL)
set(KOKKOS_THREADS_FEATURE_LEVEL 999)
set(KOKKOS_THREADS_NAME Threads)
# FIXME_OPENACC - The Clang compiler only compiles the first 9 incremental tests for the OpenACC backend.
if(KOKKOS_CXX_COMPILER_ID STREQUAL Clang)
  set(KOKKOS_OPENACC_FEATURE_LEVEL 9)
else()
  set(KOKKOS_OPENACC_FEATURE_LEVEL 17)
endif()

set(KOKKOS_OPENACC_NAME Experimental::OpenACC)

#
# Define the tests
#

#I will leave these alone for now because I don't need transitive dependencies on tests
kokkos_include_directories(${CMAKE_CURRENT_BINARY_DIR})
kokkos_include_directories(REQUIRED_DURING_INSTALLATION_TESTING ${CMAKE_CURRENT_SOURCE_DIR})
kokkos_include_directories(${KOKKOS_SOURCE_DIR}/core/unit_test/category_files)

set(COMPILE_ONLY_SOURCES
    TestArray.cpp
    TestCreateMirror.cpp
    TestDetectionIdiom.cpp
    TestBitManipulation.cpp
    TestInterOp.cpp
    TestRangePolicyCTAD.cpp
    TestStringManipulation.cpp
    TestVersionMacros.cpp
    TestViewRank.cpp
    TestViewTypeTraits.cpp
    TestViewTypedefs.cpp
    TestTypeInfo.cpp
    TestTypeList.cpp
    TestMDRangePolicyCTAD.cpp
    TestTeamPolicyCTAD.cpp
    TestTeamMDRangePolicyCTAD.cpp
    TestNestedReducerCTAD.cpp
    view/TestBasicViewMDSpanConversion.cpp
    view/TestExtentsDatatypeConversion.cpp
)

if(NOT Kokkos_ENABLE_IMPL_MDSPAN OR KOKKOS_CXX_COMPILER_ID STREQUAL "Intel")
  list(REMOVE_ITEM COMPILE_ONLY_SOURCES view/TestBasicViewMDSpanConversion.cpp)
endif()

#testing if windows.h and Kokkos_Core.hpp can be included
if(WIN32)
  list(APPEND COMPILE_ONLY_SOURCES TestWindowsInclude.cpp)
endif()

if(Kokkos_INSTALL_TESTING) # FIXME Kokkos_ and KOKKOS_ variables are out of sync
  if((Kokkos_CXX_COMPILER_ID STREQUAL "Intel" AND Kokkos_CXX_COMPILER_VERSION VERSION_LESS 2021.2.0)
     OR (Kokkos_CXX_COMPILER_ID STREQUAL "NVIDIA" AND Kokkos_CXX_COMPILER_VERSION VERSION_LESS 11.3.0)
     OR (Kokkos_CXX_COMPILER_ID STREQUAL "NVIDIA" AND Kokkos_CXX_HOST_COMPILER_ID STREQUAL "MSVC")
  )
    list(REMOVE_ITEM COMPILE_ONLY_SOURCES TestTypeInfo.cpp)
  endif()
else()
  if((KOKKOS_CXX_COMPILER_ID STREQUAL "Intel" AND KOKKOS_CXX_COMPILER_VERSION VERSION_LESS 2021.2.0)
     OR (KOKKOS_CXX_COMPILER_ID STREQUAL "NVIDIA" AND KOKKOS_CXX_COMPILER_VERSION VERSION_LESS 11.3.0)
     OR (KOKKOS_CXX_COMPILER_ID STREQUAL "NVIDIA" AND KOKKOS_CXX_HOST_COMPILER_ID STREQUAL "MSVC")
  )
    list(REMOVE_ITEM COMPILE_ONLY_SOURCES TestTypeInfo.cpp)
  endif()
endif()

if(Kokkos_ENABLE_OPENMPTARGET)
  list(REMOVE_ITEM COMPILE_ONLY_SOURCES TestNestedReducerCTAD.cpp)
endif()
kokkos_add_executable(CoreTestCompileOnly SOURCES TestCompileMain.cpp ${COMPILE_ONLY_SOURCES})

foreach(Tag Threads;Serial;OpenMP;Cuda;HPX;OpenMPTarget;OpenACC;HIP;SYCL)
  string(TOUPPER ${Tag} DEVICE)
  string(TOLOWER ${Tag} dir)

  if(Kokkos_ENABLE_${DEVICE})
    set(dir ${CMAKE_CURRENT_BINARY_DIR}/${dir})
    file(MAKE_DIRECTORY ${dir})
    # Needed to split this for Windows NVCC, since it ends up putting everything on the
    # command line in an intermediate compilation step even if CMake generated a response
    # file. That then exceeded the shell command line max length.
    set(${Tag}_SOURCES1A)
    foreach(
      Name
      Abort
      ArrayOps
      AtomicOperations_complexdouble
      AtomicOperations_complexfloat
      AtomicOperations_double
      AtomicOperations_float
      AtomicOperations_int
      AtomicOperations_longint
      AtomicOperations_longlongint
      AtomicOperations_shared
      AtomicOperations_unsignedint
      AtomicOperations_unsignedlongint
      Atomics
      AtomicViews
      BitManipulationBuiltins
      BlockSizeDeduction
      CheckedIntegerOps
      CommonPolicyConstructors
      CommonPolicyInterface
      Complex
      Concepts
      Crs
      DeepCopyAlignment
      ExecSpacePartitioning
      ExecSpaceThreadSafety
      ExecutionSpace
      FunctorAnalysis
      Graph
      HostSharedPtr
      HostSharedPtrAccessOnDevice
      JoinBackwardCompatibility
      LocalDeepCopy
      MathematicalConstants
      MathematicalFunctions1
      MathematicalFunctions2
      MathematicalFunctions3
      MathematicalSpecialFunctions
    )
      set(file ${dir}/Test${Tag}_${Name}.cpp)
      # Write to a temporary intermediate file and call configure_file to avoid
      # updating timestamps triggering unnecessary rebuilds on subsequent cmake runs.
      file(WRITE ${dir}/dummy.cpp "#include <Test${Tag}_Category.hpp>\n" "#include <Test${Name}.hpp>\n")
      configure_file(${dir}/dummy.cpp ${file})
      list(APPEND ${Tag}_SOURCES1A ${file})
    endforeach()

    set(${Tag}_SOURCES1B)
    set(${Tag}_TESTNAMES1B
        MDRange_a
        MDRange_b
        MDRange_c
        MDRange_d
        MDRange_e
        MDRange_f
        MDRange_g
        MDRangePolicyConstructors
        MDRangeReduce
        MDSpan
        MDSpanAtomicAccessor
        MDSpanConversion
        MinMaxClamp
        NumericTraits
        OccupancyControlTrait
        Other
        ParallelScanRangePolicy
        Printf
        QuadPrecisionMath
        RangePolicy
        RangePolicyConstructors
        RangePolicyRequire
        ReducerCTADs
        Reducers_a
        Reducers_b
        Reducers_c
        Reducers_d
        Reducers_e
        Reductions
        Reductions_DeviceView
        SharedAlloc
        SpaceAwareAccessorAccessViolation
        SpaceAwareAccessor
        Swap
    )
    if(NOT Kokkos_ENABLE_IMPL_MDSPAN)
      list(REMOVE_ITEM ${Tag}_TESTNAMES1B MDSpanAtomicAccessor MDSpanConversion SpaceAwareAccessorAccessViolation
           SpaceAwareAccessor
      )
    endif()
    # This test case causes MSVC to fail with "number of sections exceeded object file format limit"
    if(MSVC)
      list(REMOVE_ITEM ${Tag}_TESTNAMES1B Reducers_d)
    endif()
    foreach(Name IN LISTS ${Tag}_TESTNAMES1B)
      set(file ${dir}/Test${Tag}_${Name}.cpp)
      # Write to a temporary intermediate file and call configure_file to avoid
      # updating timestamps triggering unnecessary rebuilds on subsequent cmake runs.
      file(WRITE ${dir}/dummy.cpp "#include <Test${Tag}_Category.hpp>\n" "#include <Test${Name}.hpp>\n")
      configure_file(${dir}/dummy.cpp ${file})
      list(APPEND ${Tag}_SOURCES1B ${file})
    endforeach()

<<<<<<< HEAD
    SET(${Tag}_SOURCES2A)
    foreach(Name
      TeamBasic
      TeamCombinedReducers
      TeamMDRange
      TeamPolicyConstructors
      TeamReductionScan
      TeamScan
      TeamScratch
      TeamTeamSize
      TeamVectorRange
      UniqueToken
      View_64bit
      ViewAPI_a
      ViewAPI_b
      ViewAPI_c
      ViewAPI_d
      ViewAPI_e
      ViewCopy_a
      ViewCopy_b
      ViewCtorDimMatch
      ViewEmptyRuntimeUnmanaged
      ViewHooks
      ViewLayoutStrideAssignment
      ViewMapping_a
      ViewMapping_b
      ViewMapping_subview
      ViewMemoryAccessViolation
      ViewMove
      ViewOfClass
      ViewResize
      WorkGraph
      WithoutInitializing
      )
=======
    set(${Tag}_SOURCES2A)
    set(${Tag}_TESTNAMES2A
        TeamBasic
        TeamCombinedReducers
        TeamMDRange
        TeamPolicyConstructors
        TeamReductionScan
        TeamScan
        TeamScratch
        TeamTeamSize
        TeamVectorRange
        UniqueToken
        View_64bit
        ViewAPI_a
        ViewAPI_b
        ViewAPI_c
        ViewAPI_d
        ViewAPI_e
        ViewBadAlloc
        ViewCopy_a
        ViewCopy_b
        ViewCopy_c
        ViewCtorDimMatch
        ViewCtorProp
        ViewEmptyRuntimeUnmanaged
        ViewHooks
        ViewLayoutStrideAssignment
        ViewMapping_a
        ViewMapping_b
        ViewMapping_subview
        ViewMemoryAccessViolation
        ViewOfClass
        ViewOfViews
        ViewOutOfBoundsAccess
        ViewResize
        WorkGraph
        WithoutInitializing
    )
    # Workaround to internal compiler error with intel classic compilers
    # when using -no-ip flag in ViewCopy_c
    # See issue: https://github.com/kokkos/kokkos/issues/7084
    if(KOKKOS_CXX_COMPILER_ID STREQUAL Intel)
      list(REMOVE_ITEM ${Tag}_TESTNAMES2A ViewCopy_c)
    endif()
    # FIXME: we will eventually likely remove ViewHooks entirely, but for now
    # ViewHooks are not compatible
    if(NOT Kokkos_ENABLE_IMPL_VIEW_LEGACY)
      list(REMOVE_ITEM ${Tag}_TESTNAMES2A ViewHooks)
    endif()
    foreach(Name IN LISTS ${Tag}_TESTNAMES2A)
>>>>>>> ca8d31a2
      set(file ${dir}/Test${Tag}_${Name}.cpp)
      # Write to a temporary intermediate file and call configure_file to avoid
      # updating timestamps triggering unnecessary rebuilds on subsequent cmake runs.
      file(WRITE ${dir}/dummy.cpp "#include <Test${Tag}_Category.hpp>\n" "#include <Test${Name}.hpp>\n")
      configure_file(${dir}/dummy.cpp ${file})
      list(APPEND ${Tag}_SOURCES2A ${file})
    endforeach()

    set(TagHostAccessible ${Tag})
    if(Tag STREQUAL "Cuda")
      set(TagHostAccessible CudaUVM)
    elseif(Tag STREQUAL "HIP")
      set(TagHostAccessible HIPManaged)
    elseif(Tag STREQUAL "SYCL")
      set(TagHostAccessible SYCLSharedUSM)
    endif()

    set(${Tag}_SOURCES2B)
    foreach(
      Name
      SubView_a
      SubView_b
      SubView_c01
      SubView_c02
      SubView_c03
      SubView_c04
      SubView_c05
    )
      set(file ${dir}/Test${Tag}_${Name}.cpp)
      # Write to a temporary intermediate file and call configure_file to avoid
      # updating timestamps triggering unnecessary rebuilds on subsequent cmake runs.
      file(WRITE ${dir}/dummy.cpp "#include <Test${TagHostAccessible}_Category.hpp>\n" "#include <Test${Name}.hpp>\n")
      configure_file(${dir}/dummy.cpp ${file})
      list(APPEND ${Tag}_SOURCES2B ${file})
    endforeach()

    set(${Tag}_SOURCES2C)
    foreach(Name SubView_c06 SubView_c07 SubView_c08 SubView_c09)
      set(file ${dir}/Test${Tag}_${Name}.cpp)
      # Write to a temporary intermediate file and call configure_file to avoid
      # updating timestamps triggering unnecessary rebuilds on subsequent cmake runs.
      file(WRITE ${dir}/dummy.cpp "#include <Test${TagHostAccessible}_Category.hpp>\n" "#include <Test${Name}.hpp>\n")
      configure_file(${dir}/dummy.cpp ${file})
      list(APPEND ${Tag}_SOURCES2C ${file})
    endforeach()

    set(${Tag}_SOURCES2D)
    foreach(Name SubView_c10 SubView_c11 SubView_c12 SubView_c13 SubView_c14)
      set(file ${dir}/Test${Tag}_${Name}.cpp)
      # Write to a temporary intermediate file and call configure_file to avoid
      # updating timestamps triggering unnecessary rebuilds on subsequent cmake runs.
      file(WRITE ${dir}/dummy.cpp "#include <Test${TagHostAccessible}_Category.hpp>\n" "#include <Test${Name}.hpp>\n")
      configure_file(${dir}/dummy.cpp ${file})
      list(APPEND ${Tag}_SOURCES2D ${file})
    endforeach()

    set(${Tag}_SOURCES1 ${${Tag}_SOURCES1A} ${${Tag}_SOURCES1B})
    set(${Tag}_SOURCES2 ${${Tag}_SOURCES2A} ${${Tag}_SOURCES2B} ${${Tag}_SOURCES2C} ${${Tag}_SOURCES2D})
    set(${Tag}_SOURCES ${${Tag}_SOURCES1} ${${Tag}_SOURCES2})

    # ViewSupport should eventually contain the new implementation
    # detail tests for the mdspan based View
    set(${Tag}_VIEWSUPPORT)
    if(Kokkos_ENABLE_IMPL_MDSPAN)
      foreach(Name BasicView ReferenceCountedAccessor ReferenceCountedDataHandle)
        set(file ${dir}/Test${Tag}_View_${Name}.cpp)
        # Write to a temporary intermediate file and call configure_file to avoid
        # updating timestamps triggering unnecessary rebuilds on subsequent cmake runs.
        file(WRITE ${dir}/dummy.cpp "#include <Test${Tag}_Category.hpp>\n" "#include <view/Test${Name}.hpp>\n")
        configure_file(${dir}/dummy.cpp ${file})
        list(APPEND ${Tag}_VIEWSUPPORT ${file})
      endforeach()
      if(KOKKOS_CXX_COMPILER_ID STREQUAL "Intel")
        list(REMOVE_ITEM ${Tag}_VIEWSUPPORT ${dir}/Test${Tag}_View_BasicView.cpp)
      endif()
      kokkos_add_executable_and_test(CoreUnitTest_${Tag}_ViewSupport SOURCES UnitTestMainInit.cpp ${${Tag}_VIEWSUPPORT})
    endif()
  endif()
endforeach()

foreach(PairDeviceSpace HIP-HostPinned;HIP-Managed;Cuda-HostPinned;Cuda-UVM;SYCL-HostUSM;SYCL-SharedUSM)
  string(REGEX REPLACE "([^-]*)-(.*)" "\\1" DEVICE ${PairDeviceSpace})
  string(REGEX REPLACE "([^-]*)-(.*)" "\\2" SPACE ${PairDeviceSpace})

  string(TOUPPER ${DEVICE} UPPER_DEVICE)
  string(TOLOWER ${DEVICE} dir)

  if(Kokkos_ENABLE_${UPPER_DEVICE})
    set(dir ${CMAKE_CURRENT_BINARY_DIR}/${dir})
    file(MAKE_DIRECTORY ${dir})
    foreach(
      Name
      SharedAlloc
      ViewAPI_a
      ViewAPI_b
      ViewAPI_c
      ViewAPI_d
      ViewAPI_e
      ViewCopy_a
      ViewCopy_b
      ViewCopy_c
      ViewMapping_a
      ViewMapping_b
      ViewMapping_subview
    )
      set(file ${dir}/Test${DEVICE}${SPACE}_${Name}.cpp)
      # Write to a temporary intermediate file and call configure_file to avoid
      # updating timestamps triggering unnecessary rebuilds on subsequent cmake runs.
      file(WRITE ${dir}/dummy.cpp "#include <Test${DEVICE}${SPACE}_Category.hpp>\n" "#include <Test${Name}.hpp>\n")
      configure_file(${dir}/dummy.cpp ${file})
      list(APPEND ${DEVICE}_SOURCES3 ${file})
    endforeach()
    list(APPEND ${DEVICE}_SOURCES ${${DEVICE}_SOURCES3})
  endif()
endforeach()

# Disable non-compiling tests based on clang version.
if(Kokkos_ENABLE_OPENMPTARGET)
  list(
    REMOVE_ITEM
    OpenMPTarget_SOURCES
    ${CMAKE_CURRENT_BINARY_DIR}/openmptarget/TestOpenMPTarget_Other.cpp
    ${CMAKE_CURRENT_BINARY_DIR}/openmptarget/TestOpenMPTarget_TeamCombinedReducers.cpp
    ${CMAKE_CURRENT_BINARY_DIR}/openmptarget/TestOpenMPTarget_TeamReductionScan.cpp
    ${CMAKE_CURRENT_BINARY_DIR}/openmptarget/TestOpenMPTarget_WorkGraph.cpp
    IF
    (KOKKOS_CXX_COMPILER_ID STREQUAL "Clang" AND KOKKOS_CXX_COMPILER_VERSION VERSION_GREATER_EQUAL 16.0.0)
    ${CMAKE_CURRENT_BINARY_DIR}/openmptarget/TestOpenMPTarget_AtomicOperations_shared.cpp
    ${CMAKE_CURRENT_BINARY_DIR}/openmptarget/TestOpenMPTarget_MinMaxClamp.cpp
    ${CMAKE_CURRENT_BINARY_DIR}/openmptarget/TestOpenMPTarget_LocalDeepCopy.cpp
    ${CMAKE_CURRENT_BINARY_DIR}/openmptarget/TestOpenMPTarget_Reducers_d.cpp
    ${CMAKE_CURRENT_BINARY_DIR}/openmptarget/TestOpenMPTarget_TeamVectorRange.cpp
    ${CMAKE_CURRENT_BINARY_DIR}/openmptarget/TestOpenMPTarget_ViewAPI_e.cpp
    ${CMAKE_CURRENT_BINARY_DIR}/openmptarget/TestOpenMPTarget_TeamScan.cpp
    ${CMAKE_CURRENT_BINARY_DIR}/openmptarget/TestOpenMPTarget_TeamBasic.cpp
    IF
    (KOKKOS_CXX_COMPILER_VERSION VERSION_LESS 17.0.3)
    ${CMAKE_CURRENT_BINARY_DIR}/openmptarget/TestOpenMPTarget_SubView_c01.cpp
    ${CMAKE_CURRENT_BINARY_DIR}/openmptarget/TestOpenMPTarget_SubView_c02.cpp
    ${CMAKE_CURRENT_BINARY_DIR}/openmptarget/TestOpenMPTarget_SubView_c03.cpp
    ${CMAKE_CURRENT_BINARY_DIR}/openmptarget/TestOpenMPTarget_Reducers_d.cpp
    endif
    ()
    endif
    ()
    # FIXME_OPENMPTARGET_CRAY: The following tests fail at compile time when the OpenMPTarget backend is enabled with the Cray compiler.
    # Atomic compare/exchange is used in these tests which can be one of the reasons for the compilation failures.
    IF
    (KOKKOS_CXX_COMPILER_ID STREQUAL Cray)
    ${CMAKE_CURRENT_BINARY_DIR}/openmptarget/TestOpenMPTarget_AtomicOperations_complexdouble.cpp
    ${CMAKE_CURRENT_BINARY_DIR}/openmptarget/TestOpenMPTarget_UniqueToken.cpp
    ${CMAKE_CURRENT_BINARY_DIR}/openmptarget/TestOpenMPTarget_SharedAlloc.cpp
    ENDIF
    ()
  )
endif()

# FIXME_OPENMPTARGET - MinMaxClamp fails even with the host backend when OpenMPTarget backend is enabled.
# FIXME_OPENMPTARGET - Unsure of the reason as of now.
if(KOKKOS_CXX_COMPILER_ID STREQUAL "Clang" AND KOKKOS_CXX_COMPILER_VERSION VERSION_GREATER_EQUAL 16.0.0)
  if(Kokkos_ENABLE_OPENMPTARGET AND Kokkos_ENABLE_OPENMP)
    list(REMOVE_ITEM OpenMP_SOURCES ${CMAKE_CURRENT_BINARY_DIR}/openmp/TestOpenMP_MinMaxClamp.cpp)
  endif()
  if(Kokkos_ENABLE_OPENMPTARGET AND Kokkos_ENABLE_SERIAL)
    list(REMOVE_ITEM Serial_SOURCES1 ${CMAKE_CURRENT_BINARY_DIR}/serial/TestSerial_MinMaxClamp.cpp)
  endif()
endif()

if(Kokkos_ENABLE_OPENACC)
  list(
    REMOVE_ITEM
    OpenACC_SOURCES
    ${CMAKE_CURRENT_BINARY_DIR}/openacc/TestOpenACC_AtomicOperations_complexdouble.cpp
    ${CMAKE_CURRENT_BINARY_DIR}/openacc/TestOpenACC_AtomicOperations_complexfloat.cpp
    ${CMAKE_CURRENT_BINARY_DIR}/openacc/TestOpenACC_Crs.cpp
    ${CMAKE_CURRENT_BINARY_DIR}/openacc/TestOpenACC_JoinBackwardCompatibility.cpp
    ${CMAKE_CURRENT_BINARY_DIR}/openacc/TestOpenACC_LocalDeepCopy.cpp
    ${CMAKE_CURRENT_BINARY_DIR}/openacc/TestOpenACC_Other.cpp
    ${CMAKE_CURRENT_BINARY_DIR}/openacc/TestOpenACC_TeamCombinedReducers.cpp
    ${CMAKE_CURRENT_BINARY_DIR}/openacc/TestOpenACC_TeamMDRange.cpp
    ${CMAKE_CURRENT_BINARY_DIR}/openacc/TestOpenACC_TeamReductionScan.cpp
    ${CMAKE_CURRENT_BINARY_DIR}/openacc/TestOpenACC_TeamScan.cpp
    ${CMAKE_CURRENT_BINARY_DIR}/openacc/TestOpenACC_TeamVectorRange.cpp
    ${CMAKE_CURRENT_BINARY_DIR}/openacc/TestOpenACC_ViewAPI_e.cpp
    ${CMAKE_CURRENT_BINARY_DIR}/openacc/TestOpenACC_ViewMapping_subview.cpp
    ${CMAKE_CURRENT_BINARY_DIR}/openacc/TestOpenACC_ViewOfClass.cpp
    ${CMAKE_CURRENT_BINARY_DIR}/openacc/TestOpenACC_WorkGraph.cpp
  )
endif()

# FIXME_OPENMPTARGET - Comment non-passing tests with amdclang++
# FIXME_OPENMPTARGET - Need to check on GFX1030 and GFX1100 architectures
if(KOKKOS_ARCH_VEGA)
  set(KOKKOS_AMDGPU_ARCH TRUE)
endif()
if(KOKKOS_ENABLE_OPENMPTARGET AND KOKKOS_CXX_COMPILER_ID STREQUAL Clang AND KOKKOS_AMDGPU_ARCH)
  list(REMOVE_ITEM OpenMPTarget_SOURCES ${CMAKE_CURRENT_BINARY_DIR}/openmptarget/TestOpenMPTarget_Reducers_e.cpp)
endif()
# FIXME_OPENMPTARGET This test causes internal compiler errors as of 09/01/22
# when compiling for Intel's Xe-HP GPUs.
if(KOKKOS_ENABLE_OPENMPTARGET AND KOKKOS_CXX_COMPILER_ID STREQUAL IntelLLVM)
  list(REMOVE_ITEM OpenMPTarget_SOURCES ${CMAKE_CURRENT_BINARY_DIR}/openmptarget/TestOpenMPTarget_TeamVectorRange.cpp)
endif()

# FIXME_OPENMPTARGET - Comment non-passing tests with the NVIDIA HPC compiler nvc++
if(KOKKOS_ENABLE_OPENMPTARGET AND KOKKOS_CXX_COMPILER_ID STREQUAL NVHPC)
  list(
    REMOVE_ITEM
    OpenMPTarget_SOURCES
    ${CMAKE_CURRENT_SOURCE_DIR}/default/TestDefaultDeviceType_a1.cpp
    ${CMAKE_CURRENT_SOURCE_DIR}/default/TestDefaultDeviceType_b1.cpp
    ${CMAKE_CURRENT_BINARY_DIR}/openmptarget/TestOpenMPTarget_AtomicOperations.cpp
    ${CMAKE_CURRENT_BINARY_DIR}/openmptarget/TestOpenMPTarget_AtomicOperations_double.cpp
    ${CMAKE_CURRENT_BINARY_DIR}/openmptarget/TestOpenMPTarget_AtomicOperations_float.cpp
    ${CMAKE_CURRENT_BINARY_DIR}/openmptarget/TestOpenMPTarget_AtomicOperations_int.cpp
    ${CMAKE_CURRENT_BINARY_DIR}/openmptarget/TestOpenMPTarget_AtomicOperations_longint.cpp
    ${CMAKE_CURRENT_BINARY_DIR}/openmptarget/TestOpenMPTarget_AtomicOperations_longlongint.cpp
    ${CMAKE_CURRENT_BINARY_DIR}/openmptarget/TestOpenMPTarget_AtomicOperations_unsignedint.cpp
    ${CMAKE_CURRENT_BINARY_DIR}/openmptarget/TestOpenMPTarget_AtomicOperations_unsignedlongint.cpp
    ${CMAKE_CURRENT_BINARY_DIR}/openmptarget/TestOpenMPTarget_Atomics.cpp
    ${CMAKE_CURRENT_BINARY_DIR}/openmptarget/TestOpenMPTarget_AtomicViews.cpp
    ${CMAKE_CURRENT_BINARY_DIR}/openmptarget/TestOpenMPTarget_BlockSizeDeduction.cpp
    ${CMAKE_CURRENT_BINARY_DIR}/openmptarget/TestOpenMPTarget_CommonPolicyConstructors.cpp
    ${CMAKE_CURRENT_BINARY_DIR}/openmptarget/TestOpenMPTarget_CommonPolicyInterface.cpp
    ${CMAKE_CURRENT_BINARY_DIR}/openmptarget/TestOpenMPTarget_DeepCopyAlignment.cpp
    ${CMAKE_CURRENT_BINARY_DIR}/openmptarget/TestOpenMPTarget_HostSharedPtr.cpp
    ${CMAKE_CURRENT_BINARY_DIR}/openmptarget/TestOpenMPTarget_HostSharedPtrAccessOnDevice.cpp
    ${CMAKE_CURRENT_BINARY_DIR}/openmptarget/TestOpenMPTarget_MathematicalFunctions.cpp
    ${CMAKE_CURRENT_BINARY_DIR}/openmptarget/TestOpenMPTarget_MDRange_a.cpp
    ${CMAKE_CURRENT_BINARY_DIR}/openmptarget/TestOpenMPTarget_MDRange_b.cpp
    ${CMAKE_CURRENT_BINARY_DIR}/openmptarget/TestOpenMPTarget_MDRange_c.cpp
    ${CMAKE_CURRENT_BINARY_DIR}/openmptarget/TestOpenMPTarget_MDRange_d.cpp
    ${CMAKE_CURRENT_BINARY_DIR}/openmptarget/TestOpenMPTarget_MDRangePolicyConstructors.cpp
    ${CMAKE_CURRENT_BINARY_DIR}/openmptarget/TestOpenMPTarget_NumericTraits.cpp
    ${CMAKE_CURRENT_BINARY_DIR}/openmptarget/TestOpenMPTarget_RangePolicy.cpp
    ${CMAKE_CURRENT_BINARY_DIR}/openmptarget/TestOpenMPTarget_RangePolicyConstructors.cpp
    ${CMAKE_CURRENT_BINARY_DIR}/openmptarget/TestOpenMPTarget_RangePolicyRequire.cpp
    ${CMAKE_CURRENT_BINARY_DIR}/openmptarget/TestOpenMPTarget_Reducers_a.cpp
    ${CMAKE_CURRENT_BINARY_DIR}/openmptarget/TestOpenMPTarget_Reducers_b.cpp
    ${CMAKE_CURRENT_BINARY_DIR}/openmptarget/TestOpenMPTarget_Reducers_c.cpp
    ${CMAKE_CURRENT_BINARY_DIR}/openmptarget/TestOpenMPTarget_Reducers_d.cpp
    ${CMAKE_CURRENT_BINARY_DIR}/openmptarget/TestOpenMPTarget_Reducers_e.cpp
    ${CMAKE_CURRENT_BINARY_DIR}/openmptarget/TestOpenMPTarget_Reductions_DeviceView.cpp
    ${CMAKE_CURRENT_BINARY_DIR}/openmptarget/TestOpenMPTarget_SubView_b.cpp
    ${CMAKE_CURRENT_BINARY_DIR}/openmptarget/TestOpenMPTarget_SubView_c01.cpp
    ${CMAKE_CURRENT_BINARY_DIR}/openmptarget/TestOpenMPTarget_SubView_c02.cpp
    ${CMAKE_CURRENT_BINARY_DIR}/openmptarget/TestOpenMPTarget_SubView_c03.cpp
    ${CMAKE_CURRENT_BINARY_DIR}/openmptarget/TestOpenMPTarget_SubView_c04.cpp
    ${CMAKE_CURRENT_BINARY_DIR}/openmptarget/TestOpenMPTarget_SubView_c05.cpp
    ${CMAKE_CURRENT_BINARY_DIR}/openmptarget/TestOpenMPTarget_SubView_c06.cpp
    ${CMAKE_CURRENT_BINARY_DIR}/openmptarget/TestOpenMPTarget_SubView_c07.cpp
    ${CMAKE_CURRENT_BINARY_DIR}/openmptarget/TestOpenMPTarget_SubView_c08.cpp
    ${CMAKE_CURRENT_BINARY_DIR}/openmptarget/TestOpenMPTarget_SubView_c09.cpp
    ${CMAKE_CURRENT_BINARY_DIR}/openmptarget/TestOpenMPTarget_SubView_c10.cpp
    ${CMAKE_CURRENT_BINARY_DIR}/openmptarget/TestOpenMPTarget_SubView_c11.cpp
    ${CMAKE_CURRENT_BINARY_DIR}/openmptarget/TestOpenMPTarget_SubView_c12.cpp
    ${CMAKE_CURRENT_BINARY_DIR}/openmptarget/TestOpenMPTarget_SubView_c13.cpp
    ${CMAKE_CURRENT_BINARY_DIR}/openmptarget/TestOpenMPTarget_TeamBasic.cpp
    ${CMAKE_CURRENT_BINARY_DIR}/openmptarget/TestOpenMPTarget_TeamPolicyConstructors.cpp
    ${CMAKE_CURRENT_BINARY_DIR}/openmptarget/TestOpenMPTarget_TeamScratch.cpp
    ${CMAKE_CURRENT_BINARY_DIR}/openmptarget/TestOpenMPTarget_TeamTeamSize.cpp
    ${CMAKE_CURRENT_BINARY_DIR}/openmptarget/TestOpenMPTarget_TeamVectorRange.cpp
    ${CMAKE_CURRENT_BINARY_DIR}/openmptarget/TestOpenMPTarget_UniqueToken.cpp
    ${CMAKE_CURRENT_BINARY_DIR}/openmptarget/TestOpenMPTarget_ViewAPI_a.cpp
    ${CMAKE_CURRENT_BINARY_DIR}/openmptarget/TestOpenMPTarget_ViewAPI_b.cpp
    ${CMAKE_CURRENT_BINARY_DIR}/openmptarget/TestOpenMPTarget_ViewAPI_c.cpp
    ${CMAKE_CURRENT_BINARY_DIR}/openmptarget/TestOpenMPTarget_ViewAPI_d.cpp
    ${CMAKE_CURRENT_BINARY_DIR}/openmptarget/TestOpenMPTarget_ViewAPI_f.cpp
    ${CMAKE_CURRENT_BINARY_DIR}/openmptarget/TestOpenMPTarget_ViewMapping_b.cpp
    ${CMAKE_CURRENT_BINARY_DIR}/openmptarget/TestOpenMPTarget_ViewResize.cpp
  )
endif()

# FIXME_OPENACC - Comment non-passing tests with the NVIDIA HPC compiler nvc++
if(KOKKOS_ENABLE_OPENACC AND KOKKOS_CXX_COMPILER_ID STREQUAL NVHPC)
  list(
    REMOVE_ITEM
    OpenACC_SOURCES
    ${CMAKE_CURRENT_SOURCE_DIR}/default/TestDefaultDeviceType_a1.cpp
    ${CMAKE_CURRENT_SOURCE_DIR}/default/TestDefaultDeviceType_b1.cpp
    ${CMAKE_CURRENT_BINARY_DIR}/openacc/TestOpenACC_AtomicOperations_shared.cpp
    ${CMAKE_CURRENT_BINARY_DIR}/openacc/TestOpenACC_BlockSizeDeduction.cpp
    ${CMAKE_CURRENT_BINARY_DIR}/openacc/TestOpenACC_DeepCopyAlignment.cpp
    ${CMAKE_CURRENT_BINARY_DIR}/openacc/TestOpenACC_HostSharedPtr.cpp
    ${CMAKE_CURRENT_BINARY_DIR}/openacc/TestOpenACC_HostSharedPtrAccessOnDevice.cpp
    ${CMAKE_CURRENT_BINARY_DIR}/openacc/TestOpenACC_MathematicalFunctions1.cpp
    ${CMAKE_CURRENT_BINARY_DIR}/openacc/TestOpenACC_MathematicalFunctions2.cpp
    ${CMAKE_CURRENT_BINARY_DIR}/openacc/TestOpenACC_MathematicalFunctions3.cpp
    ${CMAKE_CURRENT_BINARY_DIR}/openacc/TestOpenACC_MDRange_c.cpp
    ${CMAKE_CURRENT_BINARY_DIR}/openacc/TestOpenACC_MDRange_f.cpp
    ${CMAKE_CURRENT_BINARY_DIR}/openacc/TestOpenACC_NumericTraits.cpp
    ${CMAKE_CURRENT_BINARY_DIR}/openacc/TestOpenACC_RangePolicy.cpp
    ${CMAKE_CURRENT_BINARY_DIR}/openacc/TestOpenACC_RangePolicyRequire.cpp
    ${CMAKE_CURRENT_BINARY_DIR}/openacc/TestOpenACC_Reducers_a.cpp #fails if NVHPC V22.5 or lower.
    ${CMAKE_CURRENT_BINARY_DIR}/openacc/TestOpenACC_Reducers_d.cpp
    ${CMAKE_CURRENT_BINARY_DIR}/openacc/TestOpenACC_Reductions.cpp
    ${CMAKE_CURRENT_BINARY_DIR}/openacc/TestOpenACC_Reductions_DeviceView.cpp
    ${CMAKE_CURRENT_BINARY_DIR}/openacc/TestOpenACC_TeamBasic.cpp
    ${CMAKE_CURRENT_BINARY_DIR}/openacc/TestOpenACC_TeamScratch.cpp
    ${CMAKE_CURRENT_BINARY_DIR}/openacc/TestOpenACC_TeamTeamSize.cpp
    ${CMAKE_CURRENT_BINARY_DIR}/openacc/TestOpenACC_UniqueToken.cpp
    ${CMAKE_CURRENT_BINARY_DIR}/openacc/TestOpenACC_ViewResize.cpp
  )
endif()

# FIXME_OPENACC - Comment non-passing tests with the Clang compiler
if(KOKKOS_ENABLE_OPENACC AND KOKKOS_CXX_COMPILER_ID STREQUAL Clang)
  list(
    REMOVE_ITEM
    OpenACC_SOURCES
    ${CMAKE_CURRENT_SOURCE_DIR}/default/TestDefaultDeviceType_a1.cpp
    ${CMAKE_CURRENT_SOURCE_DIR}/default/TestDefaultDeviceType_b1.cpp
    ${CMAKE_CURRENT_BINARY_DIR}/openacc/TestOpenACC_AtomicOperations_double.cpp
    ${CMAKE_CURRENT_BINARY_DIR}/openacc/TestOpenACC_AtomicOperations_float.cpp
    ${CMAKE_CURRENT_BINARY_DIR}/openacc/TestOpenACC_AtomicOperations_int.cpp
    ${CMAKE_CURRENT_BINARY_DIR}/openacc/TestOpenACC_AtomicOperations_longint.cpp
    ${CMAKE_CURRENT_BINARY_DIR}/openacc/TestOpenACC_AtomicOperations_longlongint.cpp
    ${CMAKE_CURRENT_BINARY_DIR}/openacc/TestOpenACC_AtomicOperations_shared.cpp
    ${CMAKE_CURRENT_BINARY_DIR}/openacc/TestOpenACC_AtomicOperations_unsignedint.cpp
    ${CMAKE_CURRENT_BINARY_DIR}/openacc/TestOpenACC_AtomicOperations_unsignedlongint.cpp
    ${CMAKE_CURRENT_BINARY_DIR}/openacc/TestOpenACC_Atomics.cpp
    ${CMAKE_CURRENT_BINARY_DIR}/openacc/TestOpenACC_AtomicViews.cpp
    ${CMAKE_CURRENT_BINARY_DIR}/openacc/TestOpenACC_BlockSizeDeduction.cpp
    ${CMAKE_CURRENT_BINARY_DIR}/openacc/TestOpenACC_DeepCopyAlignment.cpp
    ${CMAKE_CURRENT_BINARY_DIR}/openacc/TestOpenACC_HostSharedPtrAccessOnDevice.cpp
    ${CMAKE_CURRENT_BINARY_DIR}/openacc/TestOpenACC_MathematicalFunctions1.cpp
    ${CMAKE_CURRENT_BINARY_DIR}/openacc/TestOpenACC_MathematicalFunctions2.cpp
    ${CMAKE_CURRENT_BINARY_DIR}/openacc/TestOpenACC_MDRange_c.cpp
    ${CMAKE_CURRENT_BINARY_DIR}/openacc/TestOpenACC_MDRange_f.cpp
    ${CMAKE_CURRENT_BINARY_DIR}/openacc/TestOpenACC_NumericTraits.cpp
    ${CMAKE_CURRENT_BINARY_DIR}/openacc/TestOpenACC_RangePolicy.cpp
    ${CMAKE_CURRENT_BINARY_DIR}/openacc/TestOpenACC_RangePolicyRequire.cpp
    ${CMAKE_CURRENT_BINARY_DIR}/openacc/TestOpenACC_Reducers_a.cpp
    ${CMAKE_CURRENT_BINARY_DIR}/openacc/TestOpenACC_Reducers_c.cpp
    ${CMAKE_CURRENT_BINARY_DIR}/openacc/TestOpenACC_Reducers_d.cpp
    ${CMAKE_CURRENT_BINARY_DIR}/openacc/TestOpenACC_Reductions.cpp
    ${CMAKE_CURRENT_BINARY_DIR}/openacc/TestOpenACC_Reductions_DeviceView.cpp
    ${CMAKE_CURRENT_BINARY_DIR}/openacc/TestOpenACC_TeamBasic.cpp
    ${CMAKE_CURRENT_BINARY_DIR}/openacc/TestOpenACC_TeamScratch.cpp
    ${CMAKE_CURRENT_BINARY_DIR}/openacc/TestOpenACC_TeamTeamSize.cpp
    ${CMAKE_CURRENT_BINARY_DIR}/openacc/TestOpenACC_UniqueToken.cpp
    ${CMAKE_CURRENT_BINARY_DIR}/openacc/TestOpenACC_ViewMapping_b.cpp
    ${CMAKE_CURRENT_BINARY_DIR}/openacc/TestOpenACC_ViewResize.cpp
    # This test is not removed above for OpenACC+NVHPC but all its TEST
    # functions are not compiled for the case of KOKKOS_COMPILER_NVHPC.
    ${CMAKE_CURRENT_BINARY_DIR}/openacc/TestOpenACC_ViewCtorDimMatch.cpp
    # These tests are not removed above for OpenACC+NVHPC.
    ${CMAKE_CURRENT_BINARY_DIR}/openacc/TestOpenACC_Abort.cpp
    ${CMAKE_CURRENT_BINARY_DIR}/openacc/TestOpenACC_Complex.cpp
    ${CMAKE_CURRENT_BINARY_DIR}/openacc/TestOpenACC_ExecutionSpace.cpp
    ${CMAKE_CURRENT_BINARY_DIR}/openacc/TestOpenACC_ExecSpacePartitioning.cpp
    ${CMAKE_CURRENT_BINARY_DIR}/openacc/TestOpenACC_MathematicalConstants.cpp
    ${CMAKE_CURRENT_BINARY_DIR}/openacc/TestOpenACC_MathematicalSpecialFunctions.cpp
    ${CMAKE_CURRENT_BINARY_DIR}/openacc/TestOpenACC_MinMaxClamp.cpp
    ${CMAKE_CURRENT_BINARY_DIR}/openacc/TestOpenACC_ViewLayoutStrideAssignment.cpp
    ${CMAKE_CURRENT_BINARY_DIR}/openacc/TestOpenACC_ViewMapping_a.cpp
    ${CMAKE_CURRENT_BINARY_DIR}/openacc/TestOpenACC_ViewMemoryAccessViolation.cpp
    ${CMAKE_CURRENT_BINARY_DIR}/openacc/TestOpenACC_WithoutInitializing.cpp
    ${CMAKE_CURRENT_BINARY_DIR}/openacc/TestOpenACC_ViewAPI_d.cpp
    #Below test is disabled because it uses atomic operations not supported by Clacc.
    ${CMAKE_CURRENT_BINARY_DIR}/openacc/TestOpenACC_ExecSpaceThreadSafety.cpp
  )
  # When tested on a systme with AMD MI60 GPU and ROCm V5.4.0, these cause
  # clang-linker-wrapper to hang for a long time while building the unit tests.
  # In some cases, including them caused the build not to complete after an hour,
  # but excluding them permitted the build to finish in 1.5 mins or less.
  if(KOKKOS_AMDGPU_ARCH)
    list(
      REMOVE_ITEM
      OpenACC_SOURCES
      ${CMAKE_CURRENT_BINARY_DIR}/openacc/TestOpenACC_BitManipulationBuiltins.cpp
      ${CMAKE_CURRENT_BINARY_DIR}/openacc/TestOpenACC_MathematicalFunctions3.cpp
      ${CMAKE_CURRENT_BINARY_DIR}/openacc/TestOpenACC_ParallelScanRangePolicy.cpp
      ${CMAKE_CURRENT_BINARY_DIR}/openacc/TestOpenACC_SubView_c04.cpp
      ${CMAKE_CURRENT_BINARY_DIR}/openacc/TestOpenACC_SubView_c05.cpp
      ${CMAKE_CURRENT_BINARY_DIR}/openacc/TestOpenACC_SubView_c06.cpp
      ${CMAKE_CURRENT_BINARY_DIR}/openacc/TestOpenACC_SubView_c07.cpp
      ${CMAKE_CURRENT_BINARY_DIR}/openacc/TestOpenACC_SubView_c08.cpp
      ${CMAKE_CURRENT_BINARY_DIR}/openacc/TestOpenACC_SubView_c09.cpp
      ${CMAKE_CURRENT_BINARY_DIR}/openacc/TestOpenACC_SubView_c10.cpp
      ${CMAKE_CURRENT_BINARY_DIR}/openacc/TestOpenACC_SubView_c11.cpp
      ${CMAKE_CURRENT_BINARY_DIR}/openacc/TestOpenACC_SubView_c12.cpp
      ${CMAKE_CURRENT_BINARY_DIR}/openacc/TestOpenACC_ViewAPI_b.cpp
      ${CMAKE_CURRENT_BINARY_DIR}/openacc/TestOpenACC_ViewAPI_c.cpp
    )
  endif()
  # Fails serial.atomics_tpetra_max_abs when we test with Clacc.
  list(REMOVE_ITEM Serial_SOURCES1 ${CMAKE_CURRENT_BINARY_DIR}/serial/TestSerial_Atomics.cpp)
endif()

if(Kokkos_ENABLE_SERIAL)
  if(Kokkos_ENABLE_DEPRECATED_CODE_4)
    set(Serial_EXTRA_SOURCES serial/TestSerial_Task.cpp)
  else()
    set(Serial_EXTRA_SOURCES)
  endif()

  kokkos_add_executable_and_test(
    CoreUnitTest_Serial1 SOURCES UnitTestMainInit.cpp ${Serial_SOURCES1} ${Serial_EXTRA_SOURCES}
  )
  kokkos_add_executable_and_test(CoreUnitTest_Serial2 SOURCES UnitTestMainInit.cpp ${Serial_SOURCES2})
endif()

if(Kokkos_ENABLE_THREADS)
  kokkos_add_executable_and_test(CoreUnitTest_Threads SOURCES ${Threads_SOURCES} UnitTestMainInit.cpp)
endif()

if(Kokkos_ENABLE_OPENMP)
  if(Kokkos_ENABLE_DEPRECATED_CODE_4)
    set(OpenMP_EXTRA_SOURCES openmp/TestOpenMP_Task.cpp)
  else()
    set(OpenMP_EXTRA_SOURCES)
  endif()
  kokkos_add_executable_and_test(
    CoreUnitTest_OpenMP SOURCES UnitTestMainInit.cpp ${OpenMP_SOURCES} ${OpenMP_EXTRA_SOURCES}
  )
  kokkos_add_executable_and_test(CoreUnitTest_OpenMPInterOp SOURCES UnitTestMain.cpp openmp/TestOpenMP_InterOp.cpp)
endif()

if(Kokkos_ENABLE_HPX)
  if(Kokkos_ENABLE_DEPRECATED_CODE_4)
    set(HPX_EXTRA_SOURCES hpx/TestHPX_Task.cpp)
  else()
    set(HPX_EXTRA_SOURCES)
  endif()

  kokkos_add_executable_and_test(CoreUnitTest_HPX SOURCES UnitTestMainInit.cpp ${HPX_SOURCES} ${HPX_EXTRA_SOURCES})
  kokkos_add_executable_and_test(CoreUnitTest_HPXInterOp SOURCES UnitTestMain.cpp hpx/TestHPX_InterOp.cpp)
  kokkos_add_executable_and_test(
    CoreUnitTest_HPX_IndependentInstances
    SOURCES
    UnitTestMainInit.cpp
    hpx/TestHPX_IndependentInstances.cpp
    hpx/TestHPX_IndependentInstancesDelayedExecution.cpp
    hpx/TestHPX_IndependentInstancesInstanceIds.cpp
    hpx/TestHPX_IndependentInstancesRefCounting.cpp
    hpx/TestHPX_IndependentInstancesSynchronization.cpp
  )
  if(Kokkos_ENABLE_DEPRECATED_CODE_4)
    kokkos_add_executable_and_test(CoreUnitTest_HPX_InParallel SOURCES UnitTestMainInit.cpp hpx/TestHPX_InParallel.cpp)
  endif()
endif()

if(Kokkos_ENABLE_OPENMPTARGET)
  kokkos_add_executable_and_test(CoreUnitTest_OpenMPTarget SOURCES UnitTestMainInit.cpp ${OpenMPTarget_SOURCES})
endif()

if(Kokkos_ENABLE_OPENACC)
  kokkos_add_executable_and_test(CoreUnitTest_OpenACC SOURCES UnitTestMainInit.cpp ${OpenACC_SOURCES})
endif()

if(Kokkos_ENABLE_CUDA)
  kokkos_add_executable_and_test(
    CoreUnitTest_Cuda1 SOURCES UnitTestMainInit.cpp ${Cuda_SOURCES1} cuda/TestCuda_ReducerViewSizeLimit.cpp
  )

  kokkos_add_executable_and_test(CoreUnitTest_Cuda2 SOURCES UnitTestMainInit.cpp ${Cuda_SOURCES2})

  if(Kokkos_ENABLE_DEPRECATED_CODE_4)
    set(Cuda_EXTRA_SOURCES cuda/TestCuda_Task.cpp)
  else()
    set(Cuda_EXTRA_SOURCES)
  endif()

  kokkos_add_executable_and_test(
    CoreUnitTest_Cuda3
    SOURCES
    UnitTestMainInit.cpp
    ${Cuda_EXTRA_SOURCES}
    cuda/TestCuda_TeamScratchStreams.cpp
    ${Cuda_SOURCES3}
    cuda/TestCuda_Spaces.cpp
    ${Cuda_SOURCES_SHAREDSPACE}
  )

  # This test seeks to make sure that `desul::ensure_cuda_lock_arrays_on_device` is called before a graph submission.
  # It is in a separate file to ensure that the test takes place in a separate compilation unit, in which this function
  # has not been called yet by Kokkos::initialize or by a preceding kernel launch.
  set(file ${CMAKE_CURRENT_BINARY_DIR}/cuda/TestCuda_GraphAtomicLocks.cpp)
  file(WRITE ${CMAKE_CURRENT_BINARY_DIR}/cuda/dummy.cpp "#include <TestCuda_Category.hpp>\n"
                                                        "#include <TestGraphAtomicLocks.hpp>\n"
  )
  configure_file(${CMAKE_CURRENT_BINARY_DIR}/cuda/dummy.cpp ${file})
  kokkos_add_executable_and_test(CoreUnitTest_CudaGraphAtomicLocks SOURCES UnitTestMainInit.cpp ${file})

  kokkos_add_executable_and_test(
    CoreUnitTest_CudaTimingBased SOURCES UnitTestMainInit.cpp cuda/TestCuda_DebugSerialExecution.cpp
    cuda/TestCuda_DebugPinUVMSpace.cpp
  )

  kokkos_add_executable_and_test(CoreUnitTest_CudaInterOpInit SOURCES UnitTestMain.cpp cuda/TestCuda_InterOp_Init.cpp)
  kokkos_add_executable_and_test(
    CoreUnitTest_CudaInterOpStreams SOURCES UnitTestMain.cpp cuda/TestCuda_InterOp_Streams.cpp
  )
  kokkos_add_executable_and_test(
    CoreUnitTest_CudaInterOpStreamsMultiGPU SOURCES UnitTestMainInit.cpp cuda/TestCuda_InterOp_StreamsMultiGPU.cpp
  )

  kokkos_add_executable_and_test(
    CoreUnitTest_CudaInterOpGraph SOURCES UnitTestMainInit.cpp cuda/TestCuda_InterOp_Graph.cpp
  )
endif()

if(Kokkos_ENABLE_HIP)
  kokkos_add_executable_and_test(
    CoreUnitTest_HIP
    SOURCES
    UnitTestMainInit.cpp
    ${HIP_SOURCES}
    hip/TestHIP_ScanUnit.cpp
    hip/TestHIP_Spaces.cpp
    hip/TestHIP_Memory_Requirements.cpp
    hip/TestHIP_TeamScratchStreams.cpp
    hip/TestHIP_AsyncLauncher.cpp
    hip/TestHIP_BlocksizeDeduction.cpp
    hip/TestHIP_UnifiedMemory_ZeroMemset.cpp
  )

  set(file ${CMAKE_CURRENT_BINARY_DIR}/hip/TestHIP_GraphAtomicLocks.cpp)
  file(WRITE ${CMAKE_CURRENT_BINARY_DIR}/hip/dummy.cpp "#include <TestHIP_Category.hpp>\n"
                                                       "#include <TestGraphAtomicLocks.hpp>\n"
  )
  configure_file(${CMAKE_CURRENT_BINARY_DIR}/hip/dummy.cpp ${file})
  kokkos_add_executable_and_test(CoreUnitTest_HIPGraphAtomicLocks SOURCES UnitTestMainInit.cpp ${file})

  kokkos_add_executable_and_test(CoreUnitTest_HIPInterOpInit SOURCES UnitTestMain.cpp hip/TestHIP_InterOp_Init.cpp)
  kokkos_add_executable_and_test(
    CoreUnitTest_HIPInterOpStreams SOURCES UnitTestMain.cpp hip/TestHIP_InterOp_Streams.cpp
  )
  kokkos_add_executable_and_test(
    CoreUnitTest_HIPInterOpGraph SOURCES UnitTestMainInit.cpp hip/TestHIP_InterOp_Graph.cpp
  )
  if(KOKKOS_CXX_COMPILER_ID STREQUAL HIPCC AND KOKKOS_CXX_COMPILER_VERSION VERSION_GREATER_EQUAL 5.6)
    # MultiGPU only works for rocm 5.6+
    kokkos_add_executable_and_test(
      CoreUnitTest_HIPInterOpStreamsMultiGPU SOURCES UnitTestMainInit.cpp hip/TestHIP_InterOp_StreamsMultiGPU.cpp
    )
  endif()
endif()

if(Kokkos_ENABLE_SYCL)
  list(REMOVE_ITEM SYCL_SOURCES2A ${CMAKE_CURRENT_BINARY_DIR}/sycl/TestSYCL_WorkGraph.cpp)

  kokkos_add_executable_and_test(CoreUnitTest_SYCL1A SOURCES UnitTestMainInit.cpp ${SYCL_SOURCES1A})

  kokkos_add_executable_and_test(CoreUnitTest_SYCL1B SOURCES UnitTestMainInit.cpp ${SYCL_SOURCES1B})

  kokkos_add_executable_and_test(CoreUnitTest_SYCL2A SOURCES UnitTestMainInit.cpp ${SYCL_SOURCES2A})

  kokkos_add_executable_and_test(CoreUnitTest_SYCL2B SOURCES UnitTestMainInit.cpp ${SYCL_SOURCES2B})

  kokkos_add_executable_and_test(CoreUnitTest_SYCL2C SOURCES UnitTestMainInit.cpp ${SYCL_SOURCES2C})

  kokkos_add_executable_and_test(CoreUnitTest_SYCL2D SOURCES UnitTestMainInit.cpp ${SYCL_SOURCES2D})

  kokkos_add_executable_and_test(
    CoreUnitTest_SYCL3 SOURCES UnitTestMainInit.cpp sycl/TestSYCL_TeamScratchStreams.cpp ${SYCL_SOURCES3}
    sycl/TestSYCL_Spaces.cpp
  )

  kokkos_add_executable_and_test(CoreUnitTest_SYCLInterOpInit SOURCES UnitTestMain.cpp sycl/TestSYCL_InterOp_Init.cpp)
  kokkos_add_executable_and_test(
    CoreUnitTest_SYCLInterOpInit_Context SOURCES UnitTestMainInit.cpp sycl/TestSYCL_InterOp_Init_Context.cpp
  )
  kokkos_add_executable_and_test(
    CoreUnitTest_SYCLInterOpStreams SOURCES UnitTestMain.cpp sycl/TestSYCL_InterOp_Streams.cpp
  )
  kokkos_add_executable_and_test(
    CoreUnitTest_SYCLInterOpStreamsMultiGPU SOURCES UnitTestMainInit.cpp sycl/TestSYCL_InterOp_StreamsMultiGPU.cpp
  )

  if(KOKKOS_IMPL_HAVE_SYCL_EXT_ONEAPI_GRAPH)
    kokkos_add_executable_and_test(
      CoreUnitTest_SYCLInterOpGraph SOURCES UnitTestMainInit.cpp sycl/TestSYCL_InterOp_Graph.cpp
    )
  endif()
endif()

set(DEFAULT_DEVICE_SOURCES
    UnitTestMainInit.cpp
    TestCStyleMemoryManagement.cpp
    TestSharedSpace.cpp
    TestSharedHostPinnedSpace.cpp
    TestCompilerMacros.cpp
    default/TestDefaultDeviceType.cpp
    default/TestDefaultDeviceType_a1.cpp
    default/TestDefaultDeviceType_b1.cpp
    default/TestDefaultDeviceType_c1.cpp
    default/TestDefaultDeviceType_a2.cpp
    default/TestDefaultDeviceType_b2.cpp
    default/TestDefaultDeviceType_c2.cpp
    default/TestDefaultDeviceType_a3.cpp
    default/TestDefaultDeviceType_b3.cpp
    default/TestDefaultDeviceType_c3.cpp
    default/TestDefaultDeviceTypeResize.cpp
    default/TestDefaultDeviceTypeViewAPI.cpp
)
# FIXME_OPENMPTARGET and FIXME_OPENACC do not provide a MemorySpace that can be accessed from all ExecSpaces
# FIXME_SYCL clock_tic does not give the correct timings for cloc_tic
if(KOKKOS_ENABLE_OPENACC OR KOKKOS_ENABLE_OPENMPTARGET OR KOKKOS_ENABLE_SYCL)
  list(REMOVE_ITEM DEFAULT_DEVICE_SOURCES TestSharedSpace.cpp)
endif()
# FIXME_OPENMPTARGET and FIXME_OPENACC do not provide a HostPinnedMemorySpace that can be accessed from all ExecSpaces
if(KOKKOS_ENABLE_OPENACC OR KOKKOS_ENABLE_OPENMPTARGET)
  list(REMOVE_ITEM DEFAULT_DEVICE_SOURCES TestSharedHostPinnedSpace.cpp)
endif()

# FIXME_OPENMPTARGET, FIXME_OPENACC - Comment non-passing tests with the NVIDIA HPC compiler nvc++
if((KOKKOS_ENABLE_OPENMPTARGET OR KOKKOS_ENABLE_OPENACC) AND KOKKOS_CXX_COMPILER_ID STREQUAL NVHPC)
  list(
    REMOVE_ITEM
    DEFAULT_DEVICE_SOURCES
    default/TestDefaultDeviceType_a1.cpp
    default/TestDefaultDeviceType_b1.cpp
    default/TestDefaultDeviceType_c1.cpp
    default/TestDefaultDeviceType_a2.cpp
    default/TestDefaultDeviceType_b2.cpp
    default/TestDefaultDeviceType_c2.cpp
    default/TestDefaultDeviceType_a3.cpp
    default/TestDefaultDeviceType_b3.cpp
    default/TestDefaultDeviceType_c3.cpp
    default/TestDefaultDeviceTypeResize.cpp
    default/TestDefaultDeviceTypeViewAPI.cpp
  )
endif()

# FIXME_OPENACC - Comment non-passing tests with the Clang compiler
if(KOKKOS_ENABLE_OPENACC AND KOKKOS_CXX_COMPILER_ID STREQUAL Clang)
  list(
    REMOVE_ITEM
    DEFAULT_DEVICE_SOURCES
    default/TestDefaultDeviceType_a1.cpp
    default/TestDefaultDeviceType_b1.cpp
    default/TestDefaultDeviceType_c1.cpp
    default/TestDefaultDeviceType_a2.cpp
    default/TestDefaultDeviceType_b2.cpp
    default/TestDefaultDeviceType_c2.cpp
    default/TestDefaultDeviceType_a3.cpp
    default/TestDefaultDeviceType_b3.cpp
    default/TestDefaultDeviceType_c3.cpp
    default/TestDefaultDeviceTypeResize.cpp
    default/TestDefaultDeviceTypeViewAPI.cpp
  )
endif()

kokkos_add_executable_and_test(CoreUnitTest_Default SOURCES ${DEFAULT_DEVICE_SOURCES})

kokkos_add_executable_and_test(
  CoreUnitTest_InitializeFinalize
  SOURCES
  UnitTestMain.cpp
  TestExecutionEnvironmentNonInitializedOrFinalized.cpp
  TestInitializationSettings.cpp
  TestInitializeFinalize.cpp
  TestLegionInitialization.cpp
  TestParseCmdLineArgsAndEnvVars.cpp
  TestPushFinalizeHook.cpp
  TestScopeGuard.cpp
)

# This test is intended for development and debugging by putting code
# into TestDefaultDeviceDevelop.cpp. By default its empty.
kokkos_add_executable_and_test(CoreUnitTest_Develop SOURCES UnitTestMainInit.cpp default/TestDefaultDeviceDevelop.cpp)

if(KOKKOS_ENABLE_TUNING)
  kokkos_add_executable_and_test(CoreUnitTest_TuningBuiltins SOURCES tools/TestBuiltinTuners.cpp)
  kokkos_add_executable_and_test(CoreUnitTest_TuningBasics SOURCES tools/TestTuning.cpp)
  kokkos_add_executable_and_test(CoreUnitTest_CategoricalTuner SOURCES tools/TestCategoricalTuner.cpp)
endif()

set(KOKKOSP_SOURCES UnitTestMainInit.cpp tools/TestEventCorrectness.cpp tools/TestKernelNames.cpp
                    tools/TestProfilingSection.cpp tools/TestScopedRegion.cpp tools/TestWithoutInitializing.cpp
)

# FIXME_OPENMPTARGET This test causes internal compiler errors as of 09/01/22
# when compiling for Intel's Xe-HP GPUs.
if(KOKKOS_ENABLE_OPENMPTARGET AND KOKKOS_CXX_COMPILER_ID STREQUAL IntelLLVM)
  list(REMOVE_ITEM KOKKOSP_SOURCES tools/TestEventCorrectness.cpp)
endif()

kokkos_add_executable_and_test(CoreUnitTest_KokkosP SOURCES ${KOKKOSP_SOURCES})
if(KOKKOS_ENABLE_LIBDL)
  kokkos_add_executable_and_test(CoreUnitTest_ToolIndependence SOURCES tools/TestIndependence.cpp)
  target_compile_definitions(Kokkos_CoreUnitTest_ToolIndependence PUBLIC KOKKOS_TOOLS_INDEPENDENT_BUILD)
  kokkos_add_test_library(kokkosprinter-tool SHARED SOURCES tools/printing-tool.cpp)

  if((NOT (Kokkos_ENABLE_CUDA AND WIN32)) AND (NOT ("${KOKKOS_CXX_COMPILER_ID}" STREQUAL "Fujitsu")))
    target_compile_features(kokkosprinter-tool PUBLIC cxx_std_14)
  endif()

  kokkos_add_test_executable(ProfilingAllCalls tools/TestAllCalls.cpp)

  kokkos_add_test_executable(ToolsInitialization UnitTestMain.cpp tools/TestToolsInitialization.cpp)

  set(ADDRESS_REGEX "0x[0-9a-f]*")
  set(MEMSPACE_REGEX "[HC][ou][sd][ta][a-zA-Z]*")
  set(SIZE_REGEX "[0-9]*")
  set(SKIP_SCRATCH_INITIALIZATION_REGEX ".*")

  # check help works via environment variable
  kokkos_add_test(
    SKIP_TRIBITS
    NAME
    ProfilingTestLibraryLoadHelp
    EXE
    ProfilingAllCalls
    TOOL
    kokkosprinter-tool
    ARGS
    --kokkos-tools-help
    PASS_REGULAR_EXPRESSION
    "kokkosp_init_library::kokkosp_print_help:Kokkos_ProfilingAllCalls::kokkosp_finalize_library::"
  )

  # check help works via direct library specification
  kokkos_add_test(
    SKIP_TRIBITS
    NAME
    ProfilingTestLibraryCmdLineHelp
    EXE
    ProfilingAllCalls
    ARGS
    --kokkos-tools-help
    --kokkos-tools-libs=$<TARGET_FILE:kokkosprinter-tool>
    PASS_REGULAR_EXPRESSION
    "kokkosp_init_library::kokkosp_print_help:Kokkos_ProfilingAllCalls::kokkosp_finalize_library::"
  )

  kokkos_add_test(
    SKIP_TRIBITS
    NAME
    ProfilingTestLibraryLoad
    EXE
    ProfilingAllCalls
    TOOL
    kokkosprinter-tool
    ARGS
    --kokkos-tools-args="-c test delimit"
    PASS_REGULAR_EXPRESSION
    "kokkosp_init_library::kokkosp_parse_args:4:Kokkos_ProfilingAllCalls:-c:test:delimit::.*::kokkosp_allocate_data:${MEMSPACE_REGEX}:source:${ADDRESS_REGEX}:40::kokkosp_begin_parallel_for:Kokkos::View::initialization [[]source] via memset:[0-9]+:0::kokkosp_end_parallel_for:0::kokkosp_allocate_data:${MEMSPACE_REGEX}:destination:${ADDRESS_REGEX}:40::kokkosp_begin_parallel_for:Kokkos::View::initialization [[]destination] via memset:[0-9]+:0::kokkosp_end_parallel_for:0::kokkosp_begin_deep_copy:${MEMSPACE_REGEX}:destination:${ADDRESS_REGEX}:${MEMSPACE_REGEX}:source:${ADDRESS_REGEX}:40::.*kokkosp_end_deep_copy::kokkosp_begin_parallel_for:parallel_for:${SIZE_REGEX}:0::kokkosp_end_parallel_for:0::kokkosp_begin_parallel_reduce:parallel_reduce:${SIZE_REGEX}:1${SKIP_SCRATCH_INITIALIZATION_REGEX}::kokkosp_end_parallel_reduce:1::kokkosp_begin_parallel_scan:parallel_scan:${SIZE_REGEX}:2::kokkosp_end_parallel_scan:2::kokkosp_push_profile_region:push_region::kokkosp_pop_profile_region::kokkosp_create_profile_section:created_section:3::kokkosp_start_profile_section:3::kokkosp_stop_profile_section:3::kokkosp_destroy_profile_section:3::kokkosp_profile_event:profiling_event::kokkosp_declare_metadata:dogs:good::kokkosp_deallocate_data:${MEMSPACE_REGEX}:destination:${ADDRESS_REGEX}:40::kokkosp_deallocate_data:${MEMSPACE_REGEX}:source:${ADDRESS_REGEX}:40::kokkosp_finalize_library::"
  )

  # Above will test that leading/trailing quotes are stripped bc ctest cmd args is:
  #       "--kokkos-tools-args="-c test delimit""
  # The bracket argument syntax: [=[ and ]=] used below ensures it is treated as
  # a single argument:
  #       "--kokkos-tools-args=-c test delimit"
  #
  # https://cmake.org/cmake/help/latest/manual/cmake-language.7.html#bracket-argument
  #
  kokkos_add_test(
    SKIP_TRIBITS
    NAME
    ProfilingTestLibraryCmdLine
    EXE
    ProfilingAllCalls
    ARGS
    [=[--kokkos-tools-args=-c test delimit]=]
    --kokkos-tools-libs=$<TARGET_FILE:kokkosprinter-tool>
    PASS_REGULAR_EXPRESSION
    "kokkosp_init_library::kokkosp_parse_args:4:Kokkos_ProfilingAllCalls:-c:test:delimit::.*::kokkosp_allocate_data:${MEMSPACE_REGEX}:source:${ADDRESS_REGEX}:40::kokkosp_begin_parallel_for:Kokkos::View::initialization [[]source] via memset:[0-9]+:0::kokkosp_end_parallel_for:0::kokkosp_allocate_data:${MEMSPACE_REGEX}:destination:${ADDRESS_REGEX}:40::kokkosp_begin_parallel_for:Kokkos::View::initialization [[]destination] via memset:[0-9]+:0::kokkosp_end_parallel_for:0::kokkosp_begin_deep_copy:${MEMSPACE_REGEX}:destination:${ADDRESS_REGEX}:${MEMSPACE_REGEX}:source:${ADDRESS_REGEX}:40::.*kokkosp_end_deep_copy::kokkosp_begin_parallel_for:parallel_for:${SIZE_REGEX}:0::kokkosp_end_parallel_for:0::kokkosp_begin_parallel_reduce:parallel_reduce:${SIZE_REGEX}:1${SKIP_SCRATCH_INITIALIZATION_REGEX}::kokkosp_end_parallel_reduce:1::kokkosp_begin_parallel_scan:parallel_scan:${SIZE_REGEX}:2::kokkosp_end_parallel_scan:2::kokkosp_push_profile_region:push_region::kokkosp_pop_profile_region::kokkosp_create_profile_section:created_section:3::kokkosp_start_profile_section:3::kokkosp_stop_profile_section:3::kokkosp_destroy_profile_section:3::kokkosp_profile_event:profiling_event::kokkosp_declare_metadata:dogs:good::kokkosp_deallocate_data:${MEMSPACE_REGEX}:destination:${ADDRESS_REGEX}:40::kokkosp_deallocate_data:${MEMSPACE_REGEX}:source:${ADDRESS_REGEX}:40::kokkosp_finalize_library::"
  )
endif() #KOKKOS_ENABLE_LIBDL
kokkos_add_test_executable(
  StackTraceTestExec
  SOURCES
  TestStackTrace.cpp
  TestStackTrace_f0.cpp
  TestStackTrace_f1.cpp
  TestStackTrace_f2.cpp
  TestStackTrace_f3.cpp
  TestStackTrace_f4.cpp
)
# We need -rdynamic on GNU platforms for the stacktrace functionality
# to work correctly with shared libraries
kokkos_set_exe_property(StackTraceTestExec ENABLE_EXPORTS ON)

kokkos_add_test(NAME CoreUnitTest_StackTraceTest EXE StackTraceTestExec FAIL_REGULAR_EXPRESSION "FAILED")

if(KOKKOS_ENABLE_HWLOC)
  kokkos_add_executable_and_test(CoreUnitTest_HWLOC SOURCES UnitTestMain.cpp TestHWLOC.cpp)
endif()

function(KOKKOS_ADD_INCREMENTAL_TEST DEVICE)
  kokkos_option(${DEVICE}_EXCLUDE_TESTS "" STRING "Incremental test exclude list")
  # Add unit test main
  set(${DEVICE}_SOURCES ${CMAKE_CURRENT_SOURCE_DIR}/UnitTestMainInit.cpp)

  # Iterate over incremental tests in directory

  append_glob(INCREMENTAL_FILE_LIST ${CMAKE_CURRENT_SOURCE_DIR}/incremental/*.hpp)

  set(DEVICE_NAME ${KOKKOS_${DEVICE}_NAME})
  foreach(CURRENT_FILE_PATH ${INCREMENTAL_FILE_LIST})
    get_filename_component(CURRENT_FILE_NAME ${CURRENT_FILE_PATH} NAME)
    string(REPLACE ".hpp" "" CURRENT_TEST_NAME ${CURRENT_FILE_NAME})
    if(NOT CURRENT_TEST_NAME IN_LIST Kokkos_${DEVICE}_EXCLUDE_TESTS)
      set(CURRENT_TEST_OUTPUT_FILENAME ${CURRENT_TEST_NAME}_${DEVICE})
      file(STRINGS ${CURRENT_FILE_PATH} CURRENT_REQUIRED_FEATURE_LINE REGEX "Kokkos_Feature_Level_Required")
      # From each test get level implementation required
      string(REGEX REPLACE ".*Kokkos_Feature_Level_Required:" "" CURRENT_REQUIRED_FEATURE_LEVEL
                           ${CURRENT_REQUIRED_FEATURE_LINE}
      )
      # Cross-reference list of dependencies with selected feature list > matching feature test files are added to test applications
      if(KOKKOS_${DEVICE}_FEATURE_LEVEL GREATER_EQUAL CURRENT_REQUIRED_FEATURE_LEVEL)
        configure_file(
          IncrementalTest.cpp.in ${CMAKE_BINARY_DIR}/core/unit_test/generated/${CURRENT_TEST_OUTPUT_FILENAME}.cpp
        )
        set(${DEVICE}_SOURCES ${${DEVICE}_SOURCES};
                              ${CMAKE_BINARY_DIR}/core/unit_test/generated/${CURRENT_TEST_OUTPUT_FILENAME}.cpp
        )
      endif()
    endif()
  endforeach()

  string(TOUPPER ${DEVICE} UC_DEVICE)

  kokkos_option(ENABLE_${UC_DEVICE} ON BOOL "ENABLE ${UC_DEVICE}")

  kokkos_add_executable_and_test(IncrementalTest_${DEVICE} SOURCES ${${DEVICE}_SOURCES})

  set(EXE_NAME ${PACKAGE_NAME}_IncrementalTest_${DEVICE})
  # Check that the target was actually created because in a TribITS build
  # where only tests marked as PERFORMANCE enabled it would not be.
  if(TARGET ${EXE_NAME})
    target_include_directories(${EXE_NAME} PUBLIC ${CMAKE_CURRENT_SOURCE_DIR}/incremental)
  endif()

endfunction()

foreach(DEVICE ${KOKKOS_ENABLED_DEVICES})
  kokkos_add_incremental_test(${DEVICE})
endforeach()

kokkos_add_executable_and_test(CoreUnitTest_CTestDevice SOURCES UnitTestMain.cpp TestCTestDevice.cpp)

kokkos_add_executable_and_test(
  CoreUnitTest_CMakePassCmdLineArgs SOURCES UnitTest_CMakePassCmdLineArgs.cpp ARGS "one 2 THREE"
)

kokkos_add_executable(CoreUnitTest_CMakeTriBITSCompatibility SOURCES UnitTest_CMakeTriBITSCompatibility.cpp)

kokkos_add_test(NAME CoreUnitTest_CMakeTriBITSCompatibilityWillFail EXE CoreUnitTest_CMakeTriBITSCompatibility)
set_property(TEST Kokkos_CoreUnitTest_CMakeTriBITSCompatibilityWillFail PROPERTY WILL_FAIL TRUE)

set(Kokkos_CoreUnitTest_CMakeTriBITSCompatibilityDisable_DISABLE ON)
kokkos_add_test(NAME CoreUnitTest_CMakeTriBITSCompatibilityDisable EXE CoreUnitTest_CMakeTriBITSCompatibility)

set(Kokkos_CoreUnitTest_CMakeTriBITSCompatibilityExtraArgs_EXTRA_ARGS "--kokkos-test-tribits-compatibility=1")
kokkos_add_test(NAME CoreUnitTest_CMakeTriBITSCompatibilityExtraArgs EXE CoreUnitTest_CMakeTriBITSCompatibility)

set(Kokkos_CoreUnitTest_CMakeTriBITSCompatibilityEnvironment_ENVIRONMENT "KOKKOS_TEST_TRIBITS_COMPATIBILITY=1")
kokkos_add_test(NAME CoreUnitTest_CMakeTriBITSCompatibilityEnvironment EXE CoreUnitTest_CMakeTriBITSCompatibility)

set_source_files_properties(UnitTest_DeviceAndThreads.cpp PROPERTIES LANGUAGE ${KOKKOS_COMPILE_LANGUAGE})
add_executable(Kokkos_CoreUnitTest_DeviceAndThreads UnitTest_DeviceAndThreads.cpp)
target_link_libraries(Kokkos_CoreUnitTest_DeviceAndThreads Kokkos::kokkoscore)
find_package(Python3 COMPONENTS Interpreter)
if(Python3_Interpreter_FOUND AND Python3_VERSION VERSION_GREATER_EQUAL 3.7)
  if(CMAKE_VERSION VERSION_GREATER_EQUAL 3.20)
    set(USE_SOURCE_PERMISSIONS_WHEN_SUPPORTED USE_SOURCE_PERMISSIONS)
  endif()
  file(
    GENERATE
    OUTPUT $<TARGET_FILE_DIR:Kokkos_CoreUnitTest_DeviceAndThreads>/TestDeviceAndThreads.py
    INPUT TestDeviceAndThreads.py
    ${USE_SOURCE_PERMISSIONS_WHEN_SUPPORTED}
  )
  add_test(NAME Kokkos_CoreUnitTest_DeviceAndThreads
           COMMAND ${Python3_EXECUTABLE}
                   $<TARGET_FILE_DIR:Kokkos_CoreUnitTest_DeviceAndThreads>/TestDeviceAndThreads.py -v
  )
endif()

if(KOKKOS_ENABLE_HEADER_SELF_CONTAINMENT_TESTS AND NOT WIN32)
  add_subdirectory(headers_self_contained)
endif()<|MERGE_RESOLUTION|>--- conflicted
+++ resolved
@@ -240,42 +240,6 @@
       list(APPEND ${Tag}_SOURCES1B ${file})
     endforeach()
 
-<<<<<<< HEAD
-    SET(${Tag}_SOURCES2A)
-    foreach(Name
-      TeamBasic
-      TeamCombinedReducers
-      TeamMDRange
-      TeamPolicyConstructors
-      TeamReductionScan
-      TeamScan
-      TeamScratch
-      TeamTeamSize
-      TeamVectorRange
-      UniqueToken
-      View_64bit
-      ViewAPI_a
-      ViewAPI_b
-      ViewAPI_c
-      ViewAPI_d
-      ViewAPI_e
-      ViewCopy_a
-      ViewCopy_b
-      ViewCtorDimMatch
-      ViewEmptyRuntimeUnmanaged
-      ViewHooks
-      ViewLayoutStrideAssignment
-      ViewMapping_a
-      ViewMapping_b
-      ViewMapping_subview
-      ViewMemoryAccessViolation
-      ViewMove
-      ViewOfClass
-      ViewResize
-      WorkGraph
-      WithoutInitializing
-      )
-=======
     set(${Tag}_SOURCES2A)
     set(${Tag}_TESTNAMES2A
         TeamBasic
@@ -307,6 +271,7 @@
         ViewMapping_b
         ViewMapping_subview
         ViewMemoryAccessViolation
+        ViewMove
         ViewOfClass
         ViewOfViews
         ViewOutOfBoundsAccess
@@ -326,7 +291,6 @@
       list(REMOVE_ITEM ${Tag}_TESTNAMES2A ViewHooks)
     endif()
     foreach(Name IN LISTS ${Tag}_TESTNAMES2A)
->>>>>>> ca8d31a2
       set(file ${dir}/Test${Tag}_${Name}.cpp)
       # Write to a temporary intermediate file and call configure_file to avoid
       # updating timestamps triggering unnecessary rebuilds on subsequent cmake runs.
