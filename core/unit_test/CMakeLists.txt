--- conflicted
+++ resolved
@@ -815,20 +815,12 @@
   configure_file(${CMAKE_CURRENT_BINARY_DIR}/hip/dummy.cpp ${file})
   kokkos_add_executable_and_test(CoreUnitTest_HIPGraphAtomicLocks SOURCES UnitTestMainInit.cpp ${file})
 
-<<<<<<< HEAD
-  KOKKOS_ADD_EXECUTABLE_AND_TEST(
-    UnitTest_SYCL1A
-    SOURCES
-      UnitTestMainInit.cpp
-      ${SYCL_SOURCES1A}
-=======
   kokkos_add_executable_and_test(CoreUnitTest_HIPInterOpInit SOURCES UnitTestMain.cpp hip/TestHIP_InterOp_Init.cpp)
   kokkos_add_executable_and_test(
     CoreUnitTest_HIPInterOpStreams SOURCES UnitTestMain.cpp hip/TestHIP_InterOp_Streams.cpp
   )
   kokkos_add_executable_and_test(
     CoreUnitTest_HIPInterOpGraph SOURCES UnitTestMainInit.cpp hip/TestHIP_InterOp_Graph.cpp
->>>>>>> 0c0dfa7a
   )
   if(KOKKOS_CXX_COMPILER_ID STREQUAL HIPCC AND KOKKOS_CXX_COMPILER_VERSION VERSION_GREATER_EQUAL 5.6)
     # MultiGPU only works for rocm 5.6+
@@ -839,8 +831,6 @@
 endif()
 
 if(Kokkos_ENABLE_SYCL)
-  list(REMOVE_ITEM SYCL_SOURCES2A ${CMAKE_CURRENT_BINARY_DIR}/sycl/TestSYCL_WorkGraph.cpp)
-
   kokkos_add_executable_and_test(CoreUnitTest_SYCL1A SOURCES UnitTestMainInit.cpp ${SYCL_SOURCES1A})
 
   kokkos_add_executable_and_test(CoreUnitTest_SYCL1B SOURCES UnitTestMainInit.cpp ${SYCL_SOURCES1B})
