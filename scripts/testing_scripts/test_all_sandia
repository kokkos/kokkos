#!/bin/bash -e

#
# Global config
#

set -o pipefail

# Determine current machine.

MACHINE=""
HOSTNAME=$(hostname)
PROCESSOR=`uname -p`

if [[ "$HOSTNAME" =~ (white|ride).* ]]; then
  MACHINE=white
  module load git
fi

if [[ "$HOSTNAME" =~ .*bowman.* ]]; then
  MACHINE=bowman
  module load git
fi

if [[ "$HOSTNAME" == *blake* ]]; then # Warning: very generic name
  MACHINE=blake
  module load git
fi

if [[ "$HOSTNAME" == apollo\.* ]]; then
  MACHINE=apollo
  which git > /dev/null || module load git
fi

if [[ "$HOSTNAME" == kokkos-dev-2* ]]; then
  MACHINE=kokkos-dev-2
fi

if [[ "$HOSTNAME" == mayer\.* ]]; then
  MACHINE=mayer
#  module load git
fi

if [[ "$HOSTNAME" == cn* ]]; then # Warning: very generic name
  MACHINE=mayer
fi

if [[ "$HOSTNAME" == kokkos-dev\.sandia\.gov* ]]; then
  MACHINE=kokkos-dev
fi

if [ ! -z "$SEMS_MODULEFILES_ROOT" ]; then
  if [[ "$MACHINE" = "" ]]; then
    MACHINE=sems
    module load sems-git
  fi  
fi

if [[ "$MACHINE" = "" ]]; then
  echo "Unrecognized machine" >&2
  exit 1
fi

echo "Running on machine: $MACHINE"

GCC_BUILD_LIST="OpenMP,Pthread,Serial,OpenMP_Serial,Pthread_Serial"
IBM_BUILD_LIST="OpenMP,Serial,OpenMP_Serial"
ARM_GCC_BUILD_LIST="OpenMP,Serial,OpenMP_Serial"
INTEL_BUILD_LIST="OpenMP,Pthread,Serial,OpenMP_Serial,Pthread_Serial"
CLANG_BUILD_LIST="Pthread,Serial,Pthread_Serial"
CUDA_BUILD_LIST="Cuda_OpenMP,Cuda_Pthread,Cuda_Serial"
CUDA_IBM_BUILD_LIST="Cuda_OpenMP,Cuda_Serial"

GCC_WARNING_FLAGS="-Wall,-Wshadow,-pedantic,-Werror,-Wsign-compare,-Wtype-limits,-Wignored-qualifiers,-Wempty-body,-Wclobbered,-Wuninitialized"
IBM_WARNING_FLAGS="-Wall,-Wshadow,-pedantic,-Wsign-compare,-Wtype-limits,-Wuninitialized"
CLANG_WARNING_FLAGS="-Wall,-Wshadow,-pedantic,-Werror,-Wsign-compare,-Wtype-limits,-Wuninitialized"
INTEL_WARNING_FLAGS="-Wall,-Wshadow,-pedantic,-Werror,-Wsign-compare,-Wtype-limits,-Wuninitialized"
CUDA_WARNING_FLAGS="-Wall,-Wshadow,-pedantic,-Werror,-Wsign-compare,-Wtype-limits,-Wuninitialized"
#CUDA_WARNING_FLAGS="-Wall,-Wshadow,-pedantic,-Wsign-compare,-Wtype-limits,-Wuninitialized"
PGI_WARNING_FLAGS=""

# Default. Machine specific can override.
DEBUG=False
ARGS=""
CUSTOM_BUILD_LIST=""
QTHREADS_PATH=""
DRYRUN=False
BUILD_ONLY=False
declare -i NUM_JOBS_TO_RUN_IN_PARALLEL=1
TEST_SCRIPT=False
SPECIFIC_CMAKE_TARGET="__NO_SPECIFIC_TARGET"
SKIP_HWLOC=False
SPOT_CHECK=False

PRINT_HELP=False
OPT_FLAG=""
CXX_FLAGS_EXTRA=""
LD_FLAGS_EXTRA=""
KOKKOS_OPTIONS=""
CMAKE_FLAGS_EXTRA=""
USING_CMAKE=False
CMAKE_TARGET_DIRECTORY=./

CXX_STANDARD="c++11"

#
# Handle arguments.
#

while [[ $# > 0 ]]
do
  key="$1"

  case $key in
    --kokkos-path*)
      KOKKOS_PATH="${key#*=}"
      ;;
    --qthreads-path*)
      QTHREADS_PATH="${key#*=}"
      ;;
    --build-list*)
      CUSTOM_BUILD_LIST="${key#*=}"
      ;;
    --debug*)
      DEBUG=True
      ;;
    --build-only*)
      BUILD_ONLY=True
      ;;
    --test-script*)
      TEST_SCRIPT=True
      ;;
    --skip-hwloc*)
      SKIP_HWLOC=True
      ;;
    --num*)
      NUM_JOBS_TO_RUN_IN_PARALLEL="${key#*=}"
      ;;
    --dry-run*)
      DRYRUN=True
      ;;
    --spot-check*)
      SPOT_CHECK=True
      ;;
    --arch*)
      ARCH_FLAG="--arch=${key#*=}"
      ;;
    --opt-flag*)
      OPT_FLAG="${key#*=}"
      ;;
    --with-cuda-options*)
      KOKKOS_CUDA_OPTIONS="--with-cuda-options=${key#*=}"
      ;;
    --specific-cmake-target-only*)
      SPECIFIC_CMAKE_TARGET="${key#*=}"
      ;;
    --cmake-target-directory*)
      CMAKE_TARGET_DIRECTORY="${key#*=}"
      ;;
    --cmake-flags-extra*)
      CMAKE_FLAGS_EXTRA="${CMAKE_FLAGS_EXTRA} ${key#*=}"
      ;;
    --with-options*)
      KOKKOS_OPTIONS="--with-options=${key#*=}"
      ;;
    --cxxflags-extra*)
      CXX_FLAGS_EXTRA="${key#*=}"
      ;;
    --cxxstandard*)
      CXX_STANDARD="${key#*=}"
      ;;
    --ldflags-extra*)
      LD_FLAGS_EXTRA="${key#*=}"
      ;;
    --help*)
      PRINT_HELP=True
      ;;
    *)
      # args, just append
      ARGS="$ARGS $1"
      ;;
  esac

  shift
done

if [ "$SPECIFIC_CMAKE_TARGET" = "__NO_SPECIFIC_TARGET" ]; then
  USING_CMAKE=False
else
  USING_CMAKE=True
fi


SCRIPT_KOKKOS_ROOT=$( cd "$( dirname "$0" )" && cd ../.. && pwd )

# Set kokkos path.
if [ -z "$KOKKOS_PATH" ]; then
  KOKKOS_PATH=$SCRIPT_KOKKOS_ROOT
else
  # Ensure KOKKOS_PATH is abs path.
  KOKKOS_PATH=$( cd $KOKKOS_PATH && pwd )
fi

if [[ -f ${KOKKOS_PATH}/.git ]]; then
  UNCOMMITTED=`cd ${KOKKOS_PATH}; git status --porcelain 2>/dev/null`
  if ! [ -z "$UNCOMMITTED" ]; then
    echo "WARNING!! THE FOLLOWING CHANGES ARE UNCOMMITTED!! :"
    echo "$UNCOMMITTED"
    echo ""
  fi

  GITSTATUS=`cd ${KOKKOS_PATH}; git log -n 1 --format=oneline`
  echo "Repository Status: " ${GITSTATUS}
  echo ""
  echo ""
else
  echo "Testing a Kokkos source directory that doesn't contain a git repository."
  echo ""
fi

#
# Machine specific config.
#

if [ "$MACHINE" = "sems" ]; then
  source /projects/sems/modulefiles/utils/sems-modules-init.sh

  # On unnamed sems machines, assume more restricted rhel7 environment
  # On rhel7 sems machines gcc/7.3.0, clang/4.0.1, and intel/16.0.3 are missing
  # Remove kokkkos-env module use

  BASE_MODULE_LIST="sems-env,sems-<COMPILER_NAME>/<COMPILER_VERSION>"
  CUDA9_MODULE_LIST="sems-env,sems-<COMPILER_NAME>/<COMPILER_VERSION>,sems-gcc/7.2.0"
  SKIP_HWLOC=True
  # No sems hwloc module

  if [ -z "$ARCH_FLAG" ]; then
    ARCH_FLAG=""
  fi

  if [ "$SPOT_CHECK" = "True" ]; then
    # Format: (compiler module-list build-list exe-name warning-flag)
    COMPILERS=("gcc/5.3.0 $BASE_MODULE_LIST "OpenMP" g++ $GCC_WARNING_FLAGS"
               "gcc/7.2.0 $BASE_MODULE_LIST "Serial" g++ $GCC_WARNING_FLAGS"
               "intel/17.0.1 $BASE_MODULE_LIST "OpenMP" icpc $INTEL_WARNING_FLAGS"
               "clang/3.9.0 $BASE_MODULE_LIST "Pthread_Serial" clang++ $CLANG_WARNING_FLAGS"
               "cuda/9.2 $CUDA9_MODULE_LIST $CUDA_BUILD_LIST $KOKKOS_PATH/bin/nvcc_wrapper $CUDA_WARNING_FLAGS"
    )
  else
    # Format: (compiler module-list build-list exe-name warning-flag)
    COMPILERS=("gcc/4.8.4 $BASE_MODULE_LIST $GCC_BUILD_LIST g++ $GCC_WARNING_FLAGS"
               "gcc/4.9.3 $BASE_MODULE_LIST $GCC_BUILD_LIST g++ $GCC_WARNING_FLAGS"
               "gcc/5.3.0 $BASE_MODULE_LIST $GCC_BUILD_LIST g++ $GCC_WARNING_FLAGS"
               "gcc/6.1.0 $BASE_MODULE_LIST $GCC_BUILD_LIST g++ $GCC_WARNING_FLAGS"
               "gcc/7.2.0 $BASE_MODULE_LIST $GCC_BUILD_LIST g++ $GCC_WARNING_FLAGS"
               "intel/15.0.2 $BASE_MODULE_LIST $INTEL_BUILD_LIST icpc $INTEL_WARNING_FLAGS"
               "intel/16.0.1 $BASE_MODULE_LIST $INTEL_BUILD_LIST icpc $INTEL_WARNING_FLAGS"
               "intel/17.0.1 $BASE_MODULE_LIST $INTEL_BUILD_LIST icpc $INTEL_WARNING_FLAGS"
               "clang/3.6.1 $BASE_MODULE_LIST $CLANG_BUILD_LIST clang++ $CLANG_WARNING_FLAGS"
               "clang/3.7.1 $BASE_MODULE_LIST $CLANG_BUILD_LIST clang++ $CLANG_WARNING_FLAGS"
               "clang/3.8.1 $BASE_MODULE_LIST $CLANG_BUILD_LIST clang++ $CLANG_WARNING_FLAGS"
               "clang/3.9.0 $BASE_MODULE_LIST $CLANG_BUILD_LIST clang++ $CLANG_WARNING_FLAGS"
               "cuda/9.2 $CUDA9_MODULE_LIST $CUDA_BUILD_LIST $KOKKOS_PATH/bin/nvcc_wrapper $CUDA_WARNING_FLAGS"
    )
  fi
elif [ "$MACHINE" = "kokkos-dev" ]; then
  source /projects/sems/modulefiles/utils/sems-modules-init.sh

  BASE_MODULE_LIST="sems-env,kokkos-env,kokkos-hwloc/1.10.1/base,sems-<COMPILER_NAME>/<COMPILER_VERSION>"
  CUDA_MODULE_LIST="sems-env,kokkos-env,kokkos-<COMPILER_NAME>/<COMPILER_VERSION>,sems-gcc/4.8.4,kokkos-hwloc/1.10.1/base"
  CUDA8_MODULE_LIST="sems-env,kokkos-env,kokkos-<COMPILER_NAME>/<COMPILER_VERSION>,sems-gcc/5.3.0,kokkos-hwloc/1.10.1/base"

  if [ "$USING_CMAKE" = "True" ]; then
    CMAKE_MODULE_NAME="sems-cmake"
  fi

  if [ -z "$ARCH_FLAG" ]; then
    ARCH_FLAG=""
  fi

  if [ "$SPOT_CHECK" = "True" ]; then
    # Format: (compiler module-list build-list exe-name warning-flag)
    COMPILERS=("gcc/5.3.0 $BASE_MODULE_LIST "OpenMP" g++ $GCC_WARNING_FLAGS"
               "gcc/7.3.0 $BASE_MODULE_LIST "Serial" g++ $GCC_WARNING_FLAGS"
               "intel/17.0.1 $BASE_MODULE_LIST "OpenMP" icpc $INTEL_WARNING_FLAGS"
               "clang/4.0.1 $BASE_MODULE_LIST "Pthread_Serial" clang++ $CLANG_WARNING_FLAGS"
               "cuda/8.0.44 $CUDA8_MODULE_LIST "Cuda_OpenMP" $KOKKOS_PATH/bin/nvcc_wrapper $CUDA_WARNING_FLAGS"
    )
  else
    # Format: (compiler module-list build-list exe-name warning-flag)
    COMPILERS=("gcc/4.8.4 $BASE_MODULE_LIST $GCC_BUILD_LIST g++ $GCC_WARNING_FLAGS"
               "gcc/4.9.3 $BASE_MODULE_LIST $GCC_BUILD_LIST g++ $GCC_WARNING_FLAGS"
               "gcc/5.3.0 $BASE_MODULE_LIST $GCC_BUILD_LIST g++ $GCC_WARNING_FLAGS"
               "gcc/6.1.0 $BASE_MODULE_LIST $GCC_BUILD_LIST g++ $GCC_WARNING_FLAGS"
               "gcc/7.3.0 $BASE_MODULE_LIST $GCC_BUILD_LIST g++ $GCC_WARNING_FLAGS"
               "intel/15.0.2 $BASE_MODULE_LIST $INTEL_BUILD_LIST icpc $INTEL_WARNING_FLAGS"
               "intel/16.0.3 $BASE_MODULE_LIST $INTEL_BUILD_LIST icpc $INTEL_WARNING_FLAGS"
               "intel/17.0.1 $BASE_MODULE_LIST $INTEL_BUILD_LIST icpc $INTEL_WARNING_FLAGS"
               "clang/3.6.1 $BASE_MODULE_LIST $CLANG_BUILD_LIST clang++ $CLANG_WARNING_FLAGS"
               "clang/3.7.1 $BASE_MODULE_LIST $CLANG_BUILD_LIST clang++ $CLANG_WARNING_FLAGS"
               "clang/3.8.1 $BASE_MODULE_LIST $CLANG_BUILD_LIST clang++ $CLANG_WARNING_FLAGS"
               "clang/3.9.0 $BASE_MODULE_LIST $CLANG_BUILD_LIST clang++ $CLANG_WARNING_FLAGS"
               "clang/4.0.1 $BASE_MODULE_LIST $CLANG_BUILD_LIST clang++ $CLANG_WARNING_FLAGS"
               "cuda/7.5.18 $CUDA_MODULE_LIST $CUDA_BUILD_LIST $KOKKOS_PATH/bin/nvcc_wrapper $CUDA_WARNING_FLAGS"
               "cuda/8.0.44 $CUDA8_MODULE_LIST $CUDA_BUILD_LIST $KOKKOS_PATH/bin/nvcc_wrapper $CUDA_WARNING_FLAGS"
    )
  fi
elif [ "$MACHINE" = "white" ]; then
  source /etc/profile.d/modules.sh
  SKIP_HWLOC=True
  export SLURM_TASKS_PER_NODE=32

  BASE_MODULE_LIST="<COMPILER_NAME>/<COMPILER_VERSION>"
  IBM_MODULE_LIST="<COMPILER_NAME>/xl/<COMPILER_VERSION>,gcc/7.2.0"
  CUDA_MODULE_LIST="<COMPILER_NAME>/<COMPILER_VERSION>,gcc/7.2.0,ibm/xl/16.1.0"
  CUDA10_MODULE_LIST="<COMPILER_NAME>/<COMPILER_VERSION>,gcc/7.4.0,ibm/xl/16.1.0"

  if [ "$USING_CMAKE" = "True" ]; then
    CMAKE_MODULE_NAME="cmake"
  fi

  # Don't do pthread on white.
  GCC_BUILD_LIST="OpenMP,Serial,OpenMP_Serial"

  if [ "$SPOT_CHECK" = "True" ]; then
    # Format: (compiler module-list build-list exe-name warning-flag)
    COMPILERS=("gcc/6.4.0 $BASE_MODULE_LIST "OpenMP_Serial" g++ $GCC_WARNING_FLAGS"
               "gcc/7.2.0 $BASE_MODULE_LIST $IBM_BUILD_LIST g++ $GCC_WARNING_FLAGS"
               "ibm/16.1.0 $IBM_MODULE_LIST $IBM_BUILD_LIST xlC $IBM_WARNING_FLAGS"
               "cuda/9.2.88 $CUDA_MODULE_LIST $CUDA_IBM_BUILD_LIST ${KOKKOS_PATH}/bin/nvcc_wrapper $CUDA_WARNING_FLAGS"
    )
  else
    # Format: (compiler module-list build-list exe-name warning-flag)
    COMPILERS=("gcc/6.4.0 $BASE_MODULE_LIST $IBM_BUILD_LIST g++ $GCC_WARNING_FLAGS"
               "gcc/7.2.0 $BASE_MODULE_LIST $IBM_BUILD_LIST g++ $GCC_WARNING_FLAGS"
               "ibm/16.1.0 $IBM_MODULE_LIST $IBM_BUILD_LIST xlC $IBM_WARNING_FLAGS"
               "ibm/16.1.1 $IBM_MODULE_LIST $IBM_BUILD_LIST xlC $IBM_WARNING_FLAGS"
               "cuda/9.2.88 $CUDA_MODULE_LIST $CUDA_IBM_BUILD_LIST ${KOKKOS_PATH}/bin/nvcc_wrapper $CUDA_WARNING_FLAGS"
               "cuda/10.0.130 $CUDA10_MODULE_LIST $CUDA_IBM_BUILD_LIST ${KOKKOS_PATH}/bin/nvcc_wrapper $CUDA_WARNING_FLAGS"
    )
  fi

  if [ -z "$ARCH_FLAG" ]; then
    ARCH_FLAG="--arch=Power8,Kepler37"
  fi

elif [ "$MACHINE" = "bowman" ]; then
  source /etc/profile.d/modules.sh
  SKIP_HWLOC=True
  export SLURM_TASKS_PER_NODE=32

  BASE_MODULE_LIST="<COMPILER_NAME>/compilers/<COMPILER_VERSION>"

  if [ "$USING_CMAKE" = "True" ]; then
    CMAKE_MODULE_NAME="cmake"
  fi

  OLD_INTEL_BUILD_LIST="Pthread,Serial,Pthread_Serial"

  # Format: (compiler module-list build-list exe-name warning-flag)
  COMPILERS=("intel/16.4.258 $BASE_MODULE_LIST $OLD_INTEL_BUILD_LIST icpc $INTEL_WARNING_FLAGS"
             "intel/17.2.174 $BASE_MODULE_LIST $INTEL_BUILD_LIST icpc $INTEL_WARNING_FLAGS"
             "intel/18.2.199 $BASE_MODULE_LIST $INTEL_BUILD_LIST icpc $INTEL_WARNING_FLAGS"
  )

  if [ -z "$ARCH_FLAG" ]; then
    ARCH_FLAG="--arch=KNL"
  fi

elif [ "$MACHINE" = "mayer" ]; then
  SKIP_HWLOC=True
  export SLURM_TASKS_PER_NODE=96

  BASE_MODULE_LIST="<COMPILER_NAME>/<COMPILER_VERSION>"
  ARM_MODULE_LIST="<COMPILER_NAME>/compilers/<COMPILER_VERSION>"

  if [ "$USING_CMAKE" = "True" ]; then
    CMAKE_MODULE_NAME="cmake"
  fi

  # Format: (compiler module-list build-list exe-name warning-flag)
  COMPILERS=("gnu/7.2.0 $BASE_MODULE_LIST $ARM_GCC_BUILD_LIST g++ $GCC_WARNING_FLAGS"
             "arm/19.0.0 $ARM_MODULE_LIST $ARM_GCC_BUILD_LIST armclang++ $CLANG_WARNING_FLAGS")

  if [ -z "$ARCH_FLAG" ]; then
    ARCH_FLAG="--arch=ARMv8-TX2"
  fi

elif [ "$MACHINE" = "blake" ]; then
  source /etc/profile.d/modules.sh
  SKIP_HWLOC=True
  export SLURM_TASKS_PER_NODE=32

  BASE_MODULE_LIST="<COMPILER_NAME>/<COMPILER_VERSION>"
  BASE_MODULE_LIST_INTEL="<COMPILER_NAME>/compilers/<COMPILER_VERSION>"

  if [ "$USING_CMAKE" = "True" ]; then
    CMAKE_MODULE_NAME="cmake"
  fi

  if [ "$SPOT_CHECK" = "True" ]; then

  # Format: (compiler module-list build-list exe-name warning-flag)
  COMPILERS=("intel/18.1.163 $BASE_MODULE_LIST_INTEL $INTEL_BUILD_LIST icpc $INTEL_WARNING_FLAGS"
             "gcc/7.2.0 $BASE_MODULE_LIST $GCC_BUILD_LIST g++ $GCC_WARNING_FLAGS"
             "pgi/17.10.0 $BASE_MODULE_LIST $GCC_BUILD_LIST pgc++ $PGI_WARNING_FLAGS"
  )
  else
  COMPILERS=("intel/18.1.163 $BASE_MODULE_LIST_INTEL $INTEL_BUILD_LIST icpc $INTEL_WARNING_FLAGS"
             "gcc/4.9.3 $BASE_MODULE_LIST $GCC_BUILD_LIST g++ $GCC_WARNING_FLAGS"
             "gcc/5.5.0 $BASE_MODULE_LIST $GCC_BUILD_LIST g++ $GCC_WARNING_FLAGS"
             "gcc/6.4.0 $BASE_MODULE_LIST $GCC_BUILD_LIST g++ $GCC_WARNING_FLAGS"
             "gcc/7.2.0 $BASE_MODULE_LIST $GCC_BUILD_LIST g++ $GCC_WARNING_FLAGS"
             "gcc/8.1.0 $BASE_MODULE_LIST $GCC_BUILD_LIST g++ $GCC_WARNING_FLAGS"
             "pgi/17.10.0 $BASE_MODULE_LIST $GCC_BUILD_LIST pgc++ $PGI_WARNING_FLAGS"
  )

  fi
  if [ -z "$ARCH_FLAG" ]; then
    ARCH_FLAG="--arch=SKX"
  fi

elif [ "$MACHINE" = "apollo" ]; then
  source /projects/sems/modulefiles/utils/sems-modules-init.sh
  module use /home/projects/modulefiles/local/x86-64
  module load kokkos-env

  module load sems-git
  module load sems-tex
  module load sems-cmake/3.5.2
  module load sems-gdb
  module load binutils

  SKIP_HWLOC=True

  BASE_MODULE_LIST="sems-env,kokkos-env,kokkos-hwloc/1.10.1/base,sems-<COMPILER_NAME>/<COMPILER_VERSION>"
  CUDA_MODULE_LIST="sems-env,kokkos-env,kokkos-<COMPILER_NAME>/<COMPILER_VERSION>,sems-gcc/4.8.4,kokkos-hwloc/1.10.1/base"
  CUDA8_MODULE_LIST="sems-env,kokkos-env,kokkos-<COMPILER_NAME>/<COMPILER_VERSION>,sems-gcc/5.3.0,kokkos-hwloc/1.10.1/base"
  CUDA10_MODULE_LIST="sems-env,kokkos-env,<COMPILER_NAME>/<COMPILER_VERSION>,sems-gcc/5.3.0,kokkos-hwloc/1.10.1/base"

  CLANG_MODULE_LIST="sems-env,kokkos-env,<COMPILER_NAME>/<COMPILER_VERSION>,cuda/9.0.69"
  CLANG7_MODULE_LIST="sems-env,kokkos-env,<COMPILER_NAME>/<COMPILER_VERSION>,cuda/9.1"
  NVCC_MODULE_LIST="sems-env,kokkos-env,<COMPILER_NAME>/<COMPILER_VERSION>,sems-gcc/5.3.0"
  HPX_MODULE_LIST="sems-env,kokkos-env,hpx/1.2.1,sems-gcc/6.1.0,binutils"

  BUILD_LIST_CUDA_NVCC="Cuda_Serial,Cuda_OpenMP"
  BUILD_LIST_CUDA_CLANG="Cuda_Serial,Cuda_Pthread"
  BUILD_LIST_CLANG="Serial,Pthread,OpenMP"

  if [ "$USING_CMAKE" = "True" ]; then
    CMAKE_MODULE_NAME="sems-cmake"
  fi

  if [ "$SPOT_CHECK" = "True" ]; then
    # Format: (compiler module-list build-list exe-name warning-flag)
    COMPILERS=("gcc/4.8.4 $BASE_MODULE_LIST "OpenMP,Pthread" g++ $GCC_WARNING_FLAGS"
               "gcc/5.3.0 $BASE_MODULE_LIST "Serial" g++ $GCC_WARNING_FLAGS"
               "intel/16.0.1 $BASE_MODULE_LIST "OpenMP" icpc $INTEL_WARNING_FLAGS"
               "clang/3.9.0 $BASE_MODULE_LIST "Pthread_Serial" clang++ $CLANG_WARNING_FLAGS"
               "clang/6.0 $CLANG_MODULE_LIST "Cuda_Pthread,OpenMP" clang++ $CUDA_WARNING_FLAGS"
               "cuda/9.1 $CUDA_MODULE_LIST "Cuda_OpenMP" $KOKKOS_PATH/bin/nvcc_wrapper $CUDA_WARNING_FLAGS"
               "hpx/1.2.1 $HPX_MODULE_LIST "HPX" g++ $PGI_WARNING_FLAGS"
    )
  else
    # Format: (compiler module-list build-list exe-name warning-flag)
    COMPILERS=("cuda/9.1 $CUDA8_MODULE_LIST $BUILD_LIST_CUDA_NVCC $KOKKOS_PATH/bin/nvcc_wrapper $CUDA_WARNING_FLAGS"
               "cuda/10.0 $CUDA10_MODULE_LIST $BUILD_LIST_CUDA_NVCC $KOKKOS_PATH/bin/nvcc_wrapper $CUDA_WARNING_FLAGS"
               "clang/6.0 $CLANG_MODULE_LIST $BUILD_LIST_CUDA_CLANG clang++ $CUDA_WARNING_FLAGS"
               "clang/7.0 $CLANG7_MODULE_LIST $BUILD_LIST_CUDA_CLANG clang++ $CUDA_WARNING_FLAGS"
               "clang/3.9.0 $CLANG_MODULE_LIST $BUILD_LIST_CLANG clang++ $CLANG_WARNING_FLAGS"
               "gcc/4.8.4 $BASE_MODULE_LIST $GCC_BUILD_LIST g++ $GCC_WARNING_FLAGS"
               "gcc/4.9.3 $BASE_MODULE_LIST $GCC_BUILD_LIST g++ $GCC_WARNING_FLAGS"
               "gcc/5.3.0 $BASE_MODULE_LIST $GCC_BUILD_LIST g++ $GCC_WARNING_FLAGS"
               "gcc/6.1.0 $BASE_MODULE_LIST $GCC_BUILD_LIST g++ $GCC_WARNING_FLAGS"
               "intel/15.0.2 $BASE_MODULE_LIST $INTEL_BUILD_LIST icpc $INTEL_WARNING_FLAGS"
               "intel/16.0.1 $BASE_MODULE_LIST $INTEL_BUILD_LIST icpc $INTEL_WARNING_FLAGS"
               "intel/16.0.3 $BASE_MODULE_LIST $INTEL_BUILD_LIST icpc $INTEL_WARNING_FLAGS"
               #"intel/17.0.1 $BASE_MODULE_LIST $INTEL_BUILD_LIST icpc $INTEL_WARNING_FLAGS"
               "clang/3.5.2 $BASE_MODULE_LIST $CLANG_BUILD_LIST clang++ $CLANG_WARNING_FLAGS"
               "clang/3.6.1 $BASE_MODULE_LIST $CLANG_BUILD_LIST clang++ $CLANG_WARNING_FLAGS"
    )
  fi

  if [ -z "$ARCH_FLAG" ]; then
    ARCH_FLAG="--arch=SNB,Volta70"
  fi

elif [ "$MACHINE" = "kokkos-dev-2" ]; then
  source /projects/sems/modulefiles/utils/sems-modules-init.sh
  module use /home/projects/x86-64/modulefiles/local
  module purge
  module load sems-env
  module load kokkos-env

  module load sems-git
  module load sems-tex
  module load sems-cmake/3.12.2
  module load sems-gdb

  SKIP_HWLOC=True

  BASE_MODULE_LIST="sems-env,kokkos-env,kokkos-hwloc/1.10.1/base,sems-<COMPILER_NAME>/<COMPILER_VERSION>"
  GCC91_MODULE_LIST="sems-env,kokkos-env,kokkos-hwloc/1.10.1/base,<COMPILER_NAME>/<COMPILER_VERSION>"
  NVCC_MODULE_LIST="sems-env,kokkos-env,kokkos-hwloc/1.10.1/base,<COMPILER_NAME>/<COMPILER_VERSION>,sems-gcc/7.3.0"

  CLANG_MODULE_LIST="sems-env,kokkos-env,sems-<COMPILER_NAME>/<COMPILER_VERSION>,sems-gcc/6.1.0"
  CLANG8_MODULE_LIST="sems-env,kokkos-env,<COMPILER_NAME>/<COMPILER_VERSION>,cuda/10.0"

  BUILD_LIST_CUDA_NVCC="Cuda_Serial,Cuda_Pthread"
  BUILD_LIST_CUDA_CLANG="Cuda_Serial,Cuda_OpenMP"
  BUILD_LIST_CLANG="Serial,Pthread,OpenMP"

  if [ "$SPOT_CHECK" = "True" ]; then
    # Format: (compiler module-list build-list exe-name warning-flag)
    COMPILERS=("gcc/7.3.0 $BASE_MODULE_LIST "OpenMP,Pthread" g++ $GCC_WARNING_FLAGS"
               "gcc/9.1 $GCC91_MODULE_LIST "OpenMP,Serial" g++ $GCC_WARNING_FLAGS"
               "intel/18.0.5 $BASE_MODULE_LIST "OpenMP" icpc $INTEL_WARNING_FLAGS"
               "clang/8.0 $CLANG8_MODULE_LIST "Cuda_OpenMP,Pthread_Serial" clang++ $CLANG_WARNING_FLAGS"
               "cuda/10.1 $NVCC_MODULE_LIST "Cuda_OpenMP" $KOKKOS_PATH/bin/nvcc_wrapper $CUDA_WARNING_FLAGS"
    )
  else
    # Format: (compiler module-list build-list exe-name warning-flag)
    COMPILERS=("cuda/10.0 $CUDA_MODULE_LIST $BUILD_LIST_CUDA_NVCC $KOKKOS_PATH/bin/nvcc_wrapper $CUDA_WARNING_FLAGS"
               "cuda/10.1 $CUDA_MODULE_LIST $BUILD_LIST_CUDA_NVCC $KOKKOS_PATH/bin/nvcc_wrapper $CUDA_WARNING_FLAGS"
               "clang/8.0 $CLANG_MODULE_LIST $BUILD_LIST_CUDA_CLANG clang++ $CUDA_WARNING_FLAGS"
               "clang/8.0 $CLANG_MODULE_LIST $BUILD_LIST_CLANG clang++ $CLANG_WARNING_FLAGS"
               "gcc/4.8.4 $BASE_MODULE_LIST $GCC_BUILD_LIST g++ $GCC_WARNING_FLAGS"
               "gcc/4.9.3 $BASE_MODULE_LIST $GCC_BUILD_LIST g++ $GCC_WARNING_FLAGS"
               "gcc/5.3.0 $BASE_MODULE_LIST $GCC_BUILD_LIST g++ $GCC_WARNING_FLAGS"
               "gcc/6.1.0 $BASE_MODULE_LIST $GCC_BUILD_LIST g++ $GCC_WARNING_FLAGS"
               "gcc/7.3.0 $BASE_MODULE_LIST $GCC_BUILD_LIST g++ $GCC_WARNING_FLAGS"
               "intel/15.0.2 $BASE_MODULE_LIST $INTEL_BUILD_LIST icpc $INTEL_WARNING_FLAGS"
               "intel/16.0.1 $BASE_MODULE_LIST $INTEL_BUILD_LIST icpc $INTEL_WARNING_FLAGS"
               "intel/17.0.1 $BASE_MODULE_LIST $INTEL_BUILD_LIST icpc $INTEL_WARNING_FLAGS"
               "intel/18.0.5 $BASE_MODULE_LIST $INTEL_BUILD_LIST icpc $INTEL_WARNING_FLAGS"
               "clang/3.5.2 $BASE_MODULE_LIST $CLANG_BUILD_LIST clang++ $CLANG_WARNING_FLAGS"
               "clang/5.0.1 $BASE_MODULE_LIST $CLANG_BUILD_LIST clang++ $CLANG_WARNING_FLAGS"
               "clang/7.0.1 $BASE_MODULE_LIST $CLANG_BUILD_LIST clang++ $CLANG_WARNING_FLAGS"
    )
  fi

  if [ -z "$ARCH_FLAG" ]; then
    ARCH_FLAG="--arch=SNB,Volta70"
  fi

else
  echo "Unhandled machine $MACHINE" >&2
  exit 1
fi

export OMP_NUM_THREADS=8
export OMP_PROC_BIND=spread
export OMP_PLACES=cores

declare -i NUM_RESULTS_TO_KEEP=7

RESULT_ROOT_PREFIX=TestAll

if [ "$PRINT_HELP" = "True" ]; then
  echo "test_all_sandia <ARGS> <OPTIONS>:"
  echo "--kokkos-path=/Path/To/Kokkos: Path to the Kokkos root directory"
  echo "    Defaults to root repo containing this script"
  echo "--debug: Run tests in debug. Defaults to False"
  echo "--test-script: Test this script, not Kokkos"
  echo "--skip-hwloc: Do not do hwloc tests"
  echo "--num=N: Number of jobs to run in parallel"
  echo "--spot-check: Minimal test set to issue pull request"
  echo "--dry-run: Just print what would be executed"
  echo "--build-only: Just do builds, don't run anything"
  echo "--opt-flag=FLAG: Optimization flag (default: -O3)"
  echo "--cxxflags-extra=FLAGS: Extra flags to be added to CXX_FLAGS"
  echo "--ldflags-extra=FLAGS: Extra flags to be added to LD_FLAGS"
  echo "--arch=ARCHITECTURE: overwrite architecture flags"
  echo "--with-cuda-options=OPT: set KOKKOS_CUDA_OPTIONS"
  echo "--specific-cmake-target-only=TARGET: build only the specified CMake target"
  echo "--cmake-target-directory=DIR: directory of executable to run for the CMake target"
  echo "--cmake-flags-extra=FLAGS: Extra flags to add when using CMake"
  echo "--build-list=BUILD,BUILD,BUILD..."
  echo "    Provide a comma-separated list of builds instead of running all builds"
  echo "    Valid items:"
  echo "      OpenMP, Pthread, Qthreads, Serial, OpenMP_Serial, Pthread_Serial"
  echo "      Qthreads_Serial, Cuda_OpenMP, Cuda_Pthread, Cuda_Serial"
  echo ""

  echo "ARGS: list of expressions matching compilers to test"
  echo "  supported compilers sems"
  for COMPILER_DATA in "${COMPILERS[@]}"; do
    ARR=($COMPILER_DATA)
    COMPILER=${ARR[0]}
    echo "    $COMPILER"
  done
  echo ""

  echo "Examples:"
  echo "  Run all tests"
  echo "  % test_all_sandia"
  echo ""
  echo "  Run all gcc tests"
  echo "  % test_all_sandia gcc"
  echo ""
  echo "  Run all gcc/4.8.4 and all intel tests"
  echo "  % test_all_sandia gcc/4.8.4 intel"
  echo ""
  echo "  Run all tests in debug"
  echo "  % test_all_sandia --debug"
  echo ""
  echo "  Run gcc/4.8.4 and only do OpenMP and OpenMP_Serial builds"
  echo "  % test_all_sandia gcc/4.8.4 --build-list=OpenMP,OpenMP_Serial"
  echo ""
  echo "If you want to kill the tests, do:"
  echo "  hit ctrl-z"
  echo "  % kill -9 %1"
  echo
  exit 0
fi

# Set build type.
if [ "$DEBUG" = "True" ]; then
  BUILD_TYPE=debug
else
  BUILD_TYPE=release
fi

# If no args provided, do all compilers.
if [ -z "$ARGS" ]; then
  ARGS='?'
fi

# Process args to figure out which compilers to test.
COMPILERS_TO_TEST=""

for ARG in $ARGS; do
  for COMPILER_DATA in "${COMPILERS[@]}"; do
    ARR=($COMPILER_DATA)
    COMPILER=${ARR[0]}

    if [[ "$COMPILER" = $ARG* ]]; then
      if [[ "$COMPILERS_TO_TEST" != *${COMPILER}* ]]; then
        COMPILERS_TO_TEST="$COMPILERS_TO_TEST $COMPILER"
      else
        echo "Tried to add $COMPILER twice"
      fi
    fi
  done
done

# Check if Qthreads build requested.
HAVE_QTHREADS_BUILD="False"
if [ -n "$CUSTOM_BUILD_LIST" ]; then
  if [[ "$CUSTOM_BUILD_LIST" = *Qthreads* ]]; then
    HAVE_QTHREADS_BUILD="True"
  fi
else
  for COMPILER_DATA in "${COMPILERS[@]}"; do
    ARR=($COMPILER_DATA)
    BUILD_LIST=${ARR[2]}
    if [[ "$BUILD_LIST" = *Qthreads* ]]; then
      HAVE_QTHREADS_BUILD="True"
    fi
  done
fi

# Ensure Qthreads path is set if Qthreads build is requested.
if [ "$HAVE_QTHREADS_BUILD" = "True" ]; then
  if [ -z "$QTHREADS_PATH" ]; then
    echo "Need to supply Qthreads path (--qthreads-path) when testing Qthreads backend." >&2
    exit 1
  else
    # Strip trailing slashes from path.
    QTHREADS_PATH=$(echo $QTHREADS_PATH | sed 's/\/*$//')
  fi
fi

#
# Functions.
#

# get_compiler_name <COMPILER>
get_compiler_name() {
  echo $1 | cut -d/ -f1
}

# get_compiler_version <COMPILER>
get_compiler_version() {
  echo $1 | cut -d/ -f2
}

# Do not call directly.
get_compiler_data() {
  local compiler=$1
  local item=$2
  local compiler_name=$(get_compiler_name $compiler)
  local compiler_vers=$(get_compiler_version $compiler)

  local compiler_data
  for compiler_data in "${COMPILERS[@]}" ; do
    local arr=($compiler_data)

    if [ "$compiler" = "${arr[0]}" ]; then
      echo "${arr[$item]}" | tr , ' ' | sed -e "s/<COMPILER_NAME>/$compiler_name/g" -e "s/<COMPILER_VERSION>/$compiler_vers/g"
      return 0
    fi
  done

  # Not found.
  echo "Unreconized compiler $compiler" >&2
  exit 1
}

#
# For all getters, usage: <GETTER> <COMPILER>
#

get_compiler_modules() {
  get_compiler_data $1 1
}

get_compiler_build_list() {
  get_compiler_data $1 2
}

get_compiler_exe_name() {
  get_compiler_data $1 3
}

get_compiler_warning_flags() {
  get_compiler_data $1 4
}

run_cmd() {
  echo "RUNNING: $*"
  if [ "$DRYRUN" != "True" ]; then
    eval "$* 2>&1"
  fi
}

# report_and_log_test_results <SUCCESS> <DESC> <COMMENT>
report_and_log_test_result() {
  # Use sane var names.
  local success=$1; local desc=$2; local comment=$3;

  if [ "$success" = "0" ]; then
    echo "  PASSED $desc"
    echo $comment > $PASSED_DIR/$desc
  else
    # For failures, comment should be the name of the phase that failed.
    echo "  FAILED $desc" >&2
    echo $comment > $FAILED_DIR/$desc
    cat ${desc}.${comment}.log
  fi
}

setup_env() {
  local compiler=$1
  local compiler_modules=$(get_compiler_modules $compiler)

  module purge

  local mod
  for mod in $compiler_modules; do
    echo "Loading module $mod"
    module load $mod 2>&1
    # It is ridiculously hard to check for the success of a loaded
    # module. Module does not return error codes and piping to grep
    # causes module to run in a subshell.
    module list 2>&1 | grep "$mod" >& /dev/null || return 1
  done

  if [ "$USING_CMAKE" = "True" ]; then
    module load ${CMAKE_MODULE_NAME} 2>&1
    module list 2>&1 | grep "$CMAKE_MODULE_NAME" >& /dev/null || return 1
  fi

  return 0
}

# single_build_and_test <COMPILER> <BUILD> <BUILD_TYPE>
single_build_and_test() {
  # Use sane var names.
  local compiler=$1; local build=$2; local build_type=$3;

  # Set up env.
  mkdir -p $ROOT_DIR/$compiler/"${build}-$build_type"
  cd $ROOT_DIR/$compiler/"${build}-$build_type"
  local desc=$(echo "${compiler}-${build}-${build_type}" | sed 's:/:-:g')
  setup_env $compiler >& ${desc}.configure.log || { report_and_log_test_result 1 ${desc} configure && return 0; }

  # Set up flags.
  local compiler_warning_flags=$(get_compiler_warning_flags $compiler)
  local compiler_exe=$(get_compiler_exe_name $compiler)

  if [[ "$build_type" = hwloc* ]]; then
    local extra_args=--with-hwloc=$(dirname $(dirname $(which hwloc-info)))
  fi

  if [[ "$build" = *Qthreads* ]]; then
    if [[ "$build_type" = hwloc* ]]; then
      local extra_args="$extra_args --qthreads-path=${QTHREADS_PATH}_hwloc"
    else
      local extra_args="$extra_args --qthreads-path=$QTHREADS_PATH"
    fi
  fi

  if [[ "$OPT_FLAG" = "" ]]; then
    OPT_FLAG="-O3"
  fi

  if [[ "$build_type" = *debug* ]]; then
    local extra_args="$extra_args --debug"
    local cxxflags="-g $compiler_warning_flags"
    local ldflags="-g"
  else
    local cxxflags="$OPT_FLAG $compiler_warning_flags"
    local ldflags="${OPT_FLAG}"
  fi

  local cxxflags="${cxxflags} ${CXX_FLAGS_EXTRA}"
  local ldflags="${ldflags} ${LD_FLAGS_EXTRA}"

  local cxx_standard="${CXX_STANDARD}"

  if [[ "$KOKKOS_CUDA_OPTIONS" != "" ]]; then
    local extra_args="$extra_args $KOKKOS_CUDA_OPTIONS"
  fi
  if [[ "$KOKKOS_OPTIONS" != "" ]]; then
    local extra_args="$extra_args $KOKKOS_OPTIONS"
  else
    local extra_args="$extra_args --with-options=enable_large_mem_tests"
  fi    

  echo "  Starting job $desc"

  local comment="no_comment"

  if [ "$TEST_SCRIPT" = "True" ]; then
    local rand=$[ 1 + $[ RANDOM % 10 ]]
    sleep $rand

    if [ $rand -gt 5 ]; then
      run_cmd ls fake_problem >& ${desc}.configure.log || { report_and_log_test_result 1 $desc configure && return 0; }
    fi
<<<<<<< HEAD
  elif [ "$SPECIFIC_CMAKE_TARGET" = "__NO_SPECIFIC_TARGET" ]; then
    run_cmd ${KOKKOS_PATH}/generate_makefile.bash --with-devices=$build $ARCH_FLAG --compiler=$(which $compiler_exe) --cxxflags=\"$cxxflags\" --cxxstandard=\"$cxx_standard\" --ldflags=\"$ldflags\" $extra_args &>> ${desc}.configure.log || { report_and_log_test_result 1 ${desc} configure && return 0; }
=======
  else
    run_cmd ${KOKKOS_PATH}/scripts/testing_scripts/generate_makefile.bash --with-devices=$build $ARCH_FLAG --compiler=$(which $compiler_exe) --cxxflags=\"$cxxflags\" --cxxstandard=\"$cxx_standard\" --ldflags=\"$ldflags\" $extra_args &>> ${desc}.configure.log || { report_and_log_test_result 1 ${desc} configure && return 0; }
>>>>>>> 8a04f2cb
    local -i build_start_time=$(date +%s)
    run_cmd make -j 48 build-test >& ${desc}.build.log || { report_and_log_test_result 1 ${desc} build && return 0; }
    local -i build_end_time=$(date +%s)
    comment="build_time=$(($build_end_time-$build_start_time))"

    if [[ "$BUILD_ONLY" == False ]]; then
      run_cmd make test >& ${desc}.test.log || { report_and_log_test_result 1 ${desc} test && return 0; }
      local -i run_end_time=$(date +%s)
      comment="$comment run_time=$(($run_end_time-$build_end_time))"
    fi
  else
    comment=""
    local cmake_flags=$(get_cmake_flags $compiler $build $build_type)
    run_cmd cmake ${cmake_flags} ${KOKKOS_PATH} &>> ${desc}.configure.log || { report_and_log_test_result 1 ${desc} configure && return 0; }
    local targets
    if [[ "$SPECIFIC_CMAKE_TARGET" = *BUILD_NAME* ]]; then
      local buildname
      for buildname in $(echo $build | tr _ ' ') ; do
        targets="${targets} $(echo ${SPECIFIC_CMAKE_TARGET} | sed -e "s/<BUILD_NAME>/$buildname/g")"
      done
    else
      targets=$SPECIFIC_CMAKE_TARGET
    fi
    local target
    local -i build_start_time=$(date +%s)
    local any_built=False
    for target in $targets ; do
      local check_exists=$(make --dry-run ${target} 2>&1 | grep "No rule to make target \`${target}'")
      if [[ "$check_exists" == *"No rule to make target"*  ]]; then
        comment="$comment (skipped build of $target -- does not exist)"
      else
        run_cmd make VERBOSE=1 -j 48 ${target} >& ${desc}.build.log || { report_and_log_test_result 1 ${desc} build && return 0; }
        any_built=True
      fi
    done
    local -i build_end_time=$(date +%s)
    comment="$comment build_time=$(($build_end_time-$build_start_time))"

    if [[ "$BUILD_ONLY" == False ]]; then
      if [[ "$any_built" == True ]]; then
        for target in $targets ; do
          if [[ -f ${CMAKE_TARGET_DIRECTORY}/$target ]]; then
            run_cmd ${CMAKE_TARGET_DIRECTORY}/$target >& ${desc}.test.log || { report_and_log_test_result 1 ${desc} test && return 0; }
          else
            comment="$comment (skipped run of $target -- does not exist)"
          fi
        done
        local -i run_end_time=$(date +%s)
        comment="$comment run_time=$(($run_end_time-$build_end_time))"
      else
        comment="$comment (all runs skipped)"
      fi
    fi

  fi

  report_and_log_test_result 0 $desc "$comment"

  return 0
}

# get_cmake_flags <COMPILER> <BUILD> <BUILD_TYPE>
get_cmake_flags() {
  local compiler=$1
  local build=$2
  local build_type=$3
  local compiler_exe=$(get_compiler_exe_name ${compiler})
  local compiler_warning_flags=$(get_compiler_warning_flags $compiler)

  local cmake_flags="${CMAKE_FLAGS_EXTRA}"

  # Add the compiler
  if [[ "$compiler_exe" = *nvcc_wrapper* ]]; then
    cmake_flags="${cmake_flags} -DCMAKE_CXX_COMPILER=${compiler_exe}";
  else
    cmake_flags="${cmake_flags} -DCMAKE_CXX_COMPILER=$(which ${compiler_exe})";
  fi

  # Add the build type
  if [[ "$build_type" = *debug* ]]; then
    cmake_flags="${cmake_flags} -DCMAKE_BUILD_TYPE=Debug";
  else
    cmake_flags="${cmake_flags} -DCMAKE_BUILD_TYPE=Release";
  fi

  # TODO support hwloc with cmake
  if [[ "$build_type" = hwloc* ]]; then
    echo "HWLOC not yet supported in cmake version of this script." >&2
    exit 1
  fi

  # Parse the builds and add KOKKOS_ENABLE_* flags
  local enabled_device
  for enabled_device in $(echo $build | tr _ ' ' | tr "[a-z]" "[A-Z]") ; do
    cmake_flags="${cmake_flags} -DKOKKOS_ENABLE_${enabled_device}=On"
  done

  # Add unit tests and perf tests
  cmake_flags="${cmake_flags} -DKokkos_ENABLE_TESTS=On"

  # Add cxx standard
  cmake_flags="${cmake_flags} -DKOKKOS_CXX_STANDARD=${CXX_STANDARD}"

  # Add cxx flags
  local cxxflags="${compiler_warning_flags} ${CXX_FLAGS_EXTRA}"
  cmake_flags="${cmake_flags} -DCMAKE_CXX_FLAGS=\"${cxxflags}\""

  #TODO LD flags

  # add kokkos arch
  if [[ ! -z $ARCH_FLAG ]]; then
    cmake_flags="$cmake_flags -DKOKKOS_ARCH=${ARCH_FLAG#--arch=}"
  fi

  echo "${cmake_flags}"
  return 0
}

# wait_for_jobs <NUM-JOBS>
wait_for_jobs() {
  local -i max_jobs=$1
  local -i num_active_jobs=$(jobs | wc -l)
  while [ $num_active_jobs -ge $max_jobs ]
  do
    sleep 1
    num_active_jobs=$(jobs | wc -l)
    jobs >& /dev/null
  done
}

# run_in_background <COMPILER> <BUILD> <BUILD_TYPE>
run_in_background() {
  local compiler=$1

  local -i num_jobs=$NUM_JOBS_TO_RUN_IN_PARALLEL
  # Don't override command line input.
  # if [[ "$BUILD_ONLY" == True ]]; then
  #   num_jobs=8
  # else
    if [[ "$compiler" == cuda* ]]; then
      num_jobs=1
    fi
    if [[ "$compiler" == clang ]]; then 
      num_jobs=1
    fi
  # fi
  wait_for_jobs $num_jobs

  single_build_and_test $* &
}

# build_and_test_all <COMPILER>
build_and_test_all() {
  # Get compiler data.
  local compiler=$1
  if [ -z "$CUSTOM_BUILD_LIST" ]; then
    local compiler_build_list=$(get_compiler_build_list $compiler)
  else
    local compiler_build_list=$(echo "$CUSTOM_BUILD_LIST" | tr , ' ')
  fi

  # Do builds.
  local build
  for build in $compiler_build_list
  do
    run_in_background $compiler $build $BUILD_TYPE

    # If not cuda, do a hwloc test too.
    if [[ "$compiler" != cuda* && "$SKIP_HWLOC" == False ]]; then
      run_in_background $compiler $build "hwloc-$BUILD_TYPE"
    fi
  done

  return 0
}

get_test_root_dir() {
  local existing_results=$(find . -maxdepth 1 -name "$RESULT_ROOT_PREFIX*" | sort)
  local -i num_existing_results=$(echo $existing_results | tr ' ' '\n' | wc -l)
  local -i num_to_delete=${num_existing_results}-${NUM_RESULTS_TO_KEEP}

  if [ $num_to_delete -gt 0 ]; then
    /bin/rm -rf $(echo $existing_results | tr ' ' '\n' | head -n $num_to_delete)
  fi

  echo $(pwd)/${RESULT_ROOT_PREFIX}_$(date +"%Y-%m-%d_%H.%M.%S")
}

wait_summarize_and_exit() {
  wait_for_jobs 1

  echo "#######################################################"
  echo "PASSED TESTS"
  echo "#######################################################"

  local passed_test
  for passed_test in $(\ls -1 $PASSED_DIR | sort)
  do
    echo $passed_test $(cat $PASSED_DIR/$passed_test)
  done

  local -i rv=0
  if [ "$(ls -A $FAILED_DIR)" ]; then
    echo "#######################################################"
    echo "FAILED TESTS"
    echo "#######################################################"

    local failed_test
    for failed_test in $(\ls -1 $FAILED_DIR | sort)
    do
      echo $failed_test "("$(cat $FAILED_DIR/$failed_test)" failed)"
      rv=$rv+1
    done
  fi

  exit $rv
}

#
# Main.
#

ROOT_DIR=$(get_test_root_dir)
mkdir -p $ROOT_DIR
cd $ROOT_DIR

PASSED_DIR=$ROOT_DIR/results/passed
FAILED_DIR=$ROOT_DIR/results/failed
mkdir -p $PASSED_DIR
mkdir -p $FAILED_DIR

echo "Going to test compilers: " $COMPILERS_TO_TEST
for COMPILER in $COMPILERS_TO_TEST; do
  echo "Testing compiler $COMPILER"
  build_and_test_all $COMPILER
done

wait_summarize_and_exit<|MERGE_RESOLUTION|>--- conflicted
+++ resolved
@@ -29,7 +29,6 @@
 
 if [[ "$HOSTNAME" == apollo\.* ]]; then
   MACHINE=apollo
-  which git > /dev/null || module load git
 fi
 
 if [[ "$HOSTNAME" == kokkos-dev-2* ]]; then
@@ -88,7 +87,6 @@
 BUILD_ONLY=False
 declare -i NUM_JOBS_TO_RUN_IN_PARALLEL=1
 TEST_SCRIPT=False
-SPECIFIC_CMAKE_TARGET="__NO_SPECIFIC_TARGET"
 SKIP_HWLOC=False
 SPOT_CHECK=False
 
@@ -97,9 +95,6 @@
 CXX_FLAGS_EXTRA=""
 LD_FLAGS_EXTRA=""
 KOKKOS_OPTIONS=""
-CMAKE_FLAGS_EXTRA=""
-USING_CMAKE=False
-CMAKE_TARGET_DIRECTORY=./
 
 CXX_STANDARD="c++11"
 
@@ -151,15 +146,6 @@
     --with-cuda-options*)
       KOKKOS_CUDA_OPTIONS="--with-cuda-options=${key#*=}"
       ;;
-    --specific-cmake-target-only*)
-      SPECIFIC_CMAKE_TARGET="${key#*=}"
-      ;;
-    --cmake-target-directory*)
-      CMAKE_TARGET_DIRECTORY="${key#*=}"
-      ;;
-    --cmake-flags-extra*)
-      CMAKE_FLAGS_EXTRA="${CMAKE_FLAGS_EXTRA} ${key#*=}"
-      ;;
     --with-options*)
       KOKKOS_OPTIONS="--with-options=${key#*=}"
       ;;
@@ -183,13 +169,6 @@
 
   shift
 done
-
-if [ "$SPECIFIC_CMAKE_TARGET" = "__NO_SPECIFIC_TARGET" ]; then
-  USING_CMAKE=False
-else
-  USING_CMAKE=True
-fi
-
 
 SCRIPT_KOKKOS_ROOT=$( cd "$( dirname "$0" )" && cd ../.. && pwd )
 
@@ -201,22 +180,17 @@
   KOKKOS_PATH=$( cd $KOKKOS_PATH && pwd )
 fi
 
-if [[ -f ${KOKKOS_PATH}/.git ]]; then
-  UNCOMMITTED=`cd ${KOKKOS_PATH}; git status --porcelain 2>/dev/null`
-  if ! [ -z "$UNCOMMITTED" ]; then
-    echo "WARNING!! THE FOLLOWING CHANGES ARE UNCOMMITTED!! :"
-    echo "$UNCOMMITTED"
-    echo ""
-  fi
-
-  GITSTATUS=`cd ${KOKKOS_PATH}; git log -n 1 --format=oneline`
-  echo "Repository Status: " ${GITSTATUS}
+UNCOMMITTED=`cd ${KOKKOS_PATH}; git status --porcelain 2>/dev/null`
+if ! [ -z "$UNCOMMITTED" ]; then
+  echo "WARNING!! THE FOLLOWING CHANGES ARE UNCOMMITTED!! :"
+  echo "$UNCOMMITTED"
   echo ""
-  echo ""
-else
-  echo "Testing a Kokkos source directory that doesn't contain a git repository."
-  echo ""
-fi
+fi
+
+GITSTATUS=`cd ${KOKKOS_PATH}; git log -n 1 --format=oneline`
+echo "Repository Status: " ${GITSTATUS}
+echo ""
+echo ""
 
 #
 # Machine specific config.
@@ -269,10 +243,6 @@
   BASE_MODULE_LIST="sems-env,kokkos-env,kokkos-hwloc/1.10.1/base,sems-<COMPILER_NAME>/<COMPILER_VERSION>"
   CUDA_MODULE_LIST="sems-env,kokkos-env,kokkos-<COMPILER_NAME>/<COMPILER_VERSION>,sems-gcc/4.8.4,kokkos-hwloc/1.10.1/base"
   CUDA8_MODULE_LIST="sems-env,kokkos-env,kokkos-<COMPILER_NAME>/<COMPILER_VERSION>,sems-gcc/5.3.0,kokkos-hwloc/1.10.1/base"
-
-  if [ "$USING_CMAKE" = "True" ]; then
-    CMAKE_MODULE_NAME="sems-cmake"
-  fi
 
   if [ -z "$ARCH_FLAG" ]; then
     ARCH_FLAG=""
@@ -315,10 +285,6 @@
   CUDA_MODULE_LIST="<COMPILER_NAME>/<COMPILER_VERSION>,gcc/7.2.0,ibm/xl/16.1.0"
   CUDA10_MODULE_LIST="<COMPILER_NAME>/<COMPILER_VERSION>,gcc/7.4.0,ibm/xl/16.1.0"
 
-  if [ "$USING_CMAKE" = "True" ]; then
-    CMAKE_MODULE_NAME="cmake"
-  fi
-
   # Don't do pthread on white.
   GCC_BUILD_LIST="OpenMP,Serial,OpenMP_Serial"
 
@@ -351,10 +317,6 @@
 
   BASE_MODULE_LIST="<COMPILER_NAME>/compilers/<COMPILER_VERSION>"
 
-  if [ "$USING_CMAKE" = "True" ]; then
-    CMAKE_MODULE_NAME="cmake"
-  fi
-
   OLD_INTEL_BUILD_LIST="Pthread,Serial,Pthread_Serial"
 
   # Format: (compiler module-list build-list exe-name warning-flag)
@@ -374,10 +336,6 @@
   BASE_MODULE_LIST="<COMPILER_NAME>/<COMPILER_VERSION>"
   ARM_MODULE_LIST="<COMPILER_NAME>/compilers/<COMPILER_VERSION>"
 
-  if [ "$USING_CMAKE" = "True" ]; then
-    CMAKE_MODULE_NAME="cmake"
-  fi
-
   # Format: (compiler module-list build-list exe-name warning-flag)
   COMPILERS=("gnu/7.2.0 $BASE_MODULE_LIST $ARM_GCC_BUILD_LIST g++ $GCC_WARNING_FLAGS"
              "arm/19.0.0 $ARM_MODULE_LIST $ARM_GCC_BUILD_LIST armclang++ $CLANG_WARNING_FLAGS")
@@ -393,10 +351,6 @@
 
   BASE_MODULE_LIST="<COMPILER_NAME>/<COMPILER_VERSION>"
   BASE_MODULE_LIST_INTEL="<COMPILER_NAME>/compilers/<COMPILER_VERSION>"
-
-  if [ "$USING_CMAKE" = "True" ]; then
-    CMAKE_MODULE_NAME="cmake"
-  fi
 
   if [ "$SPOT_CHECK" = "True" ]; then
 
@@ -446,10 +400,6 @@
   BUILD_LIST_CUDA_NVCC="Cuda_Serial,Cuda_OpenMP"
   BUILD_LIST_CUDA_CLANG="Cuda_Serial,Cuda_Pthread"
   BUILD_LIST_CLANG="Serial,Pthread,OpenMP"
-
-  if [ "$USING_CMAKE" = "True" ]; then
-    CMAKE_MODULE_NAME="sems-cmake"
-  fi
 
   if [ "$SPOT_CHECK" = "True" ]; then
     # Format: (compiler module-list build-list exe-name warning-flag)
@@ -474,8 +424,7 @@
                "gcc/6.1.0 $BASE_MODULE_LIST $GCC_BUILD_LIST g++ $GCC_WARNING_FLAGS"
                "intel/15.0.2 $BASE_MODULE_LIST $INTEL_BUILD_LIST icpc $INTEL_WARNING_FLAGS"
                "intel/16.0.1 $BASE_MODULE_LIST $INTEL_BUILD_LIST icpc $INTEL_WARNING_FLAGS"
-               "intel/16.0.3 $BASE_MODULE_LIST $INTEL_BUILD_LIST icpc $INTEL_WARNING_FLAGS"
-               #"intel/17.0.1 $BASE_MODULE_LIST $INTEL_BUILD_LIST icpc $INTEL_WARNING_FLAGS"
+               "intel/17.0.1 $BASE_MODULE_LIST $INTEL_BUILD_LIST icpc $INTEL_WARNING_FLAGS"
                "clang/3.5.2 $BASE_MODULE_LIST $CLANG_BUILD_LIST clang++ $CLANG_WARNING_FLAGS"
                "clang/3.6.1 $BASE_MODULE_LIST $CLANG_BUILD_LIST clang++ $CLANG_WARNING_FLAGS"
     )
@@ -572,9 +521,6 @@
   echo "--ldflags-extra=FLAGS: Extra flags to be added to LD_FLAGS"
   echo "--arch=ARCHITECTURE: overwrite architecture flags"
   echo "--with-cuda-options=OPT: set KOKKOS_CUDA_OPTIONS"
-  echo "--specific-cmake-target-only=TARGET: build only the specified CMake target"
-  echo "--cmake-target-directory=DIR: directory of executable to run for the CMake target"
-  echo "--cmake-flags-extra=FLAGS: Extra flags to add when using CMake"
   echo "--build-list=BUILD,BUILD,BUILD..."
   echo "    Provide a comma-separated list of builds instead of running all builds"
   echo "    Valid items:"
@@ -766,11 +712,6 @@
     module list 2>&1 | grep "$mod" >& /dev/null || return 1
   done
 
-  if [ "$USING_CMAKE" = "True" ]; then
-    module load ${CMAKE_MODULE_NAME} 2>&1
-    module list 2>&1 | grep "$CMAKE_MODULE_NAME" >& /dev/null || return 1
-  fi
-
   return 0
 }
 
@@ -839,13 +780,8 @@
     if [ $rand -gt 5 ]; then
       run_cmd ls fake_problem >& ${desc}.configure.log || { report_and_log_test_result 1 $desc configure && return 0; }
     fi
-<<<<<<< HEAD
-  elif [ "$SPECIFIC_CMAKE_TARGET" = "__NO_SPECIFIC_TARGET" ]; then
-    run_cmd ${KOKKOS_PATH}/generate_makefile.bash --with-devices=$build $ARCH_FLAG --compiler=$(which $compiler_exe) --cxxflags=\"$cxxflags\" --cxxstandard=\"$cxx_standard\" --ldflags=\"$ldflags\" $extra_args &>> ${desc}.configure.log || { report_and_log_test_result 1 ${desc} configure && return 0; }
-=======
   else
     run_cmd ${KOKKOS_PATH}/scripts/testing_scripts/generate_makefile.bash --with-devices=$build $ARCH_FLAG --compiler=$(which $compiler_exe) --cxxflags=\"$cxxflags\" --cxxstandard=\"$cxx_standard\" --ldflags=\"$ldflags\" $extra_args &>> ${desc}.configure.log || { report_and_log_test_result 1 ${desc} configure && return 0; }
->>>>>>> 8a04f2cb
     local -i build_start_time=$(date +%s)
     run_cmd make -j 48 build-test >& ${desc}.build.log || { report_and_log_test_result 1 ${desc} build && return 0; }
     local -i build_end_time=$(date +%s)
@@ -856,111 +792,10 @@
       local -i run_end_time=$(date +%s)
       comment="$comment run_time=$(($run_end_time-$build_end_time))"
     fi
-  else
-    comment=""
-    local cmake_flags=$(get_cmake_flags $compiler $build $build_type)
-    run_cmd cmake ${cmake_flags} ${KOKKOS_PATH} &>> ${desc}.configure.log || { report_and_log_test_result 1 ${desc} configure && return 0; }
-    local targets
-    if [[ "$SPECIFIC_CMAKE_TARGET" = *BUILD_NAME* ]]; then
-      local buildname
-      for buildname in $(echo $build | tr _ ' ') ; do
-        targets="${targets} $(echo ${SPECIFIC_CMAKE_TARGET} | sed -e "s/<BUILD_NAME>/$buildname/g")"
-      done
-    else
-      targets=$SPECIFIC_CMAKE_TARGET
-    fi
-    local target
-    local -i build_start_time=$(date +%s)
-    local any_built=False
-    for target in $targets ; do
-      local check_exists=$(make --dry-run ${target} 2>&1 | grep "No rule to make target \`${target}'")
-      if [[ "$check_exists" == *"No rule to make target"*  ]]; then
-        comment="$comment (skipped build of $target -- does not exist)"
-      else
-        run_cmd make VERBOSE=1 -j 48 ${target} >& ${desc}.build.log || { report_and_log_test_result 1 ${desc} build && return 0; }
-        any_built=True
-      fi
-    done
-    local -i build_end_time=$(date +%s)
-    comment="$comment build_time=$(($build_end_time-$build_start_time))"
-
-    if [[ "$BUILD_ONLY" == False ]]; then
-      if [[ "$any_built" == True ]]; then
-        for target in $targets ; do
-          if [[ -f ${CMAKE_TARGET_DIRECTORY}/$target ]]; then
-            run_cmd ${CMAKE_TARGET_DIRECTORY}/$target >& ${desc}.test.log || { report_and_log_test_result 1 ${desc} test && return 0; }
-          else
-            comment="$comment (skipped run of $target -- does not exist)"
-          fi
-        done
-        local -i run_end_time=$(date +%s)
-        comment="$comment run_time=$(($run_end_time-$build_end_time))"
-      else
-        comment="$comment (all runs skipped)"
-      fi
-    fi
-
   fi
 
   report_and_log_test_result 0 $desc "$comment"
 
-  return 0
-}
-
-# get_cmake_flags <COMPILER> <BUILD> <BUILD_TYPE>
-get_cmake_flags() {
-  local compiler=$1
-  local build=$2
-  local build_type=$3
-  local compiler_exe=$(get_compiler_exe_name ${compiler})
-  local compiler_warning_flags=$(get_compiler_warning_flags $compiler)
-
-  local cmake_flags="${CMAKE_FLAGS_EXTRA}"
-
-  # Add the compiler
-  if [[ "$compiler_exe" = *nvcc_wrapper* ]]; then
-    cmake_flags="${cmake_flags} -DCMAKE_CXX_COMPILER=${compiler_exe}";
-  else
-    cmake_flags="${cmake_flags} -DCMAKE_CXX_COMPILER=$(which ${compiler_exe})";
-  fi
-
-  # Add the build type
-  if [[ "$build_type" = *debug* ]]; then
-    cmake_flags="${cmake_flags} -DCMAKE_BUILD_TYPE=Debug";
-  else
-    cmake_flags="${cmake_flags} -DCMAKE_BUILD_TYPE=Release";
-  fi
-
-  # TODO support hwloc with cmake
-  if [[ "$build_type" = hwloc* ]]; then
-    echo "HWLOC not yet supported in cmake version of this script." >&2
-    exit 1
-  fi
-
-  # Parse the builds and add KOKKOS_ENABLE_* flags
-  local enabled_device
-  for enabled_device in $(echo $build | tr _ ' ' | tr "[a-z]" "[A-Z]") ; do
-    cmake_flags="${cmake_flags} -DKOKKOS_ENABLE_${enabled_device}=On"
-  done
-
-  # Add unit tests and perf tests
-  cmake_flags="${cmake_flags} -DKokkos_ENABLE_TESTS=On"
-
-  # Add cxx standard
-  cmake_flags="${cmake_flags} -DKOKKOS_CXX_STANDARD=${CXX_STANDARD}"
-
-  # Add cxx flags
-  local cxxflags="${compiler_warning_flags} ${CXX_FLAGS_EXTRA}"
-  cmake_flags="${cmake_flags} -DCMAKE_CXX_FLAGS=\"${cxxflags}\""
-
-  #TODO LD flags
-
-  # add kokkos arch
-  if [[ ! -z $ARCH_FLAG ]]; then
-    cmake_flags="$cmake_flags -DKOKKOS_ARCH=${ARCH_FLAG#--arch=}"
-  fi
-
-  echo "${cmake_flags}"
   return 0
 }
 
