--- conflicted
+++ resolved
@@ -38,39 +38,6 @@
     rm cmake*
 ENV PATH=${CMAKE_DIR}/bin:$PATH
 
-<<<<<<< HEAD
-ENV SYCL_DIR=/opt/sycl
-RUN SYCL_VERSION=20220112 && \
-    SYCL_URL=https://github.com/intel/llvm/archive/sycl-nightly && \
-    SYCL_ARCHIVE=${SYCL_VERSION}.tar.gz && \
-    SCRATCH_DIR=/scratch && mkdir -p ${SCRATCH_DIR} && cd ${SCRATCH_DIR} && \
-    wget --quiet ${SYCL_URL}/${SYCL_ARCHIVE} && \
-    mkdir llvm && \
-    tar -xf ${SYCL_ARCHIVE} -C llvm --strip-components=1 && \
-    cd llvm && \
-    python3 buildbot/configure.py --cuda && \
-    python3 buildbot/compile.py && \
-    mkdir -p ${SYCL_DIR} && \
-    mv ${SCRATCH_DIR}/llvm/build/install/* ${SYCL_DIR} && \
-    echo "${SYCL_DIR}/lib" > /etc/ld.so.conf.d/sycl.conf && ldconfig && \
-    rm -rf ${SCRATCH_DIR}
-ENV PATH=${SYCL_DIR}/bin:$PATH
-
-ARG NPROC=8
-
-ENV ONE_DPL_DIR=/opt/onedpl
-RUN ONE_DPL_VERSION=oneDPL-2021.7.0-release && \
-    ONE_DPL_URL=https://github.com/oneapi-src/oneDPL/archive && \
-    ONE_DPL_ARCHIVE=${ONE_DPL_VERSION}.tar.gz && \
-    SCRATCH_DIR=/scratch && mkdir -p ${SCRATCH_DIR} && cd ${SCRATCH_DIR} && \
-    wget --quiet ${ONE_DPL_URL}/${ONE_DPL_ARCHIVE} && \
-    mkdir onedpl && \
-    tar -xf ${ONE_DPL_ARCHIVE} -C onedpl --strip-components=1 && cd onedpl && \
-    mkdir build && cd build && \
-    cmake -DCMAKE_CXX_COMPILER=clang++ -DCMAKE_CXX_FLAGS="-w" -DCMAKE_INSTALL_PREFIX=${ONE_DPL_DIR} -DCMAKE_SKIP_INSTALL_ALL_DEPENDENCY=TRUE -DONEDPL_BACKEND="dpcpp_only" .. && \
-    make -j${NPROC} install && \
-    rm -rf ${SCRATCH_DIR}
-=======
 RUN wget https://apt.repos.intel.com/intel-gpg-keys/GPG-PUB-KEY-INTEL-SW-PRODUCTS-2023.PUB && \
     apt-key add GPG-PUB-KEY-INTEL-SW-PRODUCTS-2023.PUB && \
     echo "deb https://apt.repos.intel.com/oneapi all main" | tee /etc/apt/sources.list.d/oneAPI.list && \
@@ -83,4 +50,19 @@
     chmod +x oneapi-for-nvidia-gpus-2023.0.0-linux.sh && \
     ./oneapi-for-nvidia-gpus-2023.0.0-linux.sh -y && \
     rm oneapi-for-nvidia-gpus-2023.0.0-linux.sh
->>>>>>> 5ea96bca
+
+ARG NPROC=8
+
+ENV ONE_DPL_DIR=/opt/onedpl
+RUN ONE_DPL_VERSION=oneDPL-2021.7.1-release && \
+    ONE_DPL_URL=https://github.com/oneapi-src/oneDPL/archive && \
+    ONE_DPL_ARCHIVE=${ONE_DPL_VERSION}.tar.gz && \
+    SCRATCH_DIR=/scratch && mkdir -p ${SCRATCH_DIR} && cd ${SCRATCH_DIR} && \
+    wget --quiet ${ONE_DPL_URL}/${ONE_DPL_ARCHIVE} && \
+    mkdir onedpl && \
+    tar -xf ${ONE_DPL_ARCHIVE} -C onedpl --strip-components=1 && cd onedpl && \
+    mkdir build && cd build && \
+    . /opt/intel/oneapi/setvars.sh --include-intel-llvm && \
+    cmake -DCMAKE_CXX_COMPILER=clang++ -DCMAKE_CXX_FLAGS="-w" -DCMAKE_INSTALL_PREFIX=${ONE_DPL_DIR} -DCMAKE_SKIP_INSTALL_ALL_DEPENDENCY=TRUE -DONEDPL_BACKEND="dpcpp_only" .. && \
+    make -j${NPROC} install && \
+    rm -rf ${SCRATCH_DIR}