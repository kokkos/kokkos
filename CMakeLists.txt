cmake_minimum_required(VERSION 3.16 FATAL_ERROR)

# Disable in-source builds to prevent source tree corruption.
if( "${CMAKE_SOURCE_DIR}" STREQUAL "${CMAKE_BINARY_DIR}" )
  message( FATAL_ERROR "FATAL: In-source builds are not allowed. You should create a separate directory for build files and delete CMakeCache.txt." )
endif()

<<<<<<< HEAD
if (COMMAND TRIBITS_PACKAGE_DECL)
  TRIBITS_PACKAGE_DECL(Kokkos)
=======
if (COMMAND TRIBITS_PACKAGE)
  TRIBITS_PACKAGE(Kokkos)
>>>>>>> 9e844301
endif()

# We want to determine if options are given with the wrong case
# In order to detect which arguments are given to compare against
# the list of valid arguments, at the beginning here we need to
# form a list of all the given variables. If it begins with any
# case of KoKkOS, we add it to the list.

GET_CMAKE_PROPERTY(_variableNames VARIABLES)
SET(KOKKOS_GIVEN_VARIABLES)
FOREACH (var ${_variableNames})
  STRING(TOUPPER ${var} UC_VAR)
  STRING(FIND ${UC_VAR} KOKKOS IDX)
  IF (${IDX} EQUAL 0)
    LIST(APPEND KOKKOS_GIVEN_VARIABLES ${var})
  ENDIF()
ENDFOREACH()

# Basic initialization (Used in KOKKOS_SETTINGS)
SET(Kokkos_SOURCE_DIR    ${CMAKE_CURRENT_SOURCE_DIR})
SET(KOKKOS_SOURCE_DIR    ${CMAKE_CURRENT_SOURCE_DIR})
SET(KOKKOS_SRC_PATH      ${Kokkos_SOURCE_DIR})
SET(KOKKOS_PATH          ${Kokkos_SOURCE_DIR})
SET(KOKKOS_TOP_BUILD_DIR ${CMAKE_CURRENT_BINARY_DIR})

# Is this a build as part of Trilinos?
IF(COMMAND TRIBITS_PACKAGE_DECL)
  SET(KOKKOS_HAS_TRILINOS ON)
ELSE()
  SET(KOKKOS_HAS_TRILINOS OFF)
  SET(PACKAGE_NAME Kokkos)
  SET(PACKAGE_SOURCE_DIR "${CMAKE_CURRENT_SOURCE_DIR}")
ENDIF()
# Is this build a subdirectory of another project
GET_DIRECTORY_PROPERTY(HAS_PARENT PARENT_DIRECTORY)


INCLUDE(${KOKKOS_SRC_PATH}/cmake/kokkos_functions.cmake)
INCLUDE(${KOKKOS_SRC_PATH}/cmake/kokkos_pick_cxx_std.cmake)

SET(KOKKOS_ENABLED_OPTIONS)      #exported in config file
SET(KOKKOS_ENABLED_DEVICES)      #exported in config file
SET(KOKKOS_ENABLED_TPLS)         #exported in config file
SET(KOKKOS_ENABLED_ARCH_LIST)    #exported in config file

#These are helper flags used for sanity checks during config
#Certain features should depend on other features being configured first
SET(KOKKOS_CFG_DAG_NONE              On) #sentinel to indicate no dependencies
SET(KOKKOS_CFG_DAG_DEVICES_DONE      Off)
SET(KOKKOS_CFG_DAG_OPTIONS_DONE      Off)
SET(KOKKOS_CFG_DAG_ARCH_DONE         Off)
SET(KOKKOS_CFG_DAG_CXX_STD_DONE      Off)
SET(KOKKOS_CFG_DAG_COMPILER_ID_DONE  Off)
FUNCTION(KOKKOS_CFG_DEPENDS SUCCESSOR PRECURSOR)
  SET(PRE_FLAG  KOKKOS_CFG_DAG_${PRECURSOR})
  SET(POST_FLAG KOKKOS_CFG_DAG_${SUCCESSOR})
  IF (NOT ${PRE_FLAG})
    MESSAGE(FATAL_ERROR "Bad CMake refactor: feature ${SUCCESSOR} cannot be configured until ${PRECURSOR} is configured")
  ENDIF()
  GLOBAL_SET(${POST_FLAG} On)
ENDFUNCTION()


LIST(APPEND CMAKE_MODULE_PATH cmake/Modules)

IF(NOT KOKKOS_HAS_TRILINOS)
  set(CMAKE_DISABLE_SOURCE_CHANGES ON)
  set(CMAKE_DISABLE_IN_SOURCE_BUILD ON)

  # What language are we compiling Kokkos as
  # downstream dependencies need to match this!
  SET(KOKKOS_COMPILE_LANGUAGE CXX)
  # use lower case here since we didn't parse options yet
  IF (Kokkos_ENABLE_COMPILE_AS_CMAKE_LANGUAGE AND Kokkos_ENABLE_CUDA)

    # Without this as a language for the package we would get a C++ compiler enabled.
    # but we still need a C++ compiler even if we build all our cpp files as CUDA only
    # because otherwise the C++ features don't work etc.
    # This is just the rather odd way CMake does this, since CUDA doesn't imply C++ even
    # though it is a C++ extension ... (but I guess it didn't use to be back in CUDA 4 or 5
    # days.
    SET(KOKKOS_INTERNAL_EXTRA_COMPILE_LANGUAGE CXX)

    SET(KOKKOS_COMPILE_LANGUAGE CUDA)
  ENDIF()
  # use lower case here since we haven't parsed options yet
  IF (Kokkos_ENABLE_COMPILE_AS_CMAKE_LANGUAGE AND Kokkos_ENABLE_HIP)

    # Without this as a language for the package we would get a C++ compiler enabled.
    # but we still need a C++ compiler even if we build all our cpp files as HIP only
    # because otherwise the C++ features don't work etc.
    SET(KOKKOS_INTERNAL_EXTRA_COMPILE_LANGUAGE CXX)

    SET(KOKKOS_COMPILE_LANGUAGE HIP)
  ENDIF()

  IF (Spack_WORKAROUND)
    IF (Kokkos_ENABLE_COMPILE_AS_CMAKE_LANGUAGE)
      MESSAGE(FATAL_ERROR "Can't currently use Kokkos_ENABLE_COMPILER_AS_CMAKE_LANGUAGE in a spack installation!")
    ENDIF()

    #if we are explicitly using Spack for development,
    #nuke the Spack compiler
    SET(SPACK_CXX $ENV{SPACK_CXX})
    IF(SPACK_CXX)
      SET(CMAKE_CXX_COMPILER ${SPACK_CXX} CACHE STRING "the C++ compiler" FORCE)
      SET(ENV{CXX} ${SPACK_CXX})
    ENDIF()
  ENDIF()
  # Always call the project command to define Kokkos_ variables
  # and to make sure that C++ is an enabled language
  PROJECT(Kokkos ${KOKKOS_COMPILE_LANGUAGE} ${KOKKOS_INTERNAL_EXTRA_COMPILE_LANGUAGE})
  IF(NOT HAS_PARENT)
    IF (NOT CMAKE_BUILD_TYPE)
      SET(DEFAULT_BUILD_TYPE "RelWithDebInfo")
      MESSAGE(STATUS "Setting build type to '${DEFAULT_BUILD_TYPE}' as none was specified.")
      SET(CMAKE_BUILD_TYPE "${DEFAULT_BUILD_TYPE}" CACHE STRING
          "Choose the type of build, options are: Debug, Release, RelWithDebInfo and MinSizeRel."
          FORCE)
    ENDIF()
  ENDIF()
ELSE()
  SET(KOKKOS_COMPILE_LANGUAGE CXX)
ENDIF()

IF (NOT CMAKE_SIZEOF_VOID_P)
  STRING(FIND ${CMAKE_CXX_COMPILER} nvcc_wrapper FIND_IDX)
  IF (NOT FIND_IDX STREQUAL -1)
    MESSAGE(FATAL_ERROR "Kokkos did not configure correctly and failed to validate compiler. The most likely cause is CUDA linkage using nvcc_wrapper. Please ensure your CUDA environment is correctly configured.")
  ELSE()
    MESSAGE(FATAL_ERROR "Kokkos did not configure correctly and failed to validate compiler. The most likely cause is linkage errors during CMake compiler validation. Please consult the CMake error log shown below for the exact error during compiler validation")
  ENDIF()
ELSEIF (NOT CMAKE_SIZEOF_VOID_P EQUAL 8)
  IF(CMAKE_SIZEOF_VOID_P EQUAL 4)
    MESSAGE(WARNING "32-bit builds are experimental and not officially supported.")
    SET(KOKKOS_IMPL_32BIT ON)
  ELSE()
    MESSAGE(FATAL_ERROR "Kokkos assumes a 64-bit build, i.e., 8-byte pointers, but found ${CMAKE_SIZEOF_VOID_P}-byte pointers instead;")
  ENDIF()
ENDIF()


set(Kokkos_VERSION_MAJOR 4)
<<<<<<< HEAD
set(Kokkos_VERSION_MINOR 0)
set(Kokkos_VERSION_PATCH 1)
=======
set(Kokkos_VERSION_MINOR 1)
set(Kokkos_VERSION_PATCH 00)
>>>>>>> 9e844301
set(Kokkos_VERSION "${Kokkos_VERSION_MAJOR}.${Kokkos_VERSION_MINOR}.${Kokkos_VERSION_PATCH}")
message(STATUS "Kokkos version: ${Kokkos_VERSION}")
math(EXPR KOKKOS_VERSION "${Kokkos_VERSION_MAJOR} * 10000 + ${Kokkos_VERSION_MINOR} * 100 + ${Kokkos_VERSION_PATCH}")
# mathematical expressions below are not stricly necessary but they eliminate
# the rather aggravating leading 0 in the releases patch version number, and,
# in some way, are a sanity check for our arithmetic
math(EXPR KOKKOS_VERSION_MAJOR "${KOKKOS_VERSION} / 10000")
math(EXPR KOKKOS_VERSION_MINOR "${KOKKOS_VERSION} / 100 % 100")
math(EXPR KOKKOS_VERSION_PATCH "${KOKKOS_VERSION} % 100")

# Load either the real TriBITS or a TriBITS wrapper
# for certain utility functions that are universal (like GLOBAL_SET)
INCLUDE(${KOKKOS_SRC_PATH}/cmake/fake_tribits.cmake)

IF (Kokkos_ENABLE_CUDA)
  # If we are building CUDA, we have tricked CMake because we declare a CXX project
  # If the default C++ standard for a given compiler matches the requested
  # standard, then CMake just omits the -std flag in later versions of CMake
  # This breaks CUDA compilation (CUDA compiler can have a different default
  # -std then the underlying host compiler by itself). Setting this variable
  # forces CMake to always add the -std flag even if it thinks it doesn't need it
  GLOBAL_SET(CMAKE_CXX_STANDARD_DEFAULT 98)
ENDIF()

# These are the variables we will append to as we go
# I really wish these were regular variables
# but scoping issues can make it difficult
GLOBAL_SET(KOKKOS_COMPILE_OPTIONS)
GLOBAL_SET(KOKKOS_LINK_OPTIONS)
GLOBAL_SET(KOKKOS_AMDGPU_OPTIONS)
GLOBAL_SET(KOKKOS_CUDA_OPTIONS)
GLOBAL_SET(KOKKOS_CUDAFE_OPTIONS)
GLOBAL_SET(KOKKOS_XCOMPILER_OPTIONS)
# We need to append text here for making sure TPLs
# we import are available for an installed Kokkos
GLOBAL_SET(KOKKOS_TPL_EXPORTS)
# KOKKOS_DEPENDENCE is used by kokkos_launch_compiler
GLOBAL_SET(KOKKOS_COMPILE_DEFINITIONS KOKKOS_DEPENDENCE)
# MSVC never goes through kokkos_launch_compiler
IF(NOT MSVC)
    GLOBAL_APPEND(KOKKOS_LINK_OPTIONS -DKOKKOS_DEPENDENCE)
ENDIF()

IF(Kokkos_ENABLE_TESTS AND NOT KOKKOS_HAS_TRILINOS)
  find_package(GTest QUIET)
ENDIF()

# Include a set of Kokkos-specific wrapper functions that
# will either call raw CMake or TriBITS
# These are functions like KOKKOS_INCLUDE_DIRECTORIES
INCLUDE(${KOKKOS_SRC_PATH}/cmake/kokkos_tribits.cmake)


# Check the environment and set certain variables
# to allow platform-specific checks
INCLUDE(${KOKKOS_SRC_PATH}/cmake/kokkos_check_env.cmake)

IF(NOT KOKKOS_HAS_TRILINOS)
  # This does not work in Trilinos and we simply don't care
  # to fix it for Trilinos
  # Gather information about the runtime environment
  INCLUDE(${KOKKOS_SRC_PATH}/cmake/build_env_info.cmake)
  check_git_setup()
ENDIF()

# The build environment setup goes in the following steps
# 1) Check all the enable options. This includes checking Kokkos_DEVICES
# 2) Check the compiler ID (type and version)
# 3) Check the CXX standard and select important CXX flags
# 4) Check for any third-party libraries (TPLs) like hwloc
# 5) Check if optimizing for a particular architecture and add arch-specific flags
KOKKOS_SETUP_BUILD_ENVIRONMENT()

# Finish off the build
# 6) Recurse into subdirectories and configure individual libraries
# 7) Export and install targets

OPTION(BUILD_SHARED_LIBS "Build shared libraries" OFF)

SET(KOKKOS_COMPONENT_LIBRARIES kokkoscore kokkoscontainers kokkosalgorithms kokkossimd)
SET_PROPERTY(GLOBAL PROPERTY KOKKOS_INT_LIBRARIES kokkos ${KOKKOS_COMPONENT_LIBRARIES})

IF (KOKKOS_HAS_TRILINOS)
  SET(TRILINOS_INCDIR ${${PROJECT_NAME}_INSTALL_INCLUDE_DIR})
  SET(KOKKOS_HEADER_DIR ${TRILINOS_INCDIR})
  SET(KOKKOS_IS_SUBDIRECTORY TRUE)
ELSEIF(HAS_PARENT)
  SET(KOKKOS_HEADER_DIR "include/kokkos")
  SET(KOKKOS_IS_SUBDIRECTORY TRUE)
ELSE()
  SET(KOKKOS_HEADER_DIR "${CMAKE_INSTALL_INCLUDEDIR}")
  SET(KOKKOS_IS_SUBDIRECTORY FALSE)
ENDIF()

#------------------------------------------------------------------------------
#
# A) Forward declare the package so that certain options are also defined for
# subpackages

## This restores the old behavior of ProjectCompilerPostConfig.cmake
# It sets the CMAKE_CXX_FLAGS globally to those used by Kokkos
# We must do this before KOKKOS_PACKAGE_DECL
IF (KOKKOS_HAS_TRILINOS)
  # Overwrite the old flags at the top-level
  # Because Tribits doesn't use lists, it uses spaces for the list of CXX flags
  # we have to match the annoying behavior, also we have to preserve quotes
  # which needs another workaround.
  SET(KOKKOS_COMPILE_OPTIONS_TMP)
  IF (KOKKOS_ENABLE_HIP)
    LIST(APPEND KOKKOS_COMPILE_OPTIONS ${KOKKOS_AMDGPU_OPTIONS})
  ENDIF()
  FOREACH(OPTION ${KOKKOS_COMPILE_OPTIONS})
    STRING(FIND "${OPTION}" " " OPTION_HAS_WHITESPACE)
    IF(OPTION_HAS_WHITESPACE EQUAL -1)
      LIST(APPEND KOKKOS_COMPILE_OPTIONS_TMP "${OPTION}")
    ELSE()
      LIST(APPEND KOKKOS_COMPILE_OPTIONS_TMP "\"${OPTION}\"")
    ENDIF()
  ENDFOREACH()
  STRING(REPLACE ";" " " KOKKOSCORE_COMPILE_OPTIONS "${KOKKOS_COMPILE_OPTIONS_TMP}")
  LIST(APPEND KOKKOS_ALL_COMPILE_OPTIONS ${KOKKOS_COMPILE_OPTIONS})
  IF (KOKKOS_ENABLE_CUDA)
    LIST(APPEND KOKKOS_ALL_COMPILE_OPTIONS ${KOKKOS_CUDA_OPTIONS})
  ENDIF()
  FOREACH(XCOMP_FLAG ${KOKKOS_XCOMPILER_OPTIONS})
    SET(KOKKOSCORE_XCOMPILER_OPTIONS "${KOKKOSCORE_XCOMPILER_OPTIONS} -Xcompiler ${XCOMP_FLAG}")
    LIST(APPEND KOKKOS_ALL_COMPILE_OPTIONS -Xcompiler ${XCOMP_FLAG})
  ENDFOREACH()
  SET(KOKKOSCORE_CXX_FLAGS "${KOKKOSCORE_COMPILE_OPTIONS} ${KOKKOSCORE_XCOMPILER_OPTIONS}")
  IF (KOKKOS_ENABLE_CUDA)
    STRING(REPLACE ";" " " KOKKOSCORE_CUDA_OPTIONS    "${KOKKOS_CUDA_OPTIONS}")
    FOREACH(CUDAFE_FLAG ${KOKKOS_CUDAFE_OPTIONS})
      SET(KOKKOSCORE_CUDAFE_OPTIONS "${KOKKOSCORE_CUDAFE_OPTIONS} -Xcudafe ${CUDAFE_FLAG}")
      LIST(APPEND KOKKOS_ALL_COMPILE_OPTIONS -Xcudafe ${CUDAFE_FLAG})
    ENDFOREACH()
    SET(KOKKOSCORE_CXX_FLAGS "${KOKKOSCORE_CXX_FLAGS} ${KOKKOSCORE_CUDA_OPTIONS} ${KOKKOSCORE_CUDAFE_OPTIONS}")
  ENDIF()
  # Both parent scope and this package
  # In ProjectCompilerPostConfig.cmake, we capture the "global" flags Trilinos wants in
  # TRILINOS_TOPLEVEL_CXX_FLAGS
  SET(CMAKE_CXX_FLAGS "${TRILINOS_TOPLEVEL_CXX_FLAGS} ${KOKKOSCORE_CXX_FLAGS}" PARENT_SCOPE)
  SET(CMAKE_CXX_FLAGS "${TRILINOS_TOPLEVEL_CXX_FLAGS} ${KOKKOSCORE_CXX_FLAGS}")
  #CMAKE_CXX_FLAGS will get added to Kokkos and Kokkos dependencies automatically here
  #These flags get set up in KOKKOS_PACKAGE_DECL, which means they
  #must be configured before KOKKOS_PACKAGE_DECL
  SET(KOKKOS_ALL_COMPILE_OPTIONS
    $<$<COMPILE_LANGUAGE:CXX>:${KOKKOS_ALL_COMPILE_OPTIONS}>)
ENDIF()

<<<<<<< HEAD
if (NOT COMMAND TRIBITS_PACKAGE_DECL)
  KOKKOS_PACKAGE_DECL()
endif()

=======
>>>>>>> 9e844301

#------------------------------------------------------------------------------
#
# D) Process the subpackages (subdirectories) for Kokkos
#
KOKKOS_PROCESS_SUBPACKAGES()


#------------------------------------------------------------------------------
#
# E) If Kokkos itself is enabled, process the Kokkos package
#

KOKKOS_EXCLUDE_AUTOTOOLS_FILES()
KOKKOS_PACKAGE_POSTPROCESS()
KOKKOS_CONFIGURE_CORE()

IF (NOT KOKKOS_HAS_TRILINOS AND NOT Kokkos_INSTALL_TESTING)
  ADD_LIBRARY(kokkos INTERFACE)
  #Make sure in-tree projects can reference this as Kokkos::
  #to match the installed target names
  ADD_LIBRARY(Kokkos::kokkos ALIAS kokkos)
  # all_libs target is required for TriBITS-compliance
  ADD_LIBRARY(Kokkos::all_libs ALIAS kokkos)
  TARGET_LINK_LIBRARIES(kokkos INTERFACE ${KOKKOS_COMPONENT_LIBRARIES})
  KOKKOS_INTERNAL_ADD_LIBRARY_INSTALL(kokkos)
ENDIF()
INCLUDE(${KOKKOS_SRC_PATH}/cmake/kokkos_install.cmake)

# nvcc_wrapper is Kokkos' wrapper for NVIDIA's NVCC CUDA compiler.
# Kokkos needs nvcc_wrapper in order to build.  Other libraries and
# executables also need nvcc_wrapper.  Thus, we need to install it.
# If the argument of DESTINATION is a relative path, CMake computes it
# as relative to ${CMAKE_INSTALL_PATH}.
# KOKKOS_INSTALL_ADDITIONAL_FILES will install nvcc wrapper and other generated
# files
KOKKOS_INSTALL_ADDITIONAL_FILES()


#  Finally - if we are a subproject - make sure the enabled devices are visible
IF (HAS_PARENT)
  FOREACH(DEV Kokkos_ENABLED_DEVICES)
    #I would much rather not make these cache variables or global properties, but I can't
    #make any guarantees on whether PARENT_SCOPE is good enough to make
    #these variables visible where I need them
    SET(Kokkos_ENABLE_${DEV} ON PARENT_SCOPE)
    SET_PROPERTY(GLOBAL PROPERTY Kokkos_ENABLE_${DEV} ON)
  ENDFOREACH()
ENDIF()<|MERGE_RESOLUTION|>--- conflicted
+++ resolved
@@ -5,13 +5,8 @@
   message( FATAL_ERROR "FATAL: In-source builds are not allowed. You should create a separate directory for build files and delete CMakeCache.txt." )
 endif()
 
-<<<<<<< HEAD
-if (COMMAND TRIBITS_PACKAGE_DECL)
-  TRIBITS_PACKAGE_DECL(Kokkos)
-=======
 if (COMMAND TRIBITS_PACKAGE)
   TRIBITS_PACKAGE(Kokkos)
->>>>>>> 9e844301
 endif()
 
 # We want to determine if options are given with the wrong case
@@ -155,13 +150,8 @@
 
 
 set(Kokkos_VERSION_MAJOR 4)
-<<<<<<< HEAD
-set(Kokkos_VERSION_MINOR 0)
-set(Kokkos_VERSION_PATCH 1)
-=======
 set(Kokkos_VERSION_MINOR 1)
 set(Kokkos_VERSION_PATCH 00)
->>>>>>> 9e844301
 set(Kokkos_VERSION "${Kokkos_VERSION_MAJOR}.${Kokkos_VERSION_MINOR}.${Kokkos_VERSION_PATCH}")
 message(STATUS "Kokkos version: ${Kokkos_VERSION}")
 math(EXPR KOKKOS_VERSION "${Kokkos_VERSION_MAJOR} * 10000 + ${Kokkos_VERSION_MINOR} * 100 + ${Kokkos_VERSION_PATCH}")
@@ -311,13 +301,6 @@
     $<$<COMPILE_LANGUAGE:CXX>:${KOKKOS_ALL_COMPILE_OPTIONS}>)
 ENDIF()
 
-<<<<<<< HEAD
-if (NOT COMMAND TRIBITS_PACKAGE_DECL)
-  KOKKOS_PACKAGE_DECL()
-endif()
-
-=======
->>>>>>> 9e844301
 
 #------------------------------------------------------------------------------
 #
