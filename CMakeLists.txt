
# We want to determine if options are given with the wrong case
# In order to detect which arguments are given to compare against
# the list of valid arguments, at the beginning here we need to
# form a list of all the given variables. If it begins with any
# case of KoKkOS, we add it to the list.


GET_CMAKE_PROPERTY(_variableNames VARIABLES)
SET(KOKKOS_GIVEN_VARIABLES)
FOREACH (var ${_variableNames})
  STRING(TOUPPER ${var} UC_VAR)
  STRING(FIND ${UC_VAR} KOKKOS IDX)
  IF (${IDX} EQUAL 0)
    LIST(APPEND KOKKOS_GIVEN_VARIABLES ${var})
  ENDIF()
ENDFOREACH()

# Basic initialization (Used in KOKKOS_SETTINGS)
SET(Kokkos_SOURCE_DIR    ${CMAKE_CURRENT_SOURCE_DIR})
SET(KOKKOS_SOURCE_DIR    ${CMAKE_CURRENT_SOURCE_DIR})
SET(KOKKOS_SRC_PATH      ${Kokkos_SOURCE_DIR})
SET(KOKKOS_PATH          ${Kokkos_SOURCE_DIR})
SET(KOKKOS_TOP_BUILD_DIR ${CMAKE_CURRENT_BINARY_DIR})

# Needed to simplify syntax of if statements
CMAKE_POLICY(SET CMP0054 NEW)
# Needed to make IN_LIST a valid operator
CMAKE_POLICY(SET CMP0057 NEW)

# Is this a build as part of Trilinos?
IF(COMMAND TRIBITS_PACKAGE_DECL)
  SET(KOKKOS_HAS_TRILINOS ON)
ELSE()
  SET(KOKKOS_HAS_TRILINOS OFF)
ENDIF()

INCLUDE(${KOKKOS_SRC_PATH}/cmake/kokkos_functions.cmake)
INCLUDE(${KOKKOS_SRC_PATH}/cmake/kokkos_pick_cxx_std.cmake)

SET(KOKKOS_ENABLED_OPTIONS)      #exported in config file
SET(KOKKOS_ENABLED_DEVICES)      #exported in config file
SET(KOKKOS_ENABLED_TPLS)         #exported in config file
SET(KOKKOS_ENABLED_ARCH_LIST)    #exported in config file

#These are helper flags used for sanity checks during config
#Certain features should depend on other features being configured first
SET(KOKKOS_CFG_DAG_NONE              On) #sentinel to indicate no dependencies
SET(KOKKOS_CFG_DAG_DEVICES_DONE      Off)
SET(KOKKOS_CFG_DAG_OPTIONS_DONE      Off)
SET(KOKKOS_CFG_DAG_ARCH_DONE         Off)
SET(KOKKOS_CFG_DAG_CXX_STD_DONE      Off)
SET(KOKKOS_CFG_DAG_COMPILER_ID_DONE  Off)
FUNCTION(KOKKOS_CFG_DEPENDS SUCCESSOR PRECURSOR)
  SET(PRE_FLAG  KOKKOS_CFG_DAG_${PRECURSOR})
  SET(POST_FLAG KOKKOS_CFG_DAG_${SUCCESSOR})
  IF (NOT ${PRE_FLAG})
    MESSAGE(FATAL_ERROR "Bad CMake refactor: feature ${SUCCESSOR} cannot be configured until ${PRECURSOR} is configured")
  ENDIF()
  GLOBAL_SET(${POST_FLAG} On)
ENDFUNCTION()


LIST(APPEND CMAKE_MODULE_PATH cmake/Modules)

IF(NOT KOKKOS_HAS_TRILINOS)
  cmake_minimum_required(VERSION 3.10 FATAL_ERROR)
  set(CMAKE_DISABLE_SOURCE_CHANGES ON)
  set(CMAKE_DISABLE_IN_SOURCE_BUILD ON)
  IF (Spack_WORKAROUND)
    #if we are explicitly using Spack for development,
    #nuke the Spack compiler
    SET(SPACK_CXX $ENV{SPACK_CXX})
    IF(SPACK_CXX)
      SET(CMAKE_CXX_COMPILER ${SPACK_CXX} CACHE STRING "the C++ compiler" FORCE)
      SET(ENV{CXX} ${SPACK_CXX})
    ENDIF()
  ENDif()
  IF(NOT DEFINED ${PROJECT_NAME})
    # WORKAROUND FOR HIPCC
    IF(Kokkos_ENABLE_HIP)
      SET(KOKKOS_INTERNAL_CMAKE_CXX_FLAGS ${CMAKE_CXX_FLAGS})
      SET(CMAKE_CXX_FLAGS "${CMAKE_CXX_FLAGS} --amdgpu-target=gfx906")
    ENDIF()
    PROJECT(Kokkos CXX)
    IF(Kokkos_ENABLE_HIP)
      SET(CMAKE_CXX_FLAGS ${KOKKOS_INTERNAL_CMAKE_CXX_FLAGS})
    ENDIF()
  ENDIF()
ENDIF()

IF (NOT CMAKE_SIZEOF_VOID_P)
  STRING(FIND ${CMAKE_CXX_COMPILER} nvcc_wrapper FIND_IDX)
  IF (NOT FIND_IDX STREQUAL -1)
    MESSAGE(FATAL_ERROR "Kokkos did not configure correctly and failed to validate compiler. The most likely cause is CUDA linkage using nvcc_wrapper. Please ensure your CUDA environment is correctly configured.")
  ELSE()
    MESSAGE(FATAL_ERROR "Kokkos did not configure correctly and failed to validate compiler. The most likely cause is linkage errors during CMake compiler validation. Please consult the CMake error log shown below for the exact error during compiler validation")
  ENDIF()
ELSEIF (NOT CMAKE_SIZEOF_VOID_P EQUAL 8)
  MESSAGE(FATAL_ERROR "Kokkos assumes a 64-bit build; i.e., 8-byte pointers, but found ${CMAKE_SIZEOF_VOID_P}-byte pointers instead")
ENDIF()


set(Kokkos_VERSION_MAJOR 3)
set(Kokkos_VERSION_MINOR 1)
set(Kokkos_VERSION_PATCH 0)
set(Kokkos_VERSION "${Kokkos_VERSION_MAJOR}.${Kokkos_VERSION_MINOR}.${Kokkos_VERSION_PATCH}")
math(EXPR KOKKOS_VERSION "${Kokkos_VERSION_MAJOR} * 10000 + ${Kokkos_VERSION_MINOR} * 100 + ${Kokkos_VERSION_PATCH}")

IF(${CMAKE_VERSION} VERSION_GREATER_EQUAL "3.12.0")
  MESSAGE(STATUS "Setting policy CMP0074 to use <Package>_ROOT variables")
  CMAKE_POLICY(SET CMP0074 NEW)
ENDIF()

# Load either the real TriBITS or a TriBITS wrapper
# for certain utility functions that are universal (like GLOBAL_SET)
INCLUDE(${KOKKOS_SRC_PATH}/cmake/fake_tribits.cmake)

IF (Kokkos_ENABLE_CUDA AND ${CMAKE_VERSION} VERSION_GREATER_EQUAL "3.14.0")
  #If we are building CUDA, we have tricked CMake because we declare a CXX project
  #If the default C++ standard for a given compiler matches the requested
  #standard, then CMake just omits the -std flag in later versions of CMake
  #This breaks CUDA compilation (CUDA compiler can have a different default
  #-std then the underlying host compiler by itself). Setting this variable
  #forces CMake to always add the -std flag even if it thinks it doesn't need it
  GLOBAL_SET(CMAKE_CXX_STANDARD_DEFAULT 98)
ENDIF()

# These are the variables we will append to as we go
# I really wish these were regular variables
# but scoping issues can make it difficult
GLOBAL_RESET(KOKKOS_COMPILE_OPTIONS)
GLOBAL_RESET(KOKKOS_LINK_OPTIONS)
GLOBAL_RESET(KOKKOS_CUDA_OPTIONS)
GLOBAL_RESET(KOKKOS_CUDAFE_OPTIONS)
GLOBAL_RESET(KOKKOS_XCOMPILER_OPTIONS)
# We need to append text here for making sure TPLs
# we import are available for an installed Kokkos
GLOBAL_RESET(KOKKOS_TPL_EXPORTS)
# We need these for controlling the exact -std flag
GLOBAL_RESET(KOKKOS_DONT_ALLOW_EXTENSIONS)
GLOBAL_RESET(KOKKOS_USE_CXX_EXTENSIONS)
GLOBAL_RESET(KOKKOS_CXX_STANDARD_FEATURE)

# Include a set of Kokkos-specific wrapper functions that
# will either call raw CMake or TriBITS
# These are functions like KOKKOS_INCLUDE_DIRECTORIES
INCLUDE(${KOKKOS_SRC_PATH}/cmake/kokkos_tribits.cmake)


# Check the environment and set certain variables
# to allow platform-specific checks
INCLUDE(${KOKKOS_SRC_PATH}/cmake/kokkos_check_env.cmake)
# The build environment setup goes in the following steps
# 1) Check all the enable options. This includes checking Kokkos_DEVICES
# 2) Check the compiler ID (type and version)
# 3) Check the CXX standard and select important CXX flags
# 4) Check for any third-party libraries (TPLs) like hwloc
# 5) Check if optimizing for a particular architecture and add arch-specific flags
KOKKOS_SETUP_BUILD_ENVIRONMENT()

# Finish off the build
# 6) Recurse into subdirectories and configure individual libraries
# 7) Export and install targets

OPTION(BUILD_SHARED_LIBS "Build shared libraries" OFF)
# Workaround for building position independent code.
IF(BUILD_SHARED_LIBS)
  SET(CMAKE_POSITION_INDEPENDENT_CODE ON)
ENDIF()

SET(KOKKOS_EXT_LIBRARIES Kokkos::kokkos Kokkos::kokkoscore Kokkos::kokkoscontainers Kokkos::kokkosalgorithms)
SET(KOKKOS_INT_LIBRARIES kokkos kokkoscore kokkoscontainers kokkosalgorithms)
SET_PROPERTY(GLOBAL PROPERTY KOKKOS_INT_LIBRARIES ${KOKKOS_INT_LIBRARIES})

GET_DIRECTORY_PROPERTY(HAS_PARENT PARENT_DIRECTORY)
IF (KOKKOS_HAS_TRILINOS)
  SET(TRILINOS_INCDIR ${CMAKE_INSTALL_PREFIX}/${${PROJECT_NAME}_INSTALL_INCLUDE_DIR})
  SET(KOKKOS_HEADER_DIR ${TRILINOS_INCDIR})
  SET(KOKKOS_IS_SUBDIRECTORY TRUE)
ELSEIF(HAS_PARENT)
  SET(KOKKOS_HEADER_DIR "include/kokkos")
  SET(KOKKOS_IS_SUBDIRECTORY TRUE)
ELSE()
  SET(KOKKOS_HEADER_DIR "${CMAKE_INSTALL_INCLUDEDIR}")
  SET(KOKKOS_IS_SUBDIRECTORY FALSE)
ENDIF()



#------------------------------------------------------------------------------
#
# A) Forward declare the package so that certain options are also defined for
# subpackages

## This restores the old behavior of ProjectCompilerPostConfig.cmake
# It sets the CMAKE_CXX_FLAGS globally to those used by Kokkos
# We must do this before KOKKOS_PACKAGE_DECL
IF (KOKKOS_HAS_TRILINOS)
  # Overwrite the old flags at the top-level
  # Because Tribits doesn't use lists, it uses spaces for the list of CXX flags
  # we have to match the annoying behavior
  STRING(REPLACE ";" " " KOKKOSCORE_COMPILE_OPTIONS "${KOKKOS_COMPILE_OPTIONS}")
<<<<<<< HEAD
  STRING(REPLACE ";" " " KOKKOSCORE_CUDA_OPTIONS    "${KOKKOS_CUDA_OPTIONS}")
  FOREACH(CUDAFE_FLAG ${KOKKOS_CUDAFE_OPTIONS})
    SET(KOKKOSCORE_CUDAFE_OPTIONS "${KOKKOSCORE_CUDAFE_OPTIONS} -Xcudafe ${CUDAFE_FLAG}")
  ENDFOREACH()
  FOREACH(XCOMP_FLAG ${KOKKOS_XCOMPILER_OPTIONS})
    SET(KOKKOSCORE_XCOMPILER_OPTIONS "${KOKKOSCORE_XCOMPILER_OPTIONS} -Xcompiler ${XCOMP_FLAG}")
  ENDFOREACH()
  SET(KOKKOSCORE_CXX_FLAGS "${KOKKOSCORE_COMPILE_OPTIONS} ${CMAKE_CXX${KOKKOS_CXX_STANDARD}_STANDARD_COMPILE_OPTION} ${KOKKOSCORE_CUDA_OPTIONS} ${KOKKOSCORE_CUDAFE_OPTIONS} ${KOKKOSCORE_XCOMPILER_OPTIONS}")
=======
  LIST(APPEND KOKKOS_ALL_COMPILE_OPTIONS ${KOKKOS_COMPILE_OPTIONS})
  LIST(APPEND KOKKOS_ALL_COMPILE_OPTIONS ${KOKKOS_CUDA_OPTIONS})
  FOREACH(XCOMP_FLAG ${KOKKOS_XCOMPILER_OPTIONS})
    SET(KOKKOSCORE_XCOMPILER_OPTIONS "${KOKKOSCORE_XCOMPILER_OPTIONS} -Xcompiler ${XCOMP_FLAG}")
    LIST(APPEND KOKKOS_ALL_COMPILE_OPTIONS -Xcompiler ${XCOMP_FLAG})
  ENDFOREACH()
  SET(KOKKOSCORE_CXX_FLAGS "${KOKKOSCORE_COMPILE_OPTIONS} ${CMAKE_CXX${KOKKOS_CXX_STANDARD}_STANDARD_COMPILE_OPTION} ${KOKKOSCORE_XCOMPILER_OPTIONS}")
  IF (KOKKOS_ENABLE_CUDA)
    STRING(REPLACE ";" " " KOKKOSCORE_CUDA_OPTIONS    "${KOKKOS_CUDA_OPTIONS}")
    FOREACH(CUDAFE_FLAG ${KOKKOS_CUDAFE_OPTIONS})
      SET(KOKKOSCORE_CUDAFE_OPTIONS "${KOKKOSCORE_CUDAFE_OPTIONS} -Xcudafe ${CUDAFE_FLAG}")
      LIST(APPEND KOKKOS_ALL_COMPILE_OPTIONS -Xcudafe ${CUDAFE_FLAG})
    ENDFOREACH()
    SET(KOKKOSCORE_CXX_FLAGS "${KOKKOSCORE_CXX_FLAGS} ${KOKKOSCORE_CUDA_OPTIONS} ${KOKKOSCORE_CUDAFE_OPTIONS}")
  ENDIF()
>>>>>>> 2fa76dd5
  # Both parent scope and this package
  # In ProjectCompilerPostConfig.cmake, we capture the "global" flags Trilinos wants in
  # TRILINOS_TOPLEVEL_CXX_FLAGS
  SET(CMAKE_CXX_FLAGS "${TRILINOS_TOPLEVEL_CXX_FLAGS} ${KOKKOSCORE_CXX_FLAGS}" PARENT_SCOPE)
  SET(CMAKE_CXX_FLAGS "${TRILINOS_TOPLEVEL_CXX_FLAGS} ${KOKKOSCORE_CXX_FLAGS}")
  #CMAKE_CXX_FLAGS will get added to Kokkos and Kokkos dependencies automatically here
  #These flags get set up in KOKKOS_PACKAGE_DECL, which means they
  #must be configured before KOKKOS_PACKAGE_DECL
<<<<<<< HEAD
=======
  SET(KOKKOS_ALL_COMPILE_OPTIONS
    $<$<COMPILE_LANGUAGE:CXX>:${KOKKOS_ALL_COMPILE_OPTIONS}>)
>>>>>>> 2fa76dd5
ENDIF()

KOKKOS_PACKAGE_DECL()


#------------------------------------------------------------------------------
#
# D) Process the subpackages (subdirectories) for Kokkos
#
KOKKOS_PROCESS_SUBPACKAGES()


#------------------------------------------------------------------------------
#
# E) If Kokkos itself is enabled, process the Kokkos package
#

KOKKOS_PACKAGE_DEF()
KOKKOS_EXCLUDE_AUTOTOOLS_FILES()
KOKKOS_PACKAGE_POSTPROCESS()

#We are ready to configure the header
CONFIGURE_FILE(cmake/KokkosCore_config.h.in KokkosCore_config.h @ONLY)

IF (NOT KOKKOS_HAS_TRILINOS)
  ADD_LIBRARY(kokkos INTERFACE)
  #Make sure in-tree projects can reference this as Kokkos::
  #to match the installed target names
  ADD_LIBRARY(Kokkos::kokkos ALIAS kokkos)
  TARGET_LINK_LIBRARIES(kokkos INTERFACE kokkoscore kokkoscontainers kokkosalgorithms)
  KOKKOS_INTERNAL_ADD_LIBRARY_INSTALL(kokkos)
ENDIF()
INCLUDE(${KOKKOS_SRC_PATH}/cmake/kokkos_install.cmake)

# nvcc_wrapper is Kokkos' wrapper for NVIDIA's NVCC CUDA compiler.
# Kokkos needs nvcc_wrapper in order to build.  Other libraries and
# executables also need nvcc_wrapper.  Thus, we need to install it.
# If the argument of DESTINATION is a relative path, CMake computes it
# as relative to ${CMAKE_INSTALL_PATH}.
INSTALL(PROGRAMS ${CMAKE_CURRENT_SOURCE_DIR}/bin/nvcc_wrapper DESTINATION ${CMAKE_INSTALL_BINDIR})
INSTALL(FILES "${CMAKE_CURRENT_BINARY_DIR}/KokkosCore_config.h" DESTINATION ${CMAKE_INSTALL_INCLUDEDIR})


#  Finally - if we are a subproject - make sure the enabled devices are visible
IF (HAS_PARENT)
  FOREACH(DEV Kokkos_ENABLED_DEVICES)
    #I would much rather not make these cache variables or global properties, but I can't
    #make any guarantees on whether PARENT_SCOPE is good enough to make
    #these variables visible where I need them
    SET(Kokkos_ENABLE_${DEV} ON PARENT_SCOPE)
    SET_PROPERTY(GLOBAL PROPERTY Kokkos_ENABLE_${DEV} ON)
  ENDFOREACH()
ENDIF()<|MERGE_RESOLUTION|>--- conflicted
+++ resolved
@@ -201,16 +201,6 @@
   # Because Tribits doesn't use lists, it uses spaces for the list of CXX flags
   # we have to match the annoying behavior
   STRING(REPLACE ";" " " KOKKOSCORE_COMPILE_OPTIONS "${KOKKOS_COMPILE_OPTIONS}")
-<<<<<<< HEAD
-  STRING(REPLACE ";" " " KOKKOSCORE_CUDA_OPTIONS    "${KOKKOS_CUDA_OPTIONS}")
-  FOREACH(CUDAFE_FLAG ${KOKKOS_CUDAFE_OPTIONS})
-    SET(KOKKOSCORE_CUDAFE_OPTIONS "${KOKKOSCORE_CUDAFE_OPTIONS} -Xcudafe ${CUDAFE_FLAG}")
-  ENDFOREACH()
-  FOREACH(XCOMP_FLAG ${KOKKOS_XCOMPILER_OPTIONS})
-    SET(KOKKOSCORE_XCOMPILER_OPTIONS "${KOKKOSCORE_XCOMPILER_OPTIONS} -Xcompiler ${XCOMP_FLAG}")
-  ENDFOREACH()
-  SET(KOKKOSCORE_CXX_FLAGS "${KOKKOSCORE_COMPILE_OPTIONS} ${CMAKE_CXX${KOKKOS_CXX_STANDARD}_STANDARD_COMPILE_OPTION} ${KOKKOSCORE_CUDA_OPTIONS} ${KOKKOSCORE_CUDAFE_OPTIONS} ${KOKKOSCORE_XCOMPILER_OPTIONS}")
-=======
   LIST(APPEND KOKKOS_ALL_COMPILE_OPTIONS ${KOKKOS_COMPILE_OPTIONS})
   LIST(APPEND KOKKOS_ALL_COMPILE_OPTIONS ${KOKKOS_CUDA_OPTIONS})
   FOREACH(XCOMP_FLAG ${KOKKOS_XCOMPILER_OPTIONS})
@@ -226,7 +216,6 @@
     ENDFOREACH()
     SET(KOKKOSCORE_CXX_FLAGS "${KOKKOSCORE_CXX_FLAGS} ${KOKKOSCORE_CUDA_OPTIONS} ${KOKKOSCORE_CUDAFE_OPTIONS}")
   ENDIF()
->>>>>>> 2fa76dd5
   # Both parent scope and this package
   # In ProjectCompilerPostConfig.cmake, we capture the "global" flags Trilinos wants in
   # TRILINOS_TOPLEVEL_CXX_FLAGS
@@ -235,11 +224,8 @@
   #CMAKE_CXX_FLAGS will get added to Kokkos and Kokkos dependencies automatically here
   #These flags get set up in KOKKOS_PACKAGE_DECL, which means they
   #must be configured before KOKKOS_PACKAGE_DECL
-<<<<<<< HEAD
-=======
   SET(KOKKOS_ALL_COMPILE_OPTIONS
     $<$<COMPILE_LANGUAGE:CXX>:${KOKKOS_ALL_COMPILE_OPTIONS}>)
->>>>>>> 2fa76dd5
 ENDIF()
 
 KOKKOS_PACKAGE_DECL()
