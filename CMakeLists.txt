--- conflicted
+++ resolved
@@ -111,13 +111,8 @@
 
 
 set(Kokkos_VERSION_MAJOR 3)
-<<<<<<< HEAD
-set(Kokkos_VERSION_MINOR 4)
-set(Kokkos_VERSION_PATCH 01)
-=======
 set(Kokkos_VERSION_MINOR 5)
 set(Kokkos_VERSION_PATCH 00)
->>>>>>> 5ef8603f
 set(Kokkos_VERSION "${Kokkos_VERSION_MAJOR}.${Kokkos_VERSION_MINOR}.${Kokkos_VERSION_PATCH}")
 math(EXPR KOKKOS_VERSION "${Kokkos_VERSION_MAJOR} * 10000 + ${Kokkos_VERSION_MINOR} * 100 + ${Kokkos_VERSION_PATCH}")
 
@@ -215,16 +210,12 @@
   # which needs another workaround.
   SET(KOKKOS_COMPILE_OPTIONS_TMP)
   FOREACH(OPTION ${KOKKOS_COMPILE_OPTIONS})
-<<<<<<< HEAD
-    LIST(APPEND KOKKOS_COMPILE_OPTIONS_TMP \"${OPTION}\")
-=======
     STRING(FIND "${OPTION}" " " OPTION_HAS_WHITESPACE)
     IF(OPTION_HAS_WHITESPACE EQUAL -1)
       LIST(APPEND KOKKOS_COMPILE_OPTIONS_TMP "${OPTION}")
     ELSE()
       LIST(APPEND KOKKOS_COMPILE_OPTIONS_TMP "\"${OPTION}\"")
     ENDIF()
->>>>>>> 5ef8603f
   ENDFOREACH()
   STRING(REPLACE ";" " " KOKKOSCORE_COMPILE_OPTIONS "${KOKKOS_COMPILE_OPTIONS_TMP}")
   LIST(APPEND KOKKOS_ALL_COMPILE_OPTIONS ${KOKKOS_COMPILE_OPTIONS})
