--- conflicted
+++ resolved
@@ -44,15 +44,12 @@
                                Kokkos::CudaSpace>)                       \
     GTEST_SKIP() << "skipping since unified memory requires additional " \
                     "fences";
-<<<<<<< HEAD
-=======
 #elif defined(KOKKOS_IMPL_HIP_UNIFIED_MEMORY)
 #define GTEST_SKIP_IF_UNIFIED_MEMORY_SPACE                               \
   if constexpr (std::is_same_v<typename TEST_EXECSPACE::memory_space,    \
                                Kokkos::HIPSpace>)                        \
     GTEST_SKIP() << "skipping since unified memory requires additional " \
                     "fences";
->>>>>>> 02e72bb0
 #else
 #define GTEST_SKIP_IF_UNIFIED_MEMORY_SPACE
 #endif
