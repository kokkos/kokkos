//@HEADER
// ************************************************************************
//
//                        Kokkos v. 4.0
//       Copyright (2022) National Technology & Engineering
//               Solutions of Sandia, LLC (NTESS).
//
// Under the terms of Contract DE-NA0003525 with NTESS,
// the U.S. Government retains certain rights in this software.
//
// Part of Kokkos, under the Apache License v2.0 with LLVM Exceptions.
// See https://kokkos.org/LICENSE for license information.
// SPDX-License-Identifier: Apache-2.0 WITH LLVM-exception
//
//@HEADER

#ifndef KOKKOS_OFFSETVIEW_HPP_
#define KOKKOS_OFFSETVIEW_HPP_
#ifndef KOKKOS_IMPL_PUBLIC_INCLUDE
#define KOKKOS_IMPL_PUBLIC_INCLUDE
#define KOKKOS_IMPL_PUBLIC_INCLUDE_NOTDEFINED_OFFSETVIEW
#endif

#include <Kokkos_Core.hpp>

#include <Kokkos_View.hpp>

namespace Kokkos {

namespace Experimental {
//----------------------------------------------------------------------------
//----------------------------------------------------------------------------

template <class DataType, class... Properties>
class OffsetView;

template <class>
struct is_offset_view : public std::false_type {};

template <class D, class... P>
struct is_offset_view<OffsetView<D, P...>> : public std::true_type {};

template <class D, class... P>
struct is_offset_view<const OffsetView<D, P...>> : public std::true_type {};

template <class T>
inline constexpr bool is_offset_view_v = is_offset_view<T>::value;

#define KOKKOS_INVALID_OFFSET int64_t(0x7FFFFFFFFFFFFFFFLL)
#define KOKKOS_INVALID_INDEX_RANGE \
  { KOKKOS_INVALID_OFFSET, KOKKOS_INVALID_OFFSET }

template <typename iType, std::enable_if_t<std::is_integral<iType>::value &&
                                               std::is_signed<iType>::value,
                                           iType> = 0>
using IndexRange = Kokkos::Array<iType, 2>;

using index_list_type = std::initializer_list<int64_t>;

//  template <typename iType,
//    std::enable_if_t< std::is_integral<iType>::value &&
//      std::is_signed<iType>::value, iType > = 0> using min_index_type =
//      std::initializer_list<iType>;

namespace Impl {

template <class ViewType>
struct GetOffsetViewTypeFromViewType {
  using type =
      OffsetView<typename ViewType::data_type, typename ViewType::array_layout,
                 typename ViewType::device_type,
                 typename ViewType::memory_traits>;
};

template <unsigned, class MapType, class BeginsType>
KOKKOS_INLINE_FUNCTION bool offsetview_verify_operator_bounds(
    const MapType&, const BeginsType&) {
  return true;
}

template <unsigned R, class MapType, class BeginsType, class iType,
          class... Args>
KOKKOS_INLINE_FUNCTION bool offsetview_verify_operator_bounds(
    const MapType& map, const BeginsType& begins, const iType& i,
    Args... args) {
  const bool legalIndex =
      (int64_t(i) >= begins[R]) &&
      (int64_t(i) <= int64_t(begins[R] + map.extent(R) - 1));
  return legalIndex &&
         offsetview_verify_operator_bounds<R + 1>(map, begins, args...);
}
template <unsigned, class MapType, class BeginsType>
inline void offsetview_error_operator_bounds(char*, int, const MapType&,
                                             const BeginsType&) {}

template <unsigned R, class MapType, class BeginsType, class iType,
          class... Args>
inline void offsetview_error_operator_bounds(char* buf, int len,
                                             const MapType& map,
                                             const BeginsType begins,
                                             const iType& i, Args... args) {
  const int64_t b = begins[R];
  const int64_t e = b + map.extent(R) - 1;
  const int n =
      snprintf(buf, len, " %ld <= %ld <= %ld %c", static_cast<unsigned long>(b),
               static_cast<unsigned long>(i), static_cast<unsigned long>(e),
               (sizeof...(Args) ? ',' : ')'));
  offsetview_error_operator_bounds<R + 1>(buf + n, len - n, map, begins,
                                          args...);
}

template <class MemorySpace, class MapType, class BeginsType, class... Args>
KOKKOS_INLINE_FUNCTION void offsetview_verify_operator_bounds(
    Kokkos::Impl::SharedAllocationTracker const& tracker, const MapType& map,
    const BeginsType& begins, Args... args) {
  if (!offsetview_verify_operator_bounds<0>(map, begins, args...)) {
    KOKKOS_IF_ON_HOST(
        (enum {LEN = 1024}; char buffer[LEN];
         const std::string label = tracker.template get_label<MemorySpace>();
         int n                   = snprintf(buffer, LEN,
                          "OffsetView bounds error of view labeled %s (",
                          label.c_str());
         offsetview_error_operator_bounds<0>(buffer + n, LEN - n, map, begins,
                                             args...);
         Kokkos::Impl::throw_runtime_exception(std::string(buffer));))

    KOKKOS_IF_ON_DEVICE(
        (Kokkos::abort("OffsetView bounds error"); (void)tracker;))
  }
}

inline void runtime_check_rank_host(const size_t rank_dynamic,
                                    const size_t rank,
                                    const index_list_type minIndices,
                                    const std::string& label) {
  bool isBad = false;
  std::string message =
      "Kokkos::Experimental::OffsetView ERROR: for OffsetView labeled '" +
      label + "':";
  if (rank_dynamic != rank) {
    message +=
        "The full rank must be the same as the dynamic rank. full rank = ";
    message += std::to_string(rank) +
               " dynamic rank = " + std::to_string(rank_dynamic) + "\n";
    isBad = true;
  }

  size_t numOffsets = 0;
  for (size_t i = 0; i < minIndices.size(); ++i) {
    if (minIndices.begin()[i] != KOKKOS_INVALID_OFFSET) numOffsets++;
  }
  if (numOffsets != rank_dynamic) {
    message += "The number of offsets provided ( " +
               std::to_string(numOffsets) +
               " ) must equal the dynamic rank ( " +
               std::to_string(rank_dynamic) + " ).";
    isBad = true;
  }

  if (isBad) Kokkos::abort(message.c_str());
}

KOKKOS_INLINE_FUNCTION
void runtime_check_rank_device(const size_t rank_dynamic, const size_t rank,
                               const index_list_type minIndices) {
  if (rank_dynamic != rank) {
    Kokkos::abort(
        "The full rank of an OffsetView must be the same as the dynamic rank.");
  }
  size_t numOffsets = 0;
  for (size_t i = 0; i < minIndices.size(); ++i) {
    if (minIndices.begin()[i] != KOKKOS_INVALID_OFFSET) numOffsets++;
  }
  if (numOffsets != rank) {
    Kokkos::abort(
        "The number of offsets provided to an OffsetView constructor must "
        "equal the dynamic rank.");
  }
}
}  // namespace Impl

template <class DataType, class... Properties>
class OffsetView : public ViewTraits<DataType, Properties...> {
 public:
  using traits = ViewTraits<DataType, Properties...>;

 private:
  template <class, class...>
  friend class OffsetView;
  template <class, class...>
  friend class View;  // FIXME delete this line
  template <class, class...>
  friend class Kokkos::Impl::ViewMapping;

  using map_type   = Kokkos::Impl::ViewMapping<traits, void>;
  using track_type = Kokkos::Impl::SharedAllocationTracker;

 public:
  enum { Rank = map_type::Rank };
  using begins_type = Kokkos::Array<int64_t, Rank>;

  template <typename iType,
            std::enable_if_t<std::is_integral<iType>::value, iType> = 0>
  KOKKOS_FUNCTION int64_t begin(const iType local_dimension) const {
    return local_dimension < Rank ? m_begins[local_dimension]
                                  : KOKKOS_INVALID_OFFSET;
  }

  KOKKOS_FUNCTION
  begins_type begins() const { return m_begins; }

  template <typename iType,
            std::enable_if_t<std::is_integral<iType>::value, iType> = 0>
  KOKKOS_FUNCTION int64_t end(const iType local_dimension) const {
    return begin(local_dimension) + m_map.extent(local_dimension);
  }

 private:
  track_type m_track;
  map_type m_map;
  begins_type m_begins;

 public:
  //----------------------------------------
  /** \brief  Compatible view of array of scalar types */
  using array_type =
      OffsetView<typename traits::scalar_array_type,
                 typename traits::array_layout, typename traits::device_type,
                 typename traits::memory_traits>;

  /** \brief  Compatible view of const data type */
  using const_type =
      OffsetView<typename traits::const_data_type,
                 typename traits::array_layout, typename traits::device_type,
                 typename traits::memory_traits>;

  /** \brief  Compatible view of non-const data type */
  using non_const_type =
      OffsetView<typename traits::non_const_data_type,
                 typename traits::array_layout, typename traits::device_type,
                 typename traits::memory_traits>;

  /** \brief  Compatible HostMirror view */
  using HostMirror = OffsetView<typename traits::non_const_data_type,
                                typename traits::array_layout,
                                typename traits::host_mirror_space>;

  //----------------------------------------
  // Domain rank and extents

  /** \brief rank() to be implemented
   */
  // KOKKOS_FUNCTION
  // static
  // constexpr unsigned rank() { return map_type::Rank; }

  template <typename iType>
  KOKKOS_FUNCTION constexpr std::enable_if_t<std::is_integral<iType>::value,
                                             size_t>
  extent(const iType& r) const {
    return m_map.extent(r);
  }

  template <typename iType>
  KOKKOS_FUNCTION constexpr std::enable_if_t<std::is_integral<iType>::value,
                                             int>
  extent_int(const iType& r) const {
    return static_cast<int>(m_map.extent(r));
  }

  KOKKOS_FUNCTION constexpr typename traits::array_layout layout() const {
    return m_map.layout();
  }

  KOKKOS_FUNCTION constexpr size_t size() const {
    return m_map.dimension_0() * m_map.dimension_1() * m_map.dimension_2() *
           m_map.dimension_3() * m_map.dimension_4() * m_map.dimension_5() *
           m_map.dimension_6() * m_map.dimension_7();
  }

  KOKKOS_FUNCTION constexpr size_t stride_0() const { return m_map.stride_0(); }
  KOKKOS_FUNCTION constexpr size_t stride_1() const { return m_map.stride_1(); }
  KOKKOS_FUNCTION constexpr size_t stride_2() const { return m_map.stride_2(); }
  KOKKOS_FUNCTION constexpr size_t stride_3() const { return m_map.stride_3(); }
  KOKKOS_FUNCTION constexpr size_t stride_4() const { return m_map.stride_4(); }
  KOKKOS_FUNCTION constexpr size_t stride_5() const { return m_map.stride_5(); }
  KOKKOS_FUNCTION constexpr size_t stride_6() const { return m_map.stride_6(); }
  KOKKOS_FUNCTION constexpr size_t stride_7() const { return m_map.stride_7(); }

  template <typename iType>
  KOKKOS_FUNCTION constexpr std::enable_if_t<std::is_integral<iType>::value,
                                             size_t>
  stride(iType r) const {
    return (
        r == 0
            ? m_map.stride_0()
            : (r == 1
                   ? m_map.stride_1()
                   : (r == 2
                          ? m_map.stride_2()
                          : (r == 3
                                 ? m_map.stride_3()
                                 : (r == 4
                                        ? m_map.stride_4()
                                        : (r == 5
                                               ? m_map.stride_5()
                                               : (r == 6
                                                      ? m_map.stride_6()
                                                      : m_map.stride_7())))))));
  }

  template <typename iType>
  KOKKOS_FUNCTION void stride(iType* const s) const {
    m_map.stride(s);
  }

  //----------------------------------------
  // Range span is the span which contains all members.

  using reference_type = typename map_type::reference_type;
  using pointer_type   = typename map_type::pointer_type;

  enum {
    reference_type_is_lvalue_reference =
        std::is_lvalue_reference<reference_type>::value
  };

  KOKKOS_FUNCTION constexpr size_t span() const { return m_map.span(); }
  KOKKOS_FUNCTION bool span_is_contiguous() const {
    return m_map.span_is_contiguous();
  }
  KOKKOS_FUNCTION constexpr bool is_allocated() const {
    return m_map.data() != nullptr;
  }
  KOKKOS_FUNCTION constexpr pointer_type data() const { return m_map.data(); }

  //----------------------------------------
  // Allow specializations to query their specialized map

  KOKKOS_FUNCTION
  const Kokkos::Impl::ViewMapping<traits, void>& implementation_map() const {
    return m_map;
  }

  //----------------------------------------

 private:
  static constexpr bool is_layout_left =
      std::is_same<typename traits::array_layout, Kokkos::LayoutLeft>::value;

  static constexpr bool is_layout_right =
      std::is_same<typename traits::array_layout, Kokkos::LayoutRight>::value;

  static constexpr bool is_layout_stride =
      std::is_same<typename traits::array_layout, Kokkos::LayoutStride>::value;

  static constexpr bool is_default_map =
      std::is_void<typename traits::specialize>::value &&
      (is_layout_left || is_layout_right || is_layout_stride);

#if defined(KOKKOS_ENABLE_DEBUG_BOUNDS_CHECK)

#define KOKKOS_IMPL_OFFSETVIEW_OPERATOR_VERIFY(ARG)                      \
  Kokkos::Impl::runtime_check_memory_access_violation<                   \
      typename traits::memory_space>(                                    \
      "Kokkos::OffsetView ERROR: attempt to access inaccessible memory " \
      "space");                                                          \
  Kokkos::Experimental::Impl::offsetview_verify_operator_bounds<         \
      typename traits::memory_space>                                     \
      ARG;

#else

#define KOKKOS_IMPL_OFFSETVIEW_OPERATOR_VERIFY(ARG)                      \
  Kokkos::Impl::runtime_check_memory_access_violation<                   \
      typename traits::memory_space>(                                    \
      "Kokkos::OffsetView ERROR: attempt to access inaccessible memory " \
      "space");

#endif
 public:
  //------------------------------
  // Rank 0 operator()

  KOKKOS_FORCEINLINE_FUNCTION
  reference_type operator()() const { return m_map.reference(); }
  //------------------------------
  // Rank 1 operator()

  template <typename I0>
  KOKKOS_FORCEINLINE_FUNCTION std::enable_if_t<
      (Kokkos::Impl::are_integral<I0>::value && (1 == Rank) && !is_default_map),
      reference_type>
  operator()(const I0& i0) const {
    KOKKOS_IMPL_OFFSETVIEW_OPERATOR_VERIFY((m_track, m_map, m_begins, i0))
    const size_t j0 = i0 - m_begins[0];
    return m_map.reference(j0);
  }

  template <typename I0>
  KOKKOS_FORCEINLINE_FUNCTION
      std::enable_if_t<(Kokkos::Impl::are_integral<I0>::value && (1 == Rank) &&
                        is_default_map && !is_layout_stride),
                       reference_type>
      operator()(const I0& i0) const {
    KOKKOS_IMPL_OFFSETVIEW_OPERATOR_VERIFY((m_track, m_map, m_begins, i0))
    const size_t j0 = i0 - m_begins[0];
    return m_map.m_impl_handle[j0];
  }

  template <typename I0>
  KOKKOS_FORCEINLINE_FUNCTION
      std::enable_if_t<(Kokkos::Impl::are_integral<I0>::value && (1 == Rank) &&
                        is_default_map && is_layout_stride),
                       reference_type>
      operator()(const I0& i0) const {
    KOKKOS_IMPL_OFFSETVIEW_OPERATOR_VERIFY((m_track, m_map, m_begins, i0))
    const size_t j0 = i0 - m_begins[0];
    return m_map.m_impl_handle[m_map.m_impl_offset.m_stride.S0 * j0];
  }
  //------------------------------
  // Rank 1 operator[]

  template <typename I0>
  KOKKOS_FORCEINLINE_FUNCTION std::enable_if_t<
      (Kokkos::Impl::are_integral<I0>::value && (1 == Rank) && !is_default_map),
      reference_type>
  operator[](const I0& i0) const {
    KOKKOS_IMPL_OFFSETVIEW_OPERATOR_VERIFY((m_track, m_map, m_begins, i0))
    const size_t j0 = i0 - m_begins[0];
    return m_map.reference(j0);
  }

  template <typename I0>
  KOKKOS_FORCEINLINE_FUNCTION
      std::enable_if_t<(Kokkos::Impl::are_integral<I0>::value && (1 == Rank) &&
                        is_default_map && !is_layout_stride),
                       reference_type>
      operator[](const I0& i0) const {
    KOKKOS_IMPL_OFFSETVIEW_OPERATOR_VERIFY((m_track, m_map, m_begins, i0))
    const size_t j0 = i0 - m_begins[0];
    return m_map.m_impl_handle[j0];
  }

  template <typename I0>
  KOKKOS_FORCEINLINE_FUNCTION
      std::enable_if_t<(Kokkos::Impl::are_integral<I0>::value && (1 == Rank) &&
                        is_default_map && is_layout_stride),
                       reference_type>
      operator[](const I0& i0) const {
    KOKKOS_IMPL_OFFSETVIEW_OPERATOR_VERIFY((m_track, m_map, m_begins, i0))
    const size_t j0 = i0 - m_begins[0];
    return m_map.m_impl_handle[m_map.m_impl_offset.m_stride.S0 * j0];
  }

  //------------------------------
  // Rank 2

  template <typename I0, typename I1>
  KOKKOS_FORCEINLINE_FUNCTION
      std::enable_if_t<(Kokkos::Impl::are_integral<I0, I1>::value &&
                        (2 == Rank) && !is_default_map),
                       reference_type>
      operator()(const I0& i0, const I1& i1) const {
    KOKKOS_IMPL_OFFSETVIEW_OPERATOR_VERIFY((m_track, m_map, m_begins, i0, i1))
    const size_t j0 = i0 - m_begins[0];
    const size_t j1 = i1 - m_begins[1];
    return m_map.reference(j0, j1);
  }

  template <typename I0, typename I1>
  KOKKOS_FORCEINLINE_FUNCTION std::enable_if_t<
      (Kokkos::Impl::are_integral<I0, I1>::value && (2 == Rank) &&
       is_default_map &&
       (is_layout_left || is_layout_right || is_layout_stride)),
      reference_type>
  operator()(const I0& i0, const I1& i1) const {
    KOKKOS_IMPL_OFFSETVIEW_OPERATOR_VERIFY((m_track, m_map, m_begins, i0, i1))
    const size_t j0 = i0 - m_begins[0];
    const size_t j1 = i1 - m_begins[1];
    if constexpr (is_layout_left) {
      if constexpr (traits::rank_dynamic == 0)
        return m_map.m_impl_handle[j0 + m_map.m_impl_offset.m_dim.N0 * j1];
      else
        return m_map.m_impl_handle[j0 + m_map.m_impl_offset.m_stride * j1];
    } else if constexpr (is_layout_right) {
      if constexpr (traits::rank_dynamic == 0)
        return m_map.m_impl_handle[j1 + m_map.m_impl_offset.m_dim.N1 * j0];
      else
        return m_map.m_impl_handle[j1 + m_map.m_impl_offset.m_stride * j0];
    } else {
      static_assert(is_layout_stride);
      return m_map.m_impl_handle[j0 * m_map.m_impl_offset.m_stride.S0 +
                                 j1 * m_map.m_impl_offset.m_stride.S1];
    }
#if defined KOKKOS_COMPILER_INTEL
    __builtin_unreachable();
#endif
  }

  //------------------------------
  // Rank 3

  template <typename I0, typename I1, typename I2>
  KOKKOS_FORCEINLINE_FUNCTION
      std::enable_if_t<(Kokkos::Impl::are_integral<I0, I1, I2>::value &&
                        (3 == Rank) && is_default_map),
                       reference_type>
      operator()(const I0& i0, const I1& i1, const I2& i2) const {
    KOKKOS_IMPL_OFFSETVIEW_OPERATOR_VERIFY(
        (m_track, m_map, m_begins, i0, i1, i2))
    const size_t j0 = i0 - m_begins[0];
    const size_t j1 = i1 - m_begins[1];
    const size_t j2 = i2 - m_begins[2];
    return m_map.m_impl_handle[m_map.m_impl_offset(j0, j1, j2)];
  }

  template <typename I0, typename I1, typename I2>
  KOKKOS_FORCEINLINE_FUNCTION
      std::enable_if_t<(Kokkos::Impl::are_integral<I0, I1, I2>::value &&
                        (3 == Rank) && !is_default_map),
                       reference_type>
      operator()(const I0& i0, const I1& i1, const I2& i2) const {
    KOKKOS_IMPL_OFFSETVIEW_OPERATOR_VERIFY(
        (m_track, m_map, m_begins, i0, i1, i2))
    const size_t j0 = i0 - m_begins[0];
    const size_t j1 = i1 - m_begins[1];
    const size_t j2 = i2 - m_begins[2];
    return m_map.reference(j0, j1, j2);
  }

  //------------------------------
  // Rank 4

  template <typename I0, typename I1, typename I2, typename I3>
  KOKKOS_FORCEINLINE_FUNCTION
      std::enable_if_t<(Kokkos::Impl::are_integral<I0, I1, I2, I3>::value &&
                        (4 == Rank) && is_default_map),
                       reference_type>
      operator()(const I0& i0, const I1& i1, const I2& i2, const I3& i3) const {
    KOKKOS_IMPL_OFFSETVIEW_OPERATOR_VERIFY(
        (m_track, m_map, m_begins, i0, i1, i2, i3))
    const size_t j0 = i0 - m_begins[0];
    const size_t j1 = i1 - m_begins[1];
    const size_t j2 = i2 - m_begins[2];
    const size_t j3 = i3 - m_begins[3];
    return m_map.m_impl_handle[m_map.m_impl_offset(j0, j1, j2, j3)];
  }

  template <typename I0, typename I1, typename I2, typename I3>
  KOKKOS_FORCEINLINE_FUNCTION
      std::enable_if_t<(Kokkos::Impl::are_integral<I0, I1, I2, I3>::value &&
                        (4 == Rank) && !is_default_map),
                       reference_type>
      operator()(const I0& i0, const I1& i1, const I2& i2, const I3& i3) const {
    KOKKOS_IMPL_OFFSETVIEW_OPERATOR_VERIFY(
        (m_track, m_map, m_begins, i0, i1, i2, i3))
    const size_t j0 = i0 - m_begins[0];
    const size_t j1 = i1 - m_begins[1];
    const size_t j2 = i2 - m_begins[2];
    const size_t j3 = i3 - m_begins[3];
    return m_map.reference(j0, j1, j2, j3);
  }

  //------------------------------
  // Rank 5

  template <typename I0, typename I1, typename I2, typename I3, typename I4>
  KOKKOS_FORCEINLINE_FUNCTION
      std::enable_if_t<(Kokkos::Impl::are_integral<I0, I1, I2, I3, I4>::value &&
                        (5 == Rank) && is_default_map),
                       reference_type>
      operator()(const I0& i0, const I1& i1, const I2& i2, const I3& i3,
                 const I4& i4) const {
    KOKKOS_IMPL_OFFSETVIEW_OPERATOR_VERIFY(
        (m_track, m_map, m_begins, i0, i1, i2, i3, i4))
    const size_t j0 = i0 - m_begins[0];
    const size_t j1 = i1 - m_begins[1];
    const size_t j2 = i2 - m_begins[2];
    const size_t j3 = i3 - m_begins[3];
    const size_t j4 = i4 - m_begins[4];
    return m_map.m_impl_handle[m_map.m_impl_offset(j0, j1, j2, j3, j4)];
  }

  template <typename I0, typename I1, typename I2, typename I3, typename I4>
  KOKKOS_FORCEINLINE_FUNCTION
      std::enable_if_t<(Kokkos::Impl::are_integral<I0, I1, I2, I3, I4>::value &&
                        (5 == Rank) && !is_default_map),
                       reference_type>
      operator()(const I0& i0, const I1& i1, const I2& i2, const I3& i3,
                 const I4& i4) const {
    KOKKOS_IMPL_OFFSETVIEW_OPERATOR_VERIFY(
        (m_track, m_map, m_begins, i0, i1, i2, i3, i4))
    const size_t j0 = i0 - m_begins[0];
    const size_t j1 = i1 - m_begins[1];
    const size_t j2 = i2 - m_begins[2];
    const size_t j3 = i3 - m_begins[3];
    const size_t j4 = i4 - m_begins[4];
    return m_map.reference(j0, j1, j2, j3, j4);
  }

  //------------------------------
  // Rank 6

  template <typename I0, typename I1, typename I2, typename I3, typename I4,
            typename I5>
  KOKKOS_FORCEINLINE_FUNCTION std::enable_if_t<
      (Kokkos::Impl::are_integral<I0, I1, I2, I3, I4, I5>::value &&
       (6 == Rank) && is_default_map),
      reference_type>
  operator()(const I0& i0, const I1& i1, const I2& i2, const I3& i3,
             const I4& i4, const I5& i5) const {
    KOKKOS_IMPL_OFFSETVIEW_OPERATOR_VERIFY(
        (m_track, m_map, m_begins, i0, i1, i2, i3, i4, i5))
    const size_t j0 = i0 - m_begins[0];
    const size_t j1 = i1 - m_begins[1];
    const size_t j2 = i2 - m_begins[2];
    const size_t j3 = i3 - m_begins[3];
    const size_t j4 = i4 - m_begins[4];
    const size_t j5 = i5 - m_begins[5];
    return m_map.m_impl_handle[m_map.m_impl_offset(j0, j1, j2, j3, j4, j5)];
  }

  template <typename I0, typename I1, typename I2, typename I3, typename I4,
            typename I5>
  KOKKOS_FORCEINLINE_FUNCTION std::enable_if_t<
      (Kokkos::Impl::are_integral<I0, I1, I2, I3, I4, I5>::value &&
       (6 == Rank) && !is_default_map),
      reference_type>
  operator()(const I0& i0, const I1& i1, const I2& i2, const I3& i3,
             const I4& i4, const I5& i5) const {
    KOKKOS_IMPL_OFFSETVIEW_OPERATOR_VERIFY(
        (m_track, m_map, m_begins, i0, i1, i2, i3, i4, i5))
    const size_t j0 = i0 - m_begins[0];
    const size_t j1 = i1 - m_begins[1];
    const size_t j2 = i2 - m_begins[2];
    const size_t j3 = i3 - m_begins[3];
    const size_t j4 = i4 - m_begins[4];
    const size_t j5 = i5 - m_begins[5];
    return m_map.reference(j0, j1, j2, j3, j4, j5);
  }

  //------------------------------
  // Rank 7

  template <typename I0, typename I1, typename I2, typename I3, typename I4,
            typename I5, typename I6>
  KOKKOS_FORCEINLINE_FUNCTION std::enable_if_t<
      (Kokkos::Impl::are_integral<I0, I1, I2, I3, I4, I5, I6>::value &&
       (7 == Rank) && is_default_map),
      reference_type>
  operator()(const I0& i0, const I1& i1, const I2& i2, const I3& i3,
             const I4& i4, const I5& i5, const I6& i6) const {
    KOKKOS_IMPL_OFFSETVIEW_OPERATOR_VERIFY(
        (m_track, m_map, m_begins, i0, i1, i2, i3, i4, i5, i6))
    const size_t j0 = i0 - m_begins[0];
    const size_t j1 = i1 - m_begins[1];
    const size_t j2 = i2 - m_begins[2];
    const size_t j3 = i3 - m_begins[3];
    const size_t j4 = i4 - m_begins[4];
    const size_t j5 = i5 - m_begins[5];
    const size_t j6 = i6 - m_begins[6];
    return m_map.m_impl_handle[m_map.m_impl_offset(j0, j1, j2, j3, j4, j5, j6)];
  }

  template <typename I0, typename I1, typename I2, typename I3, typename I4,
            typename I5, typename I6>
  KOKKOS_FORCEINLINE_FUNCTION std::enable_if_t<
      (Kokkos::Impl::are_integral<I0, I1, I2, I3, I4, I5, I6>::value &&
       (7 == Rank) && !is_default_map),
      reference_type>
  operator()(const I0& i0, const I1& i1, const I2& i2, const I3& i3,
             const I4& i4, const I5& i5, const I6& i6) const {
    KOKKOS_IMPL_OFFSETVIEW_OPERATOR_VERIFY(
        (m_track, m_map, m_begins, i0, i1, i2, i3, i4, i5, i6))
    const size_t j0 = i0 - m_begins[0];
    const size_t j1 = i1 - m_begins[1];
    const size_t j2 = i2 - m_begins[2];
    const size_t j3 = i3 - m_begins[3];
    const size_t j4 = i4 - m_begins[4];
    const size_t j5 = i5 - m_begins[5];
    const size_t j6 = i6 - m_begins[6];
    return m_map.reference(j0, j1, j2, j3, j4, j5, j6);
  }

  //------------------------------
  // Rank 8

  template <typename I0, typename I1, typename I2, typename I3, typename I4,
            typename I5, typename I6, typename I7>
  KOKKOS_FORCEINLINE_FUNCTION std::enable_if_t<
      (Kokkos::Impl::are_integral<I0, I1, I2, I3, I4, I5, I6, I7>::value &&
       (8 == Rank) && is_default_map),
      reference_type>
  operator()(const I0& i0, const I1& i1, const I2& i2, const I3& i3,
             const I4& i4, const I5& i5, const I6& i6, const I7& i7) const {
    KOKKOS_IMPL_OFFSETVIEW_OPERATOR_VERIFY(
        (m_track, m_map, m_begins, i0, i1, i2, i3, i4, i5, i6, i7))
    const size_t j0 = i0 - m_begins[0];
    const size_t j1 = i1 - m_begins[1];
    const size_t j2 = i2 - m_begins[2];
    const size_t j3 = i3 - m_begins[3];
    const size_t j4 = i4 - m_begins[4];
    const size_t j5 = i5 - m_begins[5];
    const size_t j6 = i6 - m_begins[6];
    const size_t j7 = i7 - m_begins[7];
    return m_map
        .m_impl_handle[m_map.m_impl_offset(j0, j1, j2, j3, j4, j5, j6, j7)];
  }

  template <typename I0, typename I1, typename I2, typename I3, typename I4,
            typename I5, typename I6, typename I7>
  KOKKOS_FORCEINLINE_FUNCTION std::enable_if_t<
      (Kokkos::Impl::are_integral<I0, I1, I2, I3, I4, I5, I6, I7>::value &&
       (8 == Rank) && !is_default_map),
      reference_type>
  operator()(const I0& i0, const I1& i1, const I2& i2, const I3& i3,
             const I4& i4, const I5& i5, const I6& i6, const I7& i7) const {
    KOKKOS_IMPL_OFFSETVIEW_OPERATOR_VERIFY(
        (m_track, m_map, m_begins, i0, i1, i2, i3, i4, i5, i6, i7))
    const size_t j0 = i0 - m_begins[0];
    const size_t j1 = i1 - m_begins[1];
    const size_t j2 = i2 - m_begins[2];
    const size_t j3 = i3 - m_begins[3];
    const size_t j4 = i4 - m_begins[4];
    const size_t j5 = i5 - m_begins[5];
    const size_t j6 = i6 - m_begins[6];
    const size_t j7 = i7 - m_begins[7];
    return m_map.reference(j0, j1, j2, j3, j4, j5, j6, j7);
  }

#undef KOKKOS_IMPL_OFFSETVIEW_OPERATOR_VERIFY

  //----------------------------------------
  // Standard destructor, constructors, and assignment operators

  KOKKOS_DEFAULTED_FUNCTION
  ~OffsetView() = default;

  KOKKOS_FUNCTION
  OffsetView() : m_track(), m_map() {
    for (size_t i = 0; i < Rank; ++i) m_begins[i] = KOKKOS_INVALID_OFFSET;
  }

  KOKKOS_FUNCTION
  OffsetView(const OffsetView& rhs)
      : m_track(rhs.m_track, traits::is_managed),
        m_map(rhs.m_map),
        m_begins(rhs.m_begins) {}

  KOKKOS_FUNCTION
  OffsetView(OffsetView&& rhs)
      : m_track(std::move(rhs.m_track)),
        m_map(std::move(rhs.m_map)),
        m_begins(std::move(rhs.m_begins)) {}

  KOKKOS_FUNCTION
  OffsetView& operator=(const OffsetView& rhs) {
    m_track  = rhs.m_track;
    m_map    = rhs.m_map;
    m_begins = rhs.m_begins;
    return *this;
  }

  KOKKOS_FUNCTION
  OffsetView& operator=(OffsetView&& rhs) {
    m_track  = std::move(rhs.m_track);
    m_map    = std::move(rhs.m_map);
    m_begins = std::move(rhs.m_begins);
    return *this;
  }

  // interoperability with View
 private:
  using view_type =
      View<typename traits::scalar_array_type, typename traits::array_layout,
           typename traits::device_type, typename traits::memory_traits>;

 public:
  KOKKOS_FUNCTION
  view_type view() const {
    view_type v(m_track, m_map);
    return v;
  }

  template <class RT, class... RP>
  KOKKOS_FUNCTION OffsetView(const View<RT, RP...>& aview)
      : m_track(aview.impl_track()), m_map() {
    using SrcTraits = typename OffsetView<RT, RP...>::traits;
    using Mapping   = Kokkos::Impl::ViewMapping<traits, SrcTraits, void>;
    static_assert(Mapping::is_assignable,
                  "Incompatible OffsetView copy construction");
    Mapping::assign(m_map, aview.impl_map(), m_track);

    for (size_t i = 0; i < View<RT, RP...>::rank(); ++i) {
      m_begins[i] = 0;
    }
  }

  template <class RT, class... RP>
  KOKKOS_FUNCTION OffsetView(const View<RT, RP...>& aview,
                             const index_list_type& minIndices)
      : m_track(aview.impl_track()), m_map() {
    using SrcTraits = typename OffsetView<RT, RP...>::traits;
    using Mapping   = Kokkos::Impl::ViewMapping<traits, SrcTraits, void>;
    static_assert(Mapping::is_assignable,
                  "Incompatible OffsetView copy construction");
    Mapping::assign(m_map, aview.impl_map(), m_track);

    KOKKOS_IF_ON_HOST((Kokkos::Experimental::Impl::runtime_check_rank_host(
                           traits::rank_dynamic, Rank, minIndices, label());))

    KOKKOS_IF_ON_DEVICE((Kokkos::Experimental::Impl::runtime_check_rank_device(
                             traits::rank_dynamic, Rank, minIndices);))

    for (size_t i = 0; i < minIndices.size(); ++i) {
      m_begins[i] = minIndices.begin()[i];
    }
  }
  template <class RT, class... RP>
  KOKKOS_FUNCTION OffsetView(const View<RT, RP...>& aview,
                             const begins_type& beg)
      : m_track(aview.impl_track()), m_map(), m_begins(beg) {
    using SrcTraits = typename OffsetView<RT, RP...>::traits;
    using Mapping   = Kokkos::Impl::ViewMapping<traits, SrcTraits, void>;
    static_assert(Mapping::is_assignable,
                  "Incompatible OffsetView copy construction");
    Mapping::assign(m_map, aview.impl_map(), m_track);
  }

  // may assign unmanaged from managed.

  template <class RT, class... RP>
  KOKKOS_FUNCTION OffsetView(const OffsetView<RT, RP...>& rhs)
      : m_track(rhs.m_track, traits::is_managed),
        m_map(),
        m_begins(rhs.m_begins) {
    using SrcTraits = typename OffsetView<RT, RP...>::traits;
    using Mapping   = Kokkos::Impl::ViewMapping<traits, SrcTraits, void>;
    static_assert(Mapping::is_assignable,
                  "Incompatible OffsetView copy construction");
    Mapping::assign(m_map, rhs.m_map, rhs.m_track);  // swb what about assign?
  }

 private:
  enum class subtraction_failure {
    none,
    negative,
    overflow,
  };

  // Subtraction should return a non-negative number and not overflow
  KOKKOS_FUNCTION static subtraction_failure check_subtraction(int64_t lhs,
                                                               int64_t rhs) {
    if (lhs < rhs) return subtraction_failure::negative;

    if (static_cast<uint64_t>(-1) / static_cast<uint64_t>(2) <
        static_cast<uint64_t>(lhs) - static_cast<uint64_t>(rhs))
      return subtraction_failure::overflow;

    return subtraction_failure::none;
  }

  // Need a way to get at an element from both begins_type (aka Kokkos::Array
  // which doesn't have iterators) and index_list_type (aka
  // std::initializer_list which doesn't have .data() or operator[]).
  // Returns by value
  KOKKOS_FUNCTION
  static int64_t at(const begins_type& a, size_t pos) { return a[pos]; }

  KOKKOS_FUNCTION
  static int64_t at(index_list_type a, size_t pos) {
    return *(a.begin() + pos);
  }

  // Check that begins < ends for all elements
  // B, E can be begins_type and/or index_list_type
  template <typename B, typename E>
  static subtraction_failure runtime_check_begins_ends_host(const B& begins,
                                                            const E& ends) {
    std::string message;
    if (begins.size() != Rank)
      message +=
          "begins.size() "
          "(" +
          std::to_string(begins.size()) +
          ")"
          " != Rank "
          "(" +
          std::to_string(Rank) +
          ")"
          "\n";

    if (ends.size() != Rank)
      message +=
          "ends.size() "
          "(" +
          std::to_string(begins.size()) +
          ")"
          " != Rank "
          "(" +
          std::to_string(Rank) +
          ")"
          "\n";

    // If there are no errors so far, then arg_rank == Rank
    // Otherwise, check as much as possible
    size_t arg_rank = begins.size() < ends.size() ? begins.size() : ends.size();
    for (size_t i = 0; i != arg_rank; ++i) {
      subtraction_failure sf = check_subtraction(at(ends, i), at(begins, i));
      if (sf != subtraction_failure::none) {
        message +=
            "("
            "ends[" +
            std::to_string(i) +
            "]"
            " "
            "(" +
            std::to_string(at(ends, i)) +
            ")"
            " - "
            "begins[" +
            std::to_string(i) +
            "]"
            " "
            "(" +
            std::to_string(at(begins, i)) +
            ")"
            ")";
        switch (sf) {
          case subtraction_failure::negative:
            message += " must be non-negative\n";
            break;
          case subtraction_failure::overflow: message += " overflows\n"; break;
          default: break;
        }
      }
    }

    if (!message.empty()) {
      message =
          "Kokkos::Experimental::OffsetView ERROR: for unmanaged OffsetView\n" +
          message;
      Kokkos::Impl::throw_runtime_exception(message);
    }

    return subtraction_failure::none;
  }

  // Check the begins < ends for all elements
  template <typename B, typename E>
  KOKKOS_FUNCTION static subtraction_failure runtime_check_begins_ends_device(
      const B& begins, const E& ends) {
    if (begins.size() != Rank)
      Kokkos::abort(
          "Kokkos::Experimental::OffsetView ERROR: for unmanaged "
          "OffsetView: begins has bad Rank");
    if (ends.size() != Rank)
      Kokkos::abort(
          "Kokkos::Experimental::OffsetView ERROR: for unmanaged "
          "OffsetView: ends has bad Rank");

    for (size_t i = 0; i != begins.size(); ++i) {
      switch (check_subtraction(at(ends, i), at(begins, i))) {
        case subtraction_failure::negative:
          Kokkos::abort(
              "Kokkos::Experimental::OffsetView ERROR: for unmanaged "
              "OffsetView: bad range");
          break;
        case subtraction_failure::overflow:
          Kokkos::abort(
              "Kokkos::Experimental::OffsetView ERROR: for unmanaged "
              "OffsetView: range overflows");
          break;
        default: break;
      }
    }

    return subtraction_failure::none;
  }

  template <typename B, typename E>
  KOKKOS_FUNCTION static subtraction_failure runtime_check_begins_ends(
      const B& begins, const E& ends) {
    KOKKOS_IF_ON_HOST((return runtime_check_begins_ends_host(begins, ends);))
    KOKKOS_IF_ON_DEVICE(
        (return runtime_check_begins_ends_device(begins, ends);))
  }

  // Constructor around unmanaged data after checking begins < ends for all
  // elements
  // Each of B, E can be begins_type and/or index_list_type
  // Precondition: begins.size() == ends.size() == m_begins.size() == Rank
  template <typename B, typename E>
  KOKKOS_FUNCTION OffsetView(const pointer_type& p, const B& begins_,
                             const E& ends_,
                             subtraction_failure)
      : m_track()  // no tracking
        ,
        m_map(Kokkos::Impl::ViewCtorProp<pointer_type>(p),
              typename traits::array_layout(
                  Rank > 0 ? at(ends_, 0) - at(begins_, 0) : 0,
                  Rank > 1 ? at(ends_, 1) - at(begins_, 1) : 0,
                  Rank > 2 ? at(ends_, 2) - at(begins_, 2) : 0,
                  Rank > 3 ? at(ends_, 3) - at(begins_, 3) : 0,
                  Rank > 4 ? at(ends_, 4) - at(begins_, 4) : 0,
                  Rank > 5 ? at(ends_, 5) - at(begins_, 5) : 0,
                  Rank > 6 ? at(ends_, 6) - at(begins_, 6) : 0,
                  Rank > 7 ? at(ends_, 7) - at(begins_, 7) : 0)) {
    for (size_t i = 0; i != m_begins.size(); ++i) {
      m_begins[i] = at(begins_, i);
    };
  }

 public:
  // Constructor around unmanaged data
  // Four overloads, as both begins and ends can be either
  // begins_type or index_list_type
  KOKKOS_FUNCTION
  OffsetView(const pointer_type& p, const begins_type& begins_,
             const begins_type& ends_)
      : OffsetView(p, begins_, ends_,
                   runtime_check_begins_ends(begins_, ends_)) {}

  KOKKOS_FUNCTION
  OffsetView(const pointer_type& p, const begins_type& begins_,
             index_list_type ends_)
      : OffsetView(p, begins_, ends_,
                   runtime_check_begins_ends(begins_, ends_)) {}

  KOKKOS_FUNCTION
  OffsetView(const pointer_type& p, index_list_type begins_,
             const begins_type& ends_)
      : OffsetView(p, begins_, ends_,
                   runtime_check_begins_ends(begins_, ends_)) {}

  KOKKOS_FUNCTION
  OffsetView(const pointer_type& p, index_list_type begins_,
             index_list_type ends_)
      : OffsetView(p, begins_, ends_,
                   runtime_check_begins_ends(begins_, ends_)) {}

  //----------------------------------------
  // Allocation tracking properties
  KOKKOS_FUNCTION
  int use_count() const { return m_track.use_count(); }

  const std::string label() const {
    return m_track.template get_label<typename traits::memory_space>();
  }

  // Choosing std::pair as type for the arguments allows constructing an
  // OffsetView using list initialization syntax, e.g.,
  //   OffsetView dummy("dummy", {-1, 3}, {-2,2});
  // We could allow arbitrary types RangeType that support
  // std::get<{0,1}>(RangeType const&) with std::tuple_size<RangeType>::value==2
  // but this wouldn't allow using the syntax in the example above.
  template <typename Label>
  explicit OffsetView(
      const Label& arg_label,
      std::enable_if_t<Kokkos::Impl::is_view_label<Label>::value,
                       const std::pair<int64_t, int64_t>>
          range0,
      const std::pair<int64_t, int64_t> range1 = KOKKOS_INVALID_INDEX_RANGE,
      const std::pair<int64_t, int64_t> range2 = KOKKOS_INVALID_INDEX_RANGE,
      const std::pair<int64_t, int64_t> range3 = KOKKOS_INVALID_INDEX_RANGE,
      const std::pair<int64_t, int64_t> range4 = KOKKOS_INVALID_INDEX_RANGE,
      const std::pair<int64_t, int64_t> range5 = KOKKOS_INVALID_INDEX_RANGE,
      const std::pair<int64_t, int64_t> range6 = KOKKOS_INVALID_INDEX_RANGE,
      const std::pair<int64_t, int64_t> range7 = KOKKOS_INVALID_INDEX_RANGE

      )
      : OffsetView(
            Kokkos::Impl::ViewCtorProp<std::string>(arg_label),
            typename traits::array_layout(range0.second - range0.first + 1,
                                          range1.second - range1.first + 1,
                                          range2.second - range2.first + 1,
                                          range3.second - range3.first + 1,
                                          range4.second - range4.first + 1,
                                          range5.second - range5.first + 1,
                                          range6.second - range6.first + 1,
                                          range7.second - range7.first + 1),
            {range0.first, range1.first, range2.first, range3.first,
             range4.first, range5.first, range6.first, range7.first}) {}

  template <class... P>
  explicit OffsetView(
      const Kokkos::Impl::ViewCtorProp<P...>& arg_prop,
      const std::pair<int64_t, int64_t> range0 = KOKKOS_INVALID_INDEX_RANGE,
      const std::pair<int64_t, int64_t> range1 = KOKKOS_INVALID_INDEX_RANGE,
      const std::pair<int64_t, int64_t> range2 = KOKKOS_INVALID_INDEX_RANGE,
      const std::pair<int64_t, int64_t> range3 = KOKKOS_INVALID_INDEX_RANGE,
      const std::pair<int64_t, int64_t> range4 = KOKKOS_INVALID_INDEX_RANGE,
      const std::pair<int64_t, int64_t> range5 = KOKKOS_INVALID_INDEX_RANGE,
      const std::pair<int64_t, int64_t> range6 = KOKKOS_INVALID_INDEX_RANGE,
      const std::pair<int64_t, int64_t> range7 = KOKKOS_INVALID_INDEX_RANGE)
      : OffsetView(
            arg_prop,
            typename traits::array_layout(range0.second - range0.first + 1,
                                          range1.second - range1.first + 1,
                                          range2.second - range2.first + 1,
                                          range3.second - range3.first + 1,
                                          range4.second - range4.first + 1,
                                          range5.second - range5.first + 1,
                                          range6.second - range6.first + 1,
                                          range7.second - range7.first + 1),
            {range0.first, range1.first, range2.first, range3.first,
             range4.first, range5.first, range6.first, range7.first}) {}

  template <class... P>
  explicit KOKKOS_FUNCTION OffsetView(
      const Kokkos::Impl::ViewCtorProp<P...>& arg_prop,
      std::enable_if_t<Kokkos::Impl::ViewCtorProp<P...>::has_pointer,
                       typename traits::array_layout> const& arg_layout,
      const index_list_type minIndices)
      : m_track()  // No memory tracking
        ,
        m_map(arg_prop, arg_layout) {
    for (size_t i = 0; i < minIndices.size(); ++i) {
      m_begins[i] = minIndices.begin()[i];
    }
    static_assert(
        std::is_same<pointer_type, typename Kokkos::Impl::ViewCtorProp<
                                       P...>::pointer_type>::value,
        "When constructing OffsetView to wrap user memory, you must supply "
        "matching pointer type");
  }

  template <class... P>
  explicit OffsetView(
      const Kokkos::Impl::ViewCtorProp<P...>& arg_prop,
      std::enable_if_t<!Kokkos::Impl::ViewCtorProp<P...>::has_pointer,
                       typename traits::array_layout> const& arg_layout,
      const index_list_type minIndices)
      : m_track(),
        m_map()

  {
    for (size_t i = 0; i < Rank; ++i) m_begins[i] = minIndices.begin()[i];

    // Copy the input allocation properties with possibly defaulted properties
    auto prop_copy = Kokkos::Impl::with_properties_if_unset(
        arg_prop, std::string{}, typename traits::device_type::memory_space{},
        typename traits::device_type::execution_space{});
    using alloc_prop = decltype(prop_copy);

    static_assert(traits::is_managed,
                  "OffsetView allocation constructor requires managed memory");

    if (alloc_prop::initialize &&
        !alloc_prop::execution_space::impl_is_initialized()) {
      // If initializing view data then
      // the execution space must be initialized.
      Kokkos::Impl::throw_runtime_exception(
          "Constructing OffsetView and initializing data with uninitialized "
          "execution space");
    }

    Kokkos::Impl::SharedAllocationRecord<>* record = m_map.allocate_shared(
        prop_copy, arg_layout,
        Kokkos::Impl::ViewCtorProp<P...>::has_execution_space);

    // Setup and initialization complete, start tracking
    m_track.assign_allocated_record_to_uninitialized(record);

    KOKKOS_IF_ON_HOST((Kokkos::Experimental::Impl::runtime_check_rank_host(
                           traits::rank_dynamic, Rank, minIndices, label());))

    KOKKOS_IF_ON_DEVICE((Kokkos::Experimental::Impl::runtime_check_rank_device(
                             traits::rank_dynamic, Rank, minIndices);))
  }
};

/** \brief Temporary free function rank()
 *         until rank() is implemented
 *         in the View
 */
template <typename D, class... P>
KOKKOS_INLINE_FUNCTION constexpr unsigned rank(const OffsetView<D, P...>& V) {
  return V.Rank;
}  // Temporary until added to view

//----------------------------------------------------------------------------
//----------------------------------------------------------------------------
namespace Impl {

template <class T>
KOKKOS_INLINE_FUNCTION std::enable_if_t<std::is_integral<T>::value, T>
shift_input(const T arg, const int64_t offset) {
  return arg - offset;
}

KOKKOS_INLINE_FUNCTION
Kokkos::ALL_t shift_input(const Kokkos::ALL_t arg, const int64_t /*offset*/) {
  return arg;
}

template <class T>
KOKKOS_INLINE_FUNCTION
    std::enable_if_t<std::is_integral<T>::value, Kokkos::pair<T, T>>
    shift_input(const Kokkos::pair<T, T> arg, const int64_t offset) {
  return Kokkos::make_pair<T, T>(arg.first - offset, arg.second - offset);
}
template <class T>
inline std::enable_if_t<std::is_integral<T>::value, std::pair<T, T>>
shift_input(const std::pair<T, T> arg, const int64_t offset) {
  return std::make_pair<T, T>(arg.first - offset, arg.second - offset);
}

template <size_t N, class Arg, class A>
KOKKOS_INLINE_FUNCTION void map_arg_to_new_begin(
    const size_t i, Kokkos::Array<int64_t, N>& subviewBegins,
    std::enable_if_t<N != 0, const Arg> shiftedArg, const Arg arg,
    const A viewBegins, size_t& counter) {
  if (!std::is_integral<Arg>::value) {
    subviewBegins[counter] = shiftedArg == arg ? viewBegins[i] : 0;
    counter++;
  }
}

template <size_t N, class Arg, class A>
KOKKOS_INLINE_FUNCTION void map_arg_to_new_begin(
    const size_t /*i*/, Kokkos::Array<int64_t, N>& /*subviewBegins*/,
    std::enable_if_t<N == 0, const Arg> /*shiftedArg*/, const Arg /*arg*/,
    const A /*viewBegins*/, size_t& /*counter*/) {}

template <class D, class... P, class T>
KOKKOS_INLINE_FUNCTION
    typename Kokkos::Experimental::Impl::GetOffsetViewTypeFromViewType<
        typename Kokkos::Impl::ViewMapping<void /* deduce subview type from
                                                   source view traits */
                                           ,
                                           ViewTraits<D, P...>, T>::type>::type
    subview_offset(const OffsetView<D, P...>& src, T arg) {
  auto theView = src.view();
  auto begins  = src.begins();

  T shiftedArg = shift_input(arg, begins[0]);

  constexpr size_t rank =
      Kokkos::Impl::ViewMapping<void /* deduce subview type from source view
                                        traits */
                                ,
                                ViewTraits<D, P...>, T>::type::rank;

  auto theSubview = Kokkos::subview(theView, shiftedArg);

  Kokkos::Array<int64_t, rank> subviewBegins;
  size_t counter = 0;
  Kokkos::Experimental::Impl::map_arg_to_new_begin(0, subviewBegins, shiftedArg,
                                                   arg, begins, counter);

  typename Kokkos::Experimental::Impl::GetOffsetViewTypeFromViewType<
      typename Kokkos::Impl::ViewMapping<void /* deduce subview type from source
                                                 view traits */
                                         ,
                                         ViewTraits<D, P...>, T>::type>::type
      offsetView(theSubview, subviewBegins);

  return offsetView;
}

template <class D, class... P, class T0, class T1>
KOKKOS_INLINE_FUNCTION
    typename Kokkos::Experimental::Impl::GetOffsetViewTypeFromViewType<
        typename Kokkos::Impl::ViewMapping<
            void /* deduce subview type from source view traits */
            ,
            ViewTraits<D, P...>, T0, T1>::type>::type
    subview_offset(const Kokkos::Experimental::OffsetView<D, P...>& src,
                   T0 arg0, T1 arg1) {
  auto theView = src.view();
  auto begins  = src.begins();

  T0 shiftedArg0 = shift_input(arg0, begins[0]);
  T1 shiftedArg1 = shift_input(arg1, begins[1]);

  auto theSubview = Kokkos::subview(theView, shiftedArg0, shiftedArg1);
  constexpr size_t rank =
      Kokkos::Impl::ViewMapping<void /* deduce subview type from source view
                                        traits */
                                ,
                                ViewTraits<D, P...>, T0, T1>::type::rank;

  Kokkos::Array<int64_t, rank> subviewBegins;
  size_t counter = 0;
  Kokkos::Experimental::Impl::map_arg_to_new_begin(
      0, subviewBegins, shiftedArg0, arg0, begins, counter);
  Kokkos::Experimental::Impl::map_arg_to_new_begin(
      1, subviewBegins, shiftedArg1, arg1, begins, counter);

  typename Kokkos::Experimental::Impl::GetOffsetViewTypeFromViewType<
      typename Kokkos::Impl::ViewMapping<
          void /* deduce subview type from source view traits */
          ,
          ViewTraits<D, P...>, T0, T1>::type>::type offsetView(theSubview,
                                                               subviewBegins);

  return offsetView;
}

template <class D, class... P, class T0, class T1, class T2>
KOKKOS_INLINE_FUNCTION
    typename Kokkos::Experimental::Impl::GetOffsetViewTypeFromViewType<
        typename Kokkos::Impl::ViewMapping<
            void /* deduce subview type from source view traits */
            ,
            ViewTraits<D, P...>, T0, T1, T2>::type>::type
    subview_offset(const OffsetView<D, P...>& src, T0 arg0, T1 arg1, T2 arg2) {
  auto theView = src.view();
  auto begins  = src.begins();

  T0 shiftedArg0 = shift_input(arg0, begins[0]);
  T1 shiftedArg1 = shift_input(arg1, begins[1]);
  T2 shiftedArg2 = shift_input(arg2, begins[2]);

  auto theSubview =
      Kokkos::subview(theView, shiftedArg0, shiftedArg1, shiftedArg2);

  constexpr size_t rank =
      Kokkos::Impl::ViewMapping<void /* deduce subview type from source view
                                        traits */
                                ,
                                ViewTraits<D, P...>, T0, T1, T2>::type::rank;

  Kokkos::Array<int64_t, rank> subviewBegins;

  size_t counter = 0;
  Kokkos::Experimental::Impl::map_arg_to_new_begin(
      0, subviewBegins, shiftedArg0, arg0, begins, counter);
  Kokkos::Experimental::Impl::map_arg_to_new_begin(
      1, subviewBegins, shiftedArg1, arg1, begins, counter);
  Kokkos::Experimental::Impl::map_arg_to_new_begin(
      2, subviewBegins, shiftedArg2, arg2, begins, counter);

  typename Kokkos::Experimental::Impl::GetOffsetViewTypeFromViewType<
      typename Kokkos::Impl::ViewMapping<
          void /* deduce subview type from source view traits */
          ,
          ViewTraits<D, P...>, T0, T1, T2>::type>::type
      offsetView(theSubview, subviewBegins);

  return offsetView;
}

template <class D, class... P, class T0, class T1, class T2, class T3>
KOKKOS_INLINE_FUNCTION
    typename Kokkos::Experimental::Impl::GetOffsetViewTypeFromViewType<
        typename Kokkos::Impl::ViewMapping<
            void /* deduce subview type from source view traits */
            ,
            ViewTraits<D, P...>, T0, T1, T2, T3>::type>::type
    subview_offset(const OffsetView<D, P...>& src, T0 arg0, T1 arg1, T2 arg2,
                   T3 arg3) {
  auto theView = src.view();
  auto begins  = src.begins();

  T0 shiftedArg0 = shift_input(arg0, begins[0]);
  T1 shiftedArg1 = shift_input(arg1, begins[1]);
  T2 shiftedArg2 = shift_input(arg2, begins[2]);
  T3 shiftedArg3 = shift_input(arg3, begins[3]);

  auto theSubview = Kokkos::subview(theView, shiftedArg0, shiftedArg1,
                                    shiftedArg2, shiftedArg3);

  constexpr size_t rank = Kokkos::Impl::ViewMapping<
      void /* deduce subview type from source view traits */
      ,
      ViewTraits<D, P...>, T0, T1, T2, T3>::type::rank;
  Kokkos::Array<int64_t, rank> subviewBegins;

  size_t counter = 0;
  Kokkos::Experimental::Impl::map_arg_to_new_begin(
      0, subviewBegins, shiftedArg0, arg0, begins, counter);
  Kokkos::Experimental::Impl::map_arg_to_new_begin(
      1, subviewBegins, shiftedArg1, arg1, begins, counter);
  Kokkos::Experimental::Impl::map_arg_to_new_begin(
      2, subviewBegins, shiftedArg2, arg2, begins, counter);
  Kokkos::Experimental::Impl::map_arg_to_new_begin(
      3, subviewBegins, shiftedArg3, arg3, begins, counter);

  typename Kokkos::Experimental::Impl::GetOffsetViewTypeFromViewType<
      typename Kokkos::Impl::ViewMapping<
          void /* deduce subview type from source view traits */
          ,
          ViewTraits<D, P...>, T0, T1, T2, T3>::type>::type
      offsetView(theSubview, subviewBegins);

  return offsetView;
}

template <class D, class... P, class T0, class T1, class T2, class T3, class T4>
KOKKOS_INLINE_FUNCTION
    typename Kokkos::Experimental::Impl::GetOffsetViewTypeFromViewType<
        typename Kokkos::Impl::ViewMapping<
            void /* deduce subview type from source view traits */
            ,
            ViewTraits<D, P...>, T0, T1, T2, T3, T4>::type>::type
    subview_offset(const OffsetView<D, P...>& src, T0 arg0, T1 arg1, T2 arg2,
                   T3 arg3, T4 arg4) {
  auto theView = src.view();
  auto begins  = src.begins();

  T0 shiftedArg0 = shift_input(arg0, begins[0]);
  T1 shiftedArg1 = shift_input(arg1, begins[1]);
  T2 shiftedArg2 = shift_input(arg2, begins[2]);
  T3 shiftedArg3 = shift_input(arg3, begins[3]);
  T4 shiftedArg4 = shift_input(arg4, begins[4]);

  auto theSubview = Kokkos::subview(theView, shiftedArg0, shiftedArg1,
                                    shiftedArg2, shiftedArg3, shiftedArg4);

  constexpr size_t rank = Kokkos::Impl::ViewMapping<
      void /* deduce subview type from source view traits */
      ,
      ViewTraits<D, P...>, T0, T1, T2, T3, T4>::type::rank;
  Kokkos::Array<int64_t, rank> subviewBegins;

  size_t counter = 0;
  Kokkos::Experimental::Impl::map_arg_to_new_begin(
      0, subviewBegins, shiftedArg0, arg0, begins, counter);
  Kokkos::Experimental::Impl::map_arg_to_new_begin(
      1, subviewBegins, shiftedArg1, arg1, begins, counter);
  Kokkos::Experimental::Impl::map_arg_to_new_begin(
      2, subviewBegins, shiftedArg2, arg2, begins, counter);
  Kokkos::Experimental::Impl::map_arg_to_new_begin(
      3, subviewBegins, shiftedArg3, arg3, begins, counter);
  Kokkos::Experimental::Impl::map_arg_to_new_begin(
      4, subviewBegins, shiftedArg4, arg4, begins, counter);

  typename Kokkos::Experimental::Impl::GetOffsetViewTypeFromViewType<
      typename Kokkos::Impl::ViewMapping<
          void /* deduce subview type from source view traits */
          ,
          ViewTraits<D, P...>, T0, T1, T2, T3, T4>::type>::type
      offsetView(theSubview, subviewBegins);

  return offsetView;
}

template <class D, class... P, class T0, class T1, class T2, class T3, class T4,
          class T5>
KOKKOS_INLINE_FUNCTION
    typename Kokkos::Experimental::Impl::GetOffsetViewTypeFromViewType<
        typename Kokkos::Impl::ViewMapping<
            void /* deduce subview type from source view traits */
            ,
            ViewTraits<D, P...>, T0, T1, T2, T3, T4, T5>::type>::type
    subview_offset(const OffsetView<D, P...>& src, T0 arg0, T1 arg1, T2 arg2,
                   T3 arg3, T4 arg4, T5 arg5) {
  auto theView = src.view();
  auto begins  = src.begins();

  T0 shiftedArg0 = shift_input(arg0, begins[0]);
  T1 shiftedArg1 = shift_input(arg1, begins[1]);
  T2 shiftedArg2 = shift_input(arg2, begins[2]);
  T3 shiftedArg3 = shift_input(arg3, begins[3]);
  T4 shiftedArg4 = shift_input(arg4, begins[4]);
  T5 shiftedArg5 = shift_input(arg5, begins[5]);

  auto theSubview =
      Kokkos::subview(theView, shiftedArg0, shiftedArg1, shiftedArg2,
                      shiftedArg3, shiftedArg4, shiftedArg5);

  constexpr size_t rank = Kokkos::Impl::ViewMapping<
      void /* deduce subview type from source view traits */
      ,
      ViewTraits<D, P...>, T0, T1, T2, T3, T4, T5>::type::rank;

  Kokkos::Array<int64_t, rank> subviewBegins;

  size_t counter = 0;
  Kokkos::Experimental::Impl::map_arg_to_new_begin(
      0, subviewBegins, shiftedArg0, arg0, begins, counter);
  Kokkos::Experimental::Impl::map_arg_to_new_begin(
      1, subviewBegins, shiftedArg1, arg1, begins, counter);
  Kokkos::Experimental::Impl::map_arg_to_new_begin(
      2, subviewBegins, shiftedArg2, arg2, begins, counter);
  Kokkos::Experimental::Impl::map_arg_to_new_begin(
      3, subviewBegins, shiftedArg3, arg3, begins, counter);
  Kokkos::Experimental::Impl::map_arg_to_new_begin(
      4, subviewBegins, shiftedArg4, arg4, begins, counter);
  Kokkos::Experimental::Impl::map_arg_to_new_begin(
      5, subviewBegins, shiftedArg5, arg5, begins, counter);

  typename Kokkos::Experimental::Impl::GetOffsetViewTypeFromViewType<
      typename Kokkos::Impl::ViewMapping<
          void /* deduce subview type from source view traits */
          ,
          ViewTraits<D, P...>, T0, T1, T2, T3, T4, T5>::type>::type
      offsetView(theSubview, subviewBegins);

  return offsetView;
}
template <class D, class... P, class T0, class T1, class T2, class T3, class T4,
          class T5, class T6>
KOKKOS_INLINE_FUNCTION
    typename Kokkos::Experimental::Impl::GetOffsetViewTypeFromViewType<
        typename Kokkos::Impl::ViewMapping<
            void /* deduce subview type from source view traits */
            ,
            ViewTraits<D, P...>, T0, T1, T2, T3, T4, T5, T6>::type>::type
    subview_offset(const OffsetView<D, P...>& src, T0 arg0, T1 arg1, T2 arg2,
                   T3 arg3, T4 arg4, T5 arg5, T6 arg6) {
  auto theView = src.view();
  auto begins  = src.begins();

  T0 shiftedArg0 = shift_input(arg0, begins[0]);
  T1 shiftedArg1 = shift_input(arg1, begins[1]);
  T2 shiftedArg2 = shift_input(arg2, begins[2]);
  T3 shiftedArg3 = shift_input(arg3, begins[3]);
  T4 shiftedArg4 = shift_input(arg4, begins[4]);
  T5 shiftedArg5 = shift_input(arg5, begins[5]);
  T6 shiftedArg6 = shift_input(arg6, begins[6]);

  auto theSubview =
      Kokkos::subview(theView, shiftedArg0, shiftedArg1, shiftedArg2,
                      shiftedArg3, shiftedArg4, shiftedArg5, shiftedArg6);

  constexpr size_t rank = Kokkos::Impl::ViewMapping<
      void /* deduce subview type from source view traits */
      ,
      ViewTraits<D, P...>, T0, T1, T2, T3, T4, T5, T6>::type::rank;

  Kokkos::Array<int64_t, rank> subviewBegins;

  size_t counter = 0;
  Kokkos::Experimental::Impl::map_arg_to_new_begin(
      0, subviewBegins, shiftedArg0, arg0, begins, counter);
  Kokkos::Experimental::Impl::map_arg_to_new_begin(
      1, subviewBegins, shiftedArg1, arg1, begins, counter);
  Kokkos::Experimental::Impl::map_arg_to_new_begin(
      2, subviewBegins, shiftedArg2, arg2, begins, counter);
  Kokkos::Experimental::Impl::map_arg_to_new_begin(
      3, subviewBegins, shiftedArg3, arg3, begins, counter);
  Kokkos::Experimental::Impl::map_arg_to_new_begin(
      4, subviewBegins, shiftedArg4, arg4, begins, counter);
  Kokkos::Experimental::Impl::map_arg_to_new_begin(
      5, subviewBegins, shiftedArg5, arg5, begins, counter);
  Kokkos::Experimental::Impl::map_arg_to_new_begin(
      6, subviewBegins, shiftedArg6, arg6, begins, counter);

  typename Kokkos::Experimental::Impl::GetOffsetViewTypeFromViewType<
      typename Kokkos::Impl::ViewMapping<
          void /* deduce subview type from source view traits */
          ,
          ViewTraits<D, P...>, T0, T1, T2, T3, T4, T5, T6>::type>::type
      offsetView(theSubview, subviewBegins);

  return offsetView;
}

template <class D, class... P, class T0, class T1, class T2, class T3, class T4,
          class T5, class T6, class T7>
KOKKOS_INLINE_FUNCTION
    typename Kokkos::Experimental::Impl::GetOffsetViewTypeFromViewType<
        typename Kokkos::Impl::ViewMapping<
            void /* deduce subview type from source view traits */
            ,
            ViewTraits<D, P...>, T0, T1, T2, T3, T4, T5, T6, T7>::type>::type
    subview_offset(const OffsetView<D, P...>& src, T0 arg0, T1 arg1, T2 arg2,
                   T3 arg3, T4 arg4, T5 arg5, T6 arg6, T7 arg7) {
  auto theView = src.view();
  auto begins  = src.begins();

  T0 shiftedArg0 = shift_input(arg0, begins[0]);
  T1 shiftedArg1 = shift_input(arg1, begins[1]);
  T2 shiftedArg2 = shift_input(arg2, begins[2]);
  T3 shiftedArg3 = shift_input(arg3, begins[3]);
  T4 shiftedArg4 = shift_input(arg4, begins[4]);
  T5 shiftedArg5 = shift_input(arg5, begins[5]);
  T6 shiftedArg6 = shift_input(arg6, begins[6]);
  T7 shiftedArg7 = shift_input(arg7, begins[7]);

  auto theSubview = Kokkos::subview(theView, shiftedArg0, shiftedArg1,
                                    shiftedArg2, shiftedArg3, shiftedArg4,
                                    shiftedArg5, shiftedArg6, shiftedArg7);

  constexpr size_t rank = Kokkos::Impl::ViewMapping<
      void /* deduce subview type from source view traits */
      ,
      ViewTraits<D, P...>, T0, T1, T2, T3, T4, T5, T6, T7>::type::rank;

  Kokkos::Array<int64_t, rank> subviewBegins;

  size_t counter = 0;
  Kokkos::Experimental::Impl::map_arg_to_new_begin(
      0, subviewBegins, shiftedArg0, arg0, begins, counter);
  Kokkos::Experimental::Impl::map_arg_to_new_begin(
      1, subviewBegins, shiftedArg1, arg1, begins, counter);
  Kokkos::Experimental::Impl::map_arg_to_new_begin(
      2, subviewBegins, shiftedArg2, arg2, begins, counter);
  Kokkos::Experimental::Impl::map_arg_to_new_begin(
      3, subviewBegins, shiftedArg3, arg3, begins, counter);
  Kokkos::Experimental::Impl::map_arg_to_new_begin(
      4, subviewBegins, shiftedArg4, arg4, begins, counter);
  Kokkos::Experimental::Impl::map_arg_to_new_begin(
      5, subviewBegins, shiftedArg5, arg5, begins, counter);
  Kokkos::Experimental::Impl::map_arg_to_new_begin(
      6, subviewBegins, shiftedArg6, arg6, begins, counter);
  Kokkos::Experimental::Impl::map_arg_to_new_begin(
      7, subviewBegins, shiftedArg7, arg7, begins, counter);

  typename Kokkos::Experimental::Impl::GetOffsetViewTypeFromViewType<
      typename Kokkos::Impl::ViewMapping<
          void /* deduce subview type from source view traits */
          ,
          ViewTraits<D, P...>, T0, T1, T2, T3, T4, T5, T6, T7>::type>::type
      offsetView(theSubview, subviewBegins);

  return offsetView;
}
}  // namespace Impl

template <class D, class... P, class... Args>
KOKKOS_INLINE_FUNCTION
    typename Kokkos::Experimental::Impl::GetOffsetViewTypeFromViewType<
        typename Kokkos::Impl::ViewMapping<
            void /* deduce subview type from source view traits */
            ,
            ViewTraits<D, P...>, Args...>::type>::type
    subview(const OffsetView<D, P...>& src, Args... args) {
  static_assert(
      OffsetView<D, P...>::Rank == sizeof...(Args),
      "subview requires one argument for each source OffsetView rank");

  return Kokkos::Experimental::Impl::subview_offset(src, args...);
}

}  // namespace Experimental
}  // namespace Kokkos
//----------------------------------------------------------------------------
//----------------------------------------------------------------------------

namespace Kokkos {
namespace Experimental {
template <class LT, class... LP, class RT, class... RP>
KOKKOS_INLINE_FUNCTION bool operator==(const OffsetView<LT, LP...>& lhs,
                                       const OffsetView<RT, RP...>& rhs) {
  // Same data, layout, dimensions
  using lhs_traits = ViewTraits<LT, LP...>;
  using rhs_traits = ViewTraits<RT, RP...>;

  return std::is_same<typename lhs_traits::const_value_type,
                      typename rhs_traits::const_value_type>::value &&
         std::is_same<typename lhs_traits::array_layout,
                      typename rhs_traits::array_layout>::value &&
         std::is_same<typename lhs_traits::memory_space,
                      typename rhs_traits::memory_space>::value &&
         unsigned(lhs_traits::rank) == unsigned(rhs_traits::rank) &&
         lhs.data() == rhs.data() && lhs.span() == rhs.span() &&
         lhs.extent(0) == rhs.extent(0) && lhs.extent(1) == rhs.extent(1) &&
         lhs.extent(2) == rhs.extent(2) && lhs.extent(3) == rhs.extent(3) &&
         lhs.extent(4) == rhs.extent(4) && lhs.extent(5) == rhs.extent(5) &&
         lhs.extent(6) == rhs.extent(6) && lhs.extent(7) == rhs.extent(7) &&
         lhs.begin(0) == rhs.begin(0) && lhs.begin(1) == rhs.begin(1) &&
         lhs.begin(2) == rhs.begin(2) && lhs.begin(3) == rhs.begin(3) &&
         lhs.begin(4) == rhs.begin(4) && lhs.begin(5) == rhs.begin(5) &&
         lhs.begin(6) == rhs.begin(6) && lhs.begin(7) == rhs.begin(7);
}

template <class LT, class... LP, class RT, class... RP>
KOKKOS_INLINE_FUNCTION bool operator!=(const OffsetView<LT, LP...>& lhs,
                                       const OffsetView<RT, RP...>& rhs) {
  return !(operator==(lhs, rhs));
}

template <class LT, class... LP, class RT, class... RP>
KOKKOS_INLINE_FUNCTION bool operator==(const View<LT, LP...>& lhs,
                                       const OffsetView<RT, RP...>& rhs) {
  // Same data, layout, dimensions
  using lhs_traits = ViewTraits<LT, LP...>;
  using rhs_traits = ViewTraits<RT, RP...>;

  return std::is_same<typename lhs_traits::const_value_type,
                      typename rhs_traits::const_value_type>::value &&
         std::is_same<typename lhs_traits::array_layout,
                      typename rhs_traits::array_layout>::value &&
         std::is_same<typename lhs_traits::memory_space,
                      typename rhs_traits::memory_space>::value &&
         unsigned(lhs_traits::rank) == unsigned(rhs_traits::rank) &&
         lhs.data() == rhs.data() && lhs.span() == rhs.span() &&
         lhs.extent(0) == rhs.extent(0) && lhs.extent(1) == rhs.extent(1) &&
         lhs.extent(2) == rhs.extent(2) && lhs.extent(3) == rhs.extent(3) &&
         lhs.extent(4) == rhs.extent(4) && lhs.extent(5) == rhs.extent(5) &&
         lhs.extent(6) == rhs.extent(6) && lhs.extent(7) == rhs.extent(7);
}

template <class LT, class... LP, class RT, class... RP>
KOKKOS_INLINE_FUNCTION bool operator==(const OffsetView<LT, LP...>& lhs,
                                       const View<RT, RP...>& rhs) {
  return rhs == lhs;
}

}  // namespace Experimental
} /* namespace Kokkos */

//----------------------------------------------------------------------------
//----------------------------------------------------------------------------

namespace Kokkos {

template <class DT, class... DP>
inline void deep_copy(
    const Experimental::OffsetView<DT, DP...>& dst,
    typename ViewTraits<DT, DP...>::const_value_type& value,
    std::enable_if_t<std::is_same<typename ViewTraits<DT, DP...>::specialize,
                                  void>::value>* = nullptr) {
  static_assert(
      std::is_same<typename ViewTraits<DT, DP...>::non_const_value_type,
                   typename ViewTraits<DT, DP...>::value_type>::value,
      "deep_copy requires non-const type");

  auto dstView = dst.view();
  Kokkos::deep_copy(dstView, value);
}

template <class DT, class... DP, class ST, class... SP>
inline void deep_copy(
    const Experimental::OffsetView<DT, DP...>& dst,
    const Experimental::OffsetView<ST, SP...>& value,
    std::enable_if_t<std::is_same<typename ViewTraits<DT, DP...>::specialize,
                                  void>::value>* = nullptr) {
  static_assert(
      std::is_same<typename ViewTraits<DT, DP...>::value_type,
                   typename ViewTraits<ST, SP...>::non_const_value_type>::value,
      "deep_copy requires matching non-const destination type");

  auto dstView = dst.view();
  Kokkos::deep_copy(dstView, value.view());
}
template <class DT, class... DP, class ST, class... SP>
inline void deep_copy(
    const Experimental::OffsetView<DT, DP...>& dst,
    const View<ST, SP...>& value,
    std::enable_if_t<std::is_same<typename ViewTraits<DT, DP...>::specialize,
                                  void>::value>* = nullptr) {
  static_assert(
      std::is_same<typename ViewTraits<DT, DP...>::value_type,
                   typename ViewTraits<ST, SP...>::non_const_value_type>::value,
      "deep_copy requires matching non-const destination type");

  auto dstView = dst.view();
  Kokkos::deep_copy(dstView, value);
}

template <class DT, class... DP, class ST, class... SP>
inline void deep_copy(
    const View<DT, DP...>& dst,
    const Experimental::OffsetView<ST, SP...>& value,
    std::enable_if_t<std::is_same<typename ViewTraits<DT, DP...>::specialize,
                                  void>::value>* = nullptr) {
  static_assert(
      std::is_same<typename ViewTraits<DT, DP...>::value_type,
                   typename ViewTraits<ST, SP...>::non_const_value_type>::value,
      "deep_copy requires matching non-const destination type");

  Kokkos::deep_copy(dst, value.view());
}

namespace Impl {

// Deduce Mirror Types
template <class Space, class T, class... P>
struct MirrorOffsetViewType {
  // The incoming view_type
  using src_view_type = typename Kokkos::Experimental::OffsetView<T, P...>;
  // The memory space for the mirror view
  using memory_space = typename Space::memory_space;
  // Check whether it is the same memory space
  enum {
    is_same_memspace =
        std::is_same<memory_space, typename src_view_type::memory_space>::value
  };
  // The array_layout
  using array_layout = typename src_view_type::array_layout;
  // The data type (we probably want it non-const since otherwise we can't even
  // deep_copy to it.)
  using data_type = typename src_view_type::non_const_data_type;
  // The destination view type if it is not the same memory space
  using dest_view_type =
      Kokkos::Experimental::OffsetView<data_type, array_layout, Space>;
  // If it is the same memory_space return the existing view_type
  // This will also keep the unmanaged trait if necessary
  using view_type =
      std::conditional_t<is_same_memspace, src_view_type, dest_view_type>;
};

template <class Space, class T, class... P>
struct MirrorOffsetType {
  // The incoming view_type
  using src_view_type = typename Kokkos::Experimental::OffsetView<T, P...>;
  // The memory space for the mirror view
  using memory_space = typename Space::memory_space;
  // Check whether it is the same memory space
  enum {
    is_same_memspace =
        std::is_same<memory_space, typename src_view_type::memory_space>::value
  };
  // The array_layout
  using array_layout = typename src_view_type::array_layout;
  // The data type (we probably want it non-const since otherwise we can't even
  // deep_copy to it.)
  using data_type = typename src_view_type::non_const_data_type;
  // The destination view type if it is not the same memory space
  using view_type =
      Kokkos::Experimental::OffsetView<data_type, array_layout, Space>;
};

}  // namespace Impl

namespace Impl {

// create a mirror
// private interface that accepts arbitrary view constructor args passed by a
// view_alloc
template <class T, class... P, class... ViewCtorArgs>
inline auto create_mirror(const Kokkos::Experimental::OffsetView<T, P...>& src,
                          const Impl::ViewCtorProp<ViewCtorArgs...>& arg_prop) {
  check_view_ctor_args_create_mirror<ViewCtorArgs...>();

  if constexpr (Impl::ViewCtorProp<ViewCtorArgs...>::has_memory_space) {
    using Space = typename Impl::ViewCtorProp<ViewCtorArgs...>::memory_space;

    auto prop_copy = Impl::with_properties_if_unset(
        arg_prop, std::string(src.label()).append("_mirror"));

    return typename Kokkos::Impl::MirrorOffsetType<Space, T, P...>::view_type(
        prop_copy, src.layout(),
        {src.begin(0), src.begin(1), src.begin(2), src.begin(3), src.begin(4),
         src.begin(5), src.begin(6), src.begin(7)});
  } else {
    return typename Kokkos::Experimental::OffsetView<T, P...>::HostMirror(
        Kokkos::create_mirror(arg_prop, src.view()), src.begins());
  }
#if defined KOKKOS_COMPILER_INTEL
  __builtin_unreachable();
#endif
}

}  // namespace Impl

// public interface
template <class T, class... P,
          typename = std::enable_if_t<
              std::is_void_v<typename ViewTraits<T, P...>::specialize>>>
inline auto create_mirror(
    const Kokkos::Experimental::OffsetView<T, P...>& src) {
  return Impl::create_mirror(src, Impl::ViewCtorProp<>{});
}

// public interface that accepts a without initializing flag
template <class T, class... P,
          typename = std::enable_if_t<
              std::is_void_v<typename ViewTraits<T, P...>::specialize>>>
inline auto create_mirror(
    Kokkos::Impl::WithoutInitializing_t wi,
    const Kokkos::Experimental::OffsetView<T, P...>& src) {
  return Impl::create_mirror(src, Kokkos::view_alloc(wi));
}

// public interface that accepts a space
template <class Space, class T, class... P,
          typename Enable = std::enable_if_t<
              Kokkos::is_space<Space>::value &&
              std::is_void_v<typename ViewTraits<T, P...>::specialize>>>
inline auto create_mirror(
    const Space&, const Kokkos::Experimental::OffsetView<T, P...>& src) {
  return Impl::create_mirror(
      src, Kokkos::view_alloc(typename Space::memory_space{}));
}

// public interface that accepts a space and a without initializing flag
template <class Space, class T, class... P,
          typename Enable = std::enable_if_t<
              Kokkos::is_space<Space>::value &&
              std::is_void_v<typename ViewTraits<T, P...>::specialize>>>
typename Kokkos::Impl::MirrorOffsetType<Space, T, P...>::view_type
create_mirror(Kokkos::Impl::WithoutInitializing_t wi, const Space&,
              const Kokkos::Experimental::OffsetView<T, P...>& src) {
  return Impl::create_mirror(
      src, Kokkos::view_alloc(typename Space::memory_space{}, wi));
}

// public interface that accepts arbitrary view constructor args passed by a
// view_alloc
template <class T, class... P, class... ViewCtorArgs,
          typename = std::enable_if_t<
              std::is_void_v<typename ViewTraits<T, P...>::specialize>>>
inline auto create_mirror(
    const Impl::ViewCtorProp<ViewCtorArgs...>& arg_prop,
    const Kokkos::Experimental::OffsetView<T, P...>& src) {
  return Impl::create_mirror(src, arg_prop);
}

namespace Impl {

// create a mirror view
// private interface that accepts arbitrary view constructor args passed by a
// view_alloc
template <class T, class... P, class... ViewCtorArgs>
inline auto create_mirror_view(
    const Kokkos::Experimental::OffsetView<T, P...>& src,
    [[maybe_unused]] const Impl::ViewCtorProp<ViewCtorArgs...>& arg_prop) {
  if constexpr (!Impl::ViewCtorProp<ViewCtorArgs...>::has_memory_space) {
    if constexpr (std::is_same<typename Kokkos::Experimental::OffsetView<
                                   T, P...>::memory_space,
                               typename Kokkos::Experimental::OffsetView<
                                   T, P...>::HostMirror::memory_space>::value &&
                  std::is_same<typename Kokkos::Experimental::OffsetView<
                                   T, P...>::data_type,
                               typename Kokkos::Experimental::OffsetView<
                                   T, P...>::HostMirror::data_type>::value) {
      return
          typename Kokkos::Experimental::OffsetView<T, P...>::HostMirror(src);
    } else {
<<<<<<< HEAD
      return Kokkos::Impl::create_mirror(src, arg_prop);
=======
      return Kokkos::create_mirror(arg_prop, src);
>>>>>>> 6205493c
    }
  } else {
    if constexpr (Impl::MirrorOffsetViewType<typename Impl::ViewCtorProp<
                                                 ViewCtorArgs...>::memory_space,
                                             T, P...>::is_same_memspace) {
      return typename Impl::MirrorOffsetViewType<
          typename Impl::ViewCtorProp<ViewCtorArgs...>::memory_space, T,
          P...>::view_type(src);
    } else {
<<<<<<< HEAD
      return Kokkos::Impl::create_mirror(src, arg_prop);
=======
      return Kokkos::create_mirror(arg_prop, src);
>>>>>>> 6205493c
    }
  }
#if defined KOKKOS_COMPILER_INTEL
  __builtin_unreachable();
#endif
}

}  // namespace Impl

// public interface
template <class T, class... P>
inline auto create_mirror_view(
    const typename Kokkos::Experimental::OffsetView<T, P...>& src) {
  return Impl::create_mirror_view(src, Impl::ViewCtorProp<>{});
}

// public interface that accepts a without initializing flag
template <class T, class... P>
inline auto create_mirror_view(
    Kokkos::Impl::WithoutInitializing_t wi,
    const typename Kokkos::Experimental::OffsetView<T, P...>& src) {
  return Impl::create_mirror_view(src, Kokkos::view_alloc(wi));
}

// public interface that accepts a space
template <class Space, class T, class... P,
          typename Enable = std::enable_if_t<Kokkos::is_space<Space>::value>>
inline auto create_mirror_view(
    const Space&, const Kokkos::Experimental::OffsetView<T, P...>& src) {
  return Impl::create_mirror_view(
      src, Kokkos::view_alloc(typename Space::memory_space{}));
}

// public interface that accepts a space and a without initializing flag
template <class Space, class T, class... P,
          typename Enable = std::enable_if_t<Kokkos::is_space<Space>::value>>
inline auto create_mirror_view(
    Kokkos::Impl::WithoutInitializing_t wi, const Space&,
    const Kokkos::Experimental::OffsetView<T, P...>& src) {
  return Impl::create_mirror_view(
      src, Kokkos::view_alloc(typename Space::memory_space{}, wi));
}

// public interface that accepts arbitrary view constructor args passed by a
// view_alloc
template <class T, class... P, class... ViewCtorArgs>
inline auto create_mirror_view(
    const Impl::ViewCtorProp<ViewCtorArgs...>& arg_prop,
    const Kokkos::Experimental::OffsetView<T, P...>& src) {
  return Impl::create_mirror_view(src, arg_prop);
}

// create a mirror view and deep copy it
// public interface that accepts arbitrary view constructor args passed by a
// view_alloc
template <class... ViewCtorArgs, class T, class... P>
typename Kokkos::Impl::MirrorOffsetViewType<
    typename Impl::ViewCtorProp<ViewCtorArgs...>::memory_space, T,
    P...>::view_type
create_mirror_view_and_copy(
    const Impl::ViewCtorProp<ViewCtorArgs...>& arg_prop,
    const Kokkos::Experimental::OffsetView<T, P...>& src) {
  return {create_mirror_view_and_copy(arg_prop, src.view()), src.begins()};
}

template <class Space, class T, class... P>
typename Kokkos::Impl::MirrorOffsetViewType<Space, T, P...>::view_type
create_mirror_view_and_copy(
    const Space& space, const Kokkos::Experimental::OffsetView<T, P...>& src,
    std::string const& name = "") {
  return {create_mirror_view_and_copy(space, src.view(), name), src.begins()};
}
} /* namespace Kokkos */

//----------------------------------------------------------------------------
//----------------------------------------------------------------------------

#ifdef KOKKOS_IMPL_PUBLIC_INCLUDE_NOTDEFINED_OFFSETVIEW
#undef KOKKOS_IMPL_PUBLIC_INCLUDE
#undef KOKKOS_IMPL_PUBLIC_INCLUDE_NOTDEFINED_OFFSETVIEW
#endif
#endif /* KOKKOS_OFFSETVIEW_HPP_ */<|MERGE_RESOLUTION|>--- conflicted
+++ resolved
@@ -1914,11 +1914,7 @@
       return
           typename Kokkos::Experimental::OffsetView<T, P...>::HostMirror(src);
     } else {
-<<<<<<< HEAD
-      return Kokkos::Impl::create_mirror(src, arg_prop);
-=======
       return Kokkos::create_mirror(arg_prop, src);
->>>>>>> 6205493c
     }
   } else {
     if constexpr (Impl::MirrorOffsetViewType<typename Impl::ViewCtorProp<
@@ -1928,11 +1924,7 @@
           typename Impl::ViewCtorProp<ViewCtorArgs...>::memory_space, T,
           P...>::view_type(src);
     } else {
-<<<<<<< HEAD
-      return Kokkos::Impl::create_mirror(src, arg_prop);
-=======
       return Kokkos::create_mirror(arg_prop, src);
->>>>>>> 6205493c
     }
   }
 #if defined KOKKOS_COMPILER_INTEL
