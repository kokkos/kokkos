--- conflicted
+++ resolved
@@ -253,132 +253,12 @@
              std::is_nothrow_constructible_v<index_type, OtherIndexType> &&
              (base_t::rank() == 1))
 #endif
-<<<<<<< HEAD
- public:
-  //------------------------------
-  // Rank 0 operator()
-
-  KOKKOS_FORCEINLINE_FUNCTION
-  reference_type operator()() const { return m_map.reference(); }
-  //------------------------------
-  // Rank 1 operator()
-
-  template <typename I0>
-  KOKKOS_FORCEINLINE_FUNCTION std::enable_if_t<
-      (Kokkos::Impl::are_integral<I0>::value && (1 == Rank) && !is_default_map),
-      reference_type>
-  operator()(const I0& i0) const {
-    KOKKOS_IMPL_OFFSETVIEW_OPERATOR_VERIFY((m_track, m_map, m_begins, i0))
-    const size_t j0 = i0 - m_begins[0];
-    return m_map.reference(j0);
-  }
-
-  template <typename I0>
-  KOKKOS_FORCEINLINE_FUNCTION
-      std::enable_if_t<(Kokkos::Impl::are_integral<I0>::value && (1 == Rank) &&
-                        is_default_map && !is_layout_stride),
-                       reference_type>
-      operator()(const I0& i0) const {
-    KOKKOS_IMPL_OFFSETVIEW_OPERATOR_VERIFY((m_track, m_map, m_begins, i0))
-    const size_t j0 = i0 - m_begins[0];
-    return m_map.m_impl_handle[j0];
-  }
-
-  template <typename I0>
-  KOKKOS_FORCEINLINE_FUNCTION
-      std::enable_if_t<(Kokkos::Impl::are_integral<I0>::value && (1 == Rank) &&
-                        is_default_map && is_layout_stride),
-                       reference_type>
-      operator()(const I0& i0) const {
-    KOKKOS_IMPL_OFFSETVIEW_OPERATOR_VERIFY((m_track, m_map, m_begins, i0))
-    const size_t j0 = i0 - m_begins[0];
-    return m_map.m_impl_handle[m_map.m_impl_offset.m_stride.S0 * j0];
-  }
-  //------------------------------
-  // Rank 1 operator[]
-
-  template <typename I0>
-  KOKKOS_FORCEINLINE_FUNCTION std::enable_if_t<
-      (Kokkos::Impl::are_integral<I0>::value && (1 == Rank) && !is_default_map),
-      reference_type>
-  operator[](const I0& i0) const {
-    KOKKOS_IMPL_OFFSETVIEW_OPERATOR_VERIFY((m_track, m_map, m_begins, i0))
-    const size_t j0 = i0 - m_begins[0];
-    return m_map.reference(j0);
-  }
-
-  template <typename I0>
-  KOKKOS_FORCEINLINE_FUNCTION
-      std::enable_if_t<(Kokkos::Impl::are_integral<I0>::value && (1 == Rank) &&
-                        is_default_map && !is_layout_stride),
-                       reference_type>
-      operator[](const I0& i0) const {
-    KOKKOS_IMPL_OFFSETVIEW_OPERATOR_VERIFY((m_track, m_map, m_begins, i0))
-    const size_t j0 = i0 - m_begins[0];
-    return m_map.m_impl_handle[j0];
-  }
-
-  template <typename I0>
-  KOKKOS_FORCEINLINE_FUNCTION
-      std::enable_if_t<(Kokkos::Impl::are_integral<I0>::value && (1 == Rank) &&
-                        is_default_map && is_layout_stride),
-                       reference_type>
-      operator[](const I0& i0) const {
-    KOKKOS_IMPL_OFFSETVIEW_OPERATOR_VERIFY((m_track, m_map, m_begins, i0))
-    const size_t j0 = i0 - m_begins[0];
-    return m_map.m_impl_handle[m_map.m_impl_offset.m_stride.S0 * j0];
-  }
-
-  //------------------------------
-  // Rank 2
-
-  template <typename I0, typename I1>
-  KOKKOS_FORCEINLINE_FUNCTION
-      std::enable_if_t<(Kokkos::Impl::are_integral<I0, I1>::value &&
-                        (2 == Rank) && !is_default_map),
-                       reference_type>
-      operator()(const I0& i0, const I1& i1) const {
-    KOKKOS_IMPL_OFFSETVIEW_OPERATOR_VERIFY((m_track, m_map, m_begins, i0, i1))
-    const size_t j0 = i0 - m_begins[0];
-    const size_t j1 = i1 - m_begins[1];
-    return m_map.reference(j0, j1);
-  }
-
-  template <typename I0, typename I1>
-  KOKKOS_FORCEINLINE_FUNCTION std::enable_if_t<
-      (Kokkos::Impl::are_integral<I0, I1>::value && (2 == Rank) &&
-       is_default_map &&
-       (is_layout_left || is_layout_right || is_layout_stride)),
-      reference_type>
-  operator()(const I0& i0, const I1& i1) const {
-    KOKKOS_IMPL_OFFSETVIEW_OPERATOR_VERIFY((m_track, m_map, m_begins, i0, i1))
-    const size_t j0 = i0 - m_begins[0];
-    const size_t j1 = i1 - m_begins[1];
-    if constexpr (is_layout_left) {
-      if constexpr (traits::rank_dynamic == 0)
-        return m_map.m_impl_handle[j0 + m_map.m_impl_offset.m_dim.N0 * j1];
-      else
-        return m_map.m_impl_handle[j0 + m_map.m_impl_offset.m_stride * j1];
-    } else if constexpr (is_layout_right) {
-      if constexpr (traits::rank_dynamic == 0)
-        return m_map.m_impl_handle[j1 + m_map.m_impl_offset.m_dim.N1 * j0];
-      else
-        return m_map.m_impl_handle[j1 + m_map.m_impl_offset.m_stride * j0];
-    } else {
-      static_assert(is_layout_stride);
-      return m_map.m_impl_handle[j0 * m_map.m_impl_offset.m_stride.S0 +
-                                 j1 * m_map.m_impl_offset.m_stride.S1];
-    }
-#if defined(KOKKOS_COMPILER_INTEL)
-    __builtin_unreachable();
-=======
   KOKKOS_FUNCTION constexpr typename base_t::reference_type operator[](
       const OtherIndexType& idx) const {
 #ifdef KOKKOS_ENABLE_CXX17
     static_assert(std::is_convertible_v<OtherIndexType, index_type> &&
                   std::is_nothrow_constructible_v<index_type, OtherIndexType> &&
                   (base_t::rank() == 1));
->>>>>>> 02e72bb0
 #endif
     return base_t::operator[](idx - m_begins[0]);
   }
