--- conflicted
+++ resolved
@@ -1038,19 +1038,10 @@
       /* Resize on Device */
       if (sizeMismatch) {
         ::Kokkos::resize(properties, d_view, n0, n1, n2, n3, n4, n5, n6, n7);
-<<<<<<< HEAD
-        if constexpr (alloc_prop_input::initialize) {
-          h_view = create_mirror_view(typename t_host::memory_space(), d_view);
-        } else {
-          h_view = create_mirror_view(Kokkos::WithoutInitializing,
-                                      typename t_host::memory_space(), d_view);
-        }
-=======
         // this part of the lambda was relocated in a method as it contains a
         // `if constexpr`. In some cases, both branches were evaluated
         // leading to a compile error
         resync_host(properties);
->>>>>>> 6205493c
 
         /* Mark Device copy as modified */
         ++modified_flags(1);
@@ -1061,20 +1052,10 @@
       /* Resize on Host */
       if (sizeMismatch) {
         ::Kokkos::resize(properties, h_view, n0, n1, n2, n3, n4, n5, n6, n7);
-<<<<<<< HEAD
-        if constexpr (alloc_prop_input::initialize) {
-          d_view = create_mirror_view(typename t_dev::memory_space(), h_view);
-
-        } else {
-          d_view = create_mirror_view(Kokkos::WithoutInitializing,
-                                      typename t_dev::memory_space(), h_view);
-        }
-=======
         // this part of the lambda was relocated in a method as it contains a
         // `if constexpr`. In some cases, both branches were evaluated
         // leading to a compile error
         resync_device(properties);
->>>>>>> 6205493c
 
         /* Mark Host copy as modified */
         ++modified_flags(0);
