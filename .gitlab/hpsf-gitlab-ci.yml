--- conflicted
+++ resolved
@@ -14,9 +14,6 @@
 NVIDIA-GH200:
   extends: .common-setup
   tags: [nvidia-gh200]
-<<<<<<< HEAD
-  image: masterleinad/kokkos-nvcc:12.6.1
-=======
   image: nvidia/cuda:12.6.1-devel-ubuntu24.04
   rules:
     - if: $CI_PIPELINE_SOURCE == "schedule"
@@ -25,7 +22,6 @@
     - when: on_success
       variables:
         CDASH_MODEL: "Experimental"
->>>>>>> bd873dda
   script:
     - apt-get update && apt-get install -y cmake git python3
     - export CMAKE_BUILD_PARALLEL_LEVEL=48
@@ -105,14 +101,7 @@
     - export ENV_CMAKE_OPTIONS="${ENV_CMAKE_OPTIONS};-D CMAKE_CXX_FLAGS='-Werror'"
     - export ENV_CMAKE_OPTIONS="${ENV_CMAKE_OPTIONS};-D Kokkos_ENABLE_COMPILER_WARNINGS=ON"
     - export CTEST_BUILD_NAME="AMD-MI300A"
-<<<<<<< HEAD
-=======
     - export HSA_XNACK=1
-    - if [ "${CI_PIPELINE_SOURCE}" != "schedule" ]; then
-        export GITHUB_PR_ID=$(echo ${CI_COMMIT_BRANCH} | cut -d \_ -f 1 | cut -c 3-);
-        export CTEST_BUILD_NAME="${CTEST_BUILD_NAME}-PR${GITHUB_PR_ID}";
-      fi
->>>>>>> bd873dda
     - ctest -VV
       -D CDASH_MODEL=${CDASH_MODEL}
       -D GITHUB_PR_ID="${GITHUB_PR_ID}"
