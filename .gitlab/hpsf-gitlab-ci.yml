.common-setup:
  stage: test
  before_script:
    - if [ ${CI_PIPELINE_SOURCE} == "schedule" ]; then
        export CDASH_MODEL="Nightly";
      elif [ ${CI_COMMIT_REF_NAME} == "develop" ]; then
        export CDASH_MODEL="Continuous";
      else
        export CDASH_MODEL="Experimental";
        export GITHUB_PR_ID=$(echo ${CI_COMMIT_BRANCH} | cut -d \_ -f 1 | cut -c 3-);
      fi

NVIDIA-GH200:
  extends: .common-setup
  tags: [nvidia-gh200]
  image: nvidia/cuda:12.6.1-devel-ubuntu24.04
  rules:
    - if: $CI_PIPELINE_SOURCE == "schedule"
      variables:
        CDASH_MODEL: "Nightly"
    - when: on_success
      variables:
        CDASH_MODEL: "Experimental"
  script:
    - apt-get update && apt-get install -y cmake git python3
    - export CMAKE_BUILD_PARALLEL_LEVEL=48
    - export ENV_CMAKE_OPTIONS=""
    - export ENV_CMAKE_OPTIONS="${ENV_CMAKE_OPTIONS};-D CMAKE_CXX_COMPILER=`pwd`/bin/nvcc_wrapper"
    - export ENV_CMAKE_OPTIONS="${ENV_CMAKE_OPTIONS};-D CMAKE_CXX_FLAGS='-Werror=all-warnings -Werror'"
    - export ENV_CMAKE_OPTIONS="${ENV_CMAKE_OPTIONS};-D Kokkos_ARCH_HOPPER90=ON"
    - export ENV_CMAKE_OPTIONS="${ENV_CMAKE_OPTIONS};-D Kokkos_ARCH_NATIVE=ON"
    - export ENV_CMAKE_OPTIONS="${ENV_CMAKE_OPTIONS};-D Kokkos_ENABLE_CUDA=ON"
    - export ENV_CMAKE_OPTIONS="${ENV_CMAKE_OPTIONS};-D Kokkos_ENABLE_COMPILER_WARNINGS=ON"
    - export ENV_CMAKE_OPTIONS="${ENV_CMAKE_OPTIONS};-D Kokkos_ENABLE_IMPL_CUDA_UNIFIED_MEMORY=ON"
    - export ENV_CMAKE_OPTIONS="${ENV_CMAKE_OPTIONS};-D Kokkos_ENABLE_TESTS=ON"
    - export CTEST_BUILD_NAME="NVIDIA-GH200"
    - ctest -VV
        -D CDASH_MODEL=${CDASH_MODEL}
        -D GITHUB_PR_ID="${GITHUB_PR_ID}"
        -D CMAKE_OPTIONS="${ENV_CMAKE_OPTIONS}"
        -D OUTPUT_JUNIT_FILE=result_gh200.xml
        -S CTestRun.cmake
        -D CTEST_SITE="gitlab.spack.io"
        -D CTEST_BUILD_NAME="${CTEST_BUILD_NAME}"
  artifacts:
    when: always
    paths:
      - build/result_gh200.xml
    reports:
      junit: build/result_gh200.xml

INTEL-DATA-CENTER-MAX-1100:
  extends: .common-setup
  tags: [intel-data-center-max-1100]
  image: intel/oneapi-basekit:2024.2.1-0-devel-ubuntu22.04
  script:
    - apt-get update && apt-get install -y git
    - sycl-ls
    - export ONEAPI_DEVICE_SELECTOR=level_zero:gpu
    - export CLANG_TIDY_EXE=$(dirname $(which icpx))/compiler/clang-tidy
    - export CMAKE_BUILD_PARALLEL_LEVEL=48
    - export ENV_CMAKE_OPTIONS=""
    - export ENV_CMAKE_OPTIONS="${ENV_CMAKE_OPTIONS};-D CMAKE_BUILD_TYPE=Release"
    - export ENV_CMAKE_OPTIONS="${ENV_CMAKE_OPTIONS};-D CMAKE_CXX_CLANG_TIDY='${CLANG_TIDY_EXE}\;-warnings-as-errors=*'"
    - export ENV_CMAKE_OPTIONS="${ENV_CMAKE_OPTIONS};-D CMAKE_CXX_COMPILER=icpx"
    - export ENV_CMAKE_OPTIONS="${ENV_CMAKE_OPTIONS};-D Kokkos_ENABLE_COMPILER_WARNINGS=ON"
    - export ENV_CMAKE_OPTIONS="${ENV_CMAKE_OPTIONS};-D Kokkos_ENABLE_SYCL=ON"
    - export ENV_CMAKE_OPTIONS="${ENV_CMAKE_OPTIONS};-D Kokkos_ARCH_INTEL_PVC=ON"
    - export ENV_CMAKE_OPTIONS="${ENV_CMAKE_OPTIONS};-D Kokkos_ARCH_NATIVE=ON"
    - export ENV_CMAKE_OPTIONS="${ENV_CMAKE_OPTIONS};-D Kokkos_ENABLE_TESTS=ON"
<<<<<<< HEAD
    - export ENV_CMAKE_OPTIONS="${ENV_CMAKE_OPTIONS};-D CMAKE_CXX_FLAGS='-fsycl-device-code-split=per_kernel -fp-model=precise'"
=======
    - export ENV_CMAKE_OPTIONS="${ENV_CMAKE_OPTIONS};-D Kokkos_ENABLE_COMPILER_WARNINGS=ON"
    - export ENV_CMAKE_OPTIONS="${ENV_CMAKE_OPTIONS};-D CMAKE_VERBOSE_MAKEFILE=ON"
    - export ENV_CMAKE_OPTIONS="${ENV_CMAKE_OPTIONS};-D CMAKE_CXX_FLAGS='-Werror -fsycl-device-code-split=per_kernel -fp-model=precise'"
>>>>>>> d67f0122
    - export CTEST_BUILD_NAME="INTEL-DATA-CENTER-MAX-1100"
    - ctest -VV
        -D CDASH_MODEL=${CDASH_MODEL}
        -D GITHUB_PR_ID="${GITHUB_PR_ID}"
        -D CMAKE_OPTIONS="${ENV_CMAKE_OPTIONS}"
        -D OUTPUT_JUNIT_FILE=result_pvc1100.xml
        -S CTestRun.cmake
        -D CTEST_SITE="gitlab.spack.io"
        -D CTEST_BUILD_NAME="${CTEST_BUILD_NAME}"
  artifacts:
    when: always
    paths:
      - build/result_pvc1100.xml
    reports:
      junit: build/result_pvc1100.xml

AMD-MI300A:
  extends: .common-setup
  tags: [uo-gpu, odyssey, amd-mi300]
  image: rocm/dev-ubuntu-24.04:6.2.4-complete
  script:
    - apt-get update && apt-get install -y cmake git
    - export CMAKE_BUILD_PARALLEL_LEVEL=48
    - export ENV_CMAKE_OPTIONS=""
    - export ENV_CMAKE_OPTIONS="${ENV_CMAKE_OPTIONS};-D CMAKE_BUILD_TYPE=Release"
    - export ENV_CMAKE_OPTIONS="${ENV_CMAKE_OPTIONS};-D CMAKE_CXX_COMPILER=hipcc"
    - export ENV_CMAKE_OPTIONS="${ENV_CMAKE_OPTIONS};-D Kokkos_ENABLE_HIP=ON"
    - export ENV_CMAKE_OPTIONS="${ENV_CMAKE_OPTIONS};-D Kokkos_ARCH_AMD_GFX942_APU=ON"
    - export ENV_CMAKE_OPTIONS="${ENV_CMAKE_OPTIONS};-D Kokkos_ARCH_ZEN4=ON"
    - export ENV_CMAKE_OPTIONS="${ENV_CMAKE_OPTIONS};-D rocthrust_ROOT=/opt/rocm-6.2.4"
    - export ENV_CMAKE_OPTIONS="${ENV_CMAKE_OPTIONS};-D Kokkos_ENABLE_TESTS=ON"
    - export ENV_CMAKE_OPTIONS="${ENV_CMAKE_OPTIONS};-D CMAKE_CXX_FLAGS='-Werror'"
    - export ENV_CMAKE_OPTIONS="${ENV_CMAKE_OPTIONS};-D Kokkos_ENABLE_COMPILER_WARNINGS=ON"
    - export CTEST_BUILD_NAME="AMD-MI300A"
    - export HSA_XNACK=1
    - ctest -VV
      -D CDASH_MODEL=${CDASH_MODEL}
      -D GITHUB_PR_ID="${GITHUB_PR_ID}"
      -D CMAKE_OPTIONS="${ENV_CMAKE_OPTIONS}"
      -D OUTPUT_JUNIT_FILE=result_mi300a.xml
      -S CTestRun.cmake
      -D CTEST_SITE="gitlab.spack.io"
      -D CTEST_BUILD_NAME="${CTEST_BUILD_NAME}"
  artifacts:
    when: always
    paths:
      - build/result_mi300a.xml
    reports:
      junit: build/result_mi300a.xml<|MERGE_RESOLUTION|>--- conflicted
+++ resolved
@@ -68,13 +68,9 @@
     - export ENV_CMAKE_OPTIONS="${ENV_CMAKE_OPTIONS};-D Kokkos_ARCH_INTEL_PVC=ON"
     - export ENV_CMAKE_OPTIONS="${ENV_CMAKE_OPTIONS};-D Kokkos_ARCH_NATIVE=ON"
     - export ENV_CMAKE_OPTIONS="${ENV_CMAKE_OPTIONS};-D Kokkos_ENABLE_TESTS=ON"
-<<<<<<< HEAD
-    - export ENV_CMAKE_OPTIONS="${ENV_CMAKE_OPTIONS};-D CMAKE_CXX_FLAGS='-fsycl-device-code-split=per_kernel -fp-model=precise'"
-=======
     - export ENV_CMAKE_OPTIONS="${ENV_CMAKE_OPTIONS};-D Kokkos_ENABLE_COMPILER_WARNINGS=ON"
     - export ENV_CMAKE_OPTIONS="${ENV_CMAKE_OPTIONS};-D CMAKE_VERBOSE_MAKEFILE=ON"
     - export ENV_CMAKE_OPTIONS="${ENV_CMAKE_OPTIONS};-D CMAKE_CXX_FLAGS='-Werror -fsycl-device-code-split=per_kernel -fp-model=precise'"
->>>>>>> d67f0122
     - export CTEST_BUILD_NAME="INTEL-DATA-CENTER-MAX-1100"
     - ctest -VV
         -D CDASH_MODEL=${CDASH_MODEL}
