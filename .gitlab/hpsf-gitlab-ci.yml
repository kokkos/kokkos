NVIDIA-GH200:
  stage: test
  tags: [nvidia-gh200]
  image: masterleinad/kokkos-nvcc:12.6.1
  script:
    - apt-get update && apt-get install -y git
    - export CMAKE_BUILD_PARALLEL_LEVEL=48
    - export ENV_CMAKE_OPTIONS=""
    - export ENV_CMAKE_OPTIONS="${ENV_CMAKE_OPTIONS};-D CMAKE_CXX_COMPILER=`pwd`/bin/nvcc_wrapper"
    - export ENV_CMAKE_OPTIONS="${ENV_CMAKE_OPTIONS};-D CMAKE_CXX_FLAGS='-Werror=all-warnings -Werror'"
    - export ENV_CMAKE_OPTIONS="${ENV_CMAKE_OPTIONS};-D Kokkos_ARCH_HOPPER90=ON"
    - export ENV_CMAKE_OPTIONS="${ENV_CMAKE_OPTIONS};-D Kokkos_ENABLE_CUDA=ON;"
    - export ENV_CMAKE_OPTIONS="${ENV_CMAKE_OPTIONS};-D Kokkos_ENABLE_COMPILER_WARNINGS=ON;"
    - export ENV_CMAKE_OPTIONS="${ENV_CMAKE_OPTIONS};-D Kokkos_ENABLE_IMPL_CUDA_UNIFIED_MEMORY=ON;"
    - export ENV_CMAKE_OPTIONS="${ENV_CMAKE_OPTIONS};-D Kokkos_ENABLE_TESTS=ON"
    - ctest -V
        -D CMAKE_OPTIONS="${ENV_CMAKE_OPTIONS}"
        -D OUTPUT_JUNIT_FILE=result_gh200.xml
        -S CTestRun.cmake
        -D CTEST_SITE="gitlab.spack.io"
        -D CTEST_BUILD_NAME="NVIDIA-GH200"
  artifacts:
    when: always
    paths:
      - build/result_gh200.xml
    reports:
      junit: build/result_gh200.xml

INTEL-DATA-CENTER-MAX-1100:
  stage: test
  tags: [intel-data-center-max-1100]
  image: intel/oneapi-basekit:2024.2.1-0-devel-ubuntu22.04
  script:
    - apt-get update && apt-get install -y git
    - sycl-ls
    - export ONEAPI_DEVICE_SELECTOR=level_zero:gpu
    - export CLANG_TIDY_EXE=$(dirname $(which icpx))/compiler/clang-tidy
    - export CMAKE_BUILD_PARALLEL_LEVEL=48
    - export ENV_CMAKE_OPTIONS=""
    - export ENV_CMAKE_OPTIONS="${ENV_CMAKE_OPTIONS};-D CMAKE_BUILD_TYPE=Release"
    - export ENV_CMAKE_OPTIONS="${ENV_CMAKE_OPTIONS};-D CMAKE_CXX_CLANG_TIDY='${CLANG_TIDY_EXE}\;-warnings-as-errors=*'"
    - export ENV_CMAKE_OPTIONS="${ENV_CMAKE_OPTIONS};-D CMAKE_CXX_COMPILER=icpx"
    - export ENV_CMAKE_OPTIONS="${ENV_CMAKE_OPTIONS};-D Kokkos_ENABLE_SYCL=ON"
    - export ENV_CMAKE_OPTIONS="${ENV_CMAKE_OPTIONS};-D Kokkos_ARCH_INTEL_PVC=ON"
    - export ENV_CMAKE_OPTIONS="${ENV_CMAKE_OPTIONS};-D Kokkos_ENABLE_TESTS=ON"
    - export ENV_CMAKE_OPTIONS="${ENV_CMAKE_OPTIONS};-D CMAKE_CXX_FLAGS='-Werror -fsycl-device-code-split=per_kernel -fp-model=precise'"
    - ctest -V
        -D CMAKE_OPTIONS="${ENV_CMAKE_OPTIONS}"
        -D OUTPUT_JUNIT_FILE=result_pvc1100.xml
        -S CTestRun.cmake
        -D CTEST_SITE="gitlab.spack.io"
        -D CTEST_BUILD_NAME="INTEL-DATA-CENTER-MAX-1100"
  artifacts:
    when: always
    paths:
      - build/result_pvc1100.xml
    reports:
      junit: build/result_pvc1100.xml

AMD-MI300A:
  stage: test
  tags: [uo-gpu, odyssey, amd-mi300]
  image: rocm/dev-ubuntu-24.04:6.2.4-complete
  script:
    - apt-get update && apt-get install -y cmake git
    - export CMAKE_BUILD_PARALLEL_LEVEL=48
    - export GTEST_FILTER=-hip.unified_memory_zero_memset
<<<<<<< HEAD
    - export ENV_CMAKE_OPTIONS=""
    - export ENV_CMAKE_OPTIONS="${ENV_CMAKE_OPTIONS};-D CMAKE_BUILD_TYPE=Release"
    - export ENV_CMAKE_OPTIONS="${ENV_CMAKE_OPTIONS};-D CMAKE_CXX_COMPILER=hipcc"
    - export ENV_CMAKE_OPTIONS="${ENV_CMAKE_OPTIONS};-D Kokkos_ENABLE_HIP=ON"
    - export ENV_CMAKE_OPTIONS="${ENV_CMAKE_OPTIONS};-D Kokkos_ARCH_AMD_GFX942_APU=ON"
    - export ENV_CMAKE_OPTIONS="${ENV_CMAKE_OPTIONS};-D Kokkos_ARCH_NATIVE=ON"
    - export ENV_CMAKE_OPTIONS="${ENV_CMAKE_OPTIONS};-D rocthrust_ROOT=/opt/rocm-6.2.4"
    - export ENV_CMAKE_OPTIONS="${ENV_CMAKE_OPTIONS};-D Kokkos_ENABLE_TESTS=ON"
    - export ENV_CMAKE_OPTIONS="${ENV_CMAKE_OPTIONS};-D CMAKE_CXX_FLAGS='-Werror'"
    - export ENV_CMAKE_OPTIONS="${ENV_CMAKE_OPTIONS};-D Kokkos_ENABLE_COMPILER_WARNINGS=ON"
    - ctest -V
      -D CMAKE_OPTIONS="${ENV_CMAKE_OPTIONS}"
      -D OUTPUT_JUNIT_FILE=result_mi300a.xml
      -S CTestRun.cmake
      -D CTEST_SITE="gitlab.spack.io"
      -D CTEST_BUILD_NAME="AMD-MI300A"
=======
    - cmake
      -B build
      -DCMAKE_BUILD_TYPE=Release
      -DCMAKE_CXX_COMPILER=hipcc
      -DKokkos_ENABLE_HIP=ON
      -DKokkos_ARCH_AMD_GFX942_APU=ON
      -DKokkos_ARCH_ZEN4=ON
      -Drocthrust_ROOT=/opt/rocm-6.2.4
      -DKokkos_ENABLE_TESTS=ON
      -DCMAKE_CXX_FLAGS='-Werror'
      -DKokkos_ENABLE_COMPILER_WARNINGS=ON
    - cmake --build build -j48 --verbose
    - cd build
    - ctest -V --output-junit result_mi300a.xml
>>>>>>> 34786676
  artifacts:
    when: always
    paths:
      - build/result_mi300a.xml
    reports:
      junit: build/result_mi300a.xml<|MERGE_RESOLUTION|>--- conflicted
+++ resolved
@@ -65,13 +65,12 @@
     - apt-get update && apt-get install -y cmake git
     - export CMAKE_BUILD_PARALLEL_LEVEL=48
     - export GTEST_FILTER=-hip.unified_memory_zero_memset
-<<<<<<< HEAD
     - export ENV_CMAKE_OPTIONS=""
     - export ENV_CMAKE_OPTIONS="${ENV_CMAKE_OPTIONS};-D CMAKE_BUILD_TYPE=Release"
     - export ENV_CMAKE_OPTIONS="${ENV_CMAKE_OPTIONS};-D CMAKE_CXX_COMPILER=hipcc"
     - export ENV_CMAKE_OPTIONS="${ENV_CMAKE_OPTIONS};-D Kokkos_ENABLE_HIP=ON"
     - export ENV_CMAKE_OPTIONS="${ENV_CMAKE_OPTIONS};-D Kokkos_ARCH_AMD_GFX942_APU=ON"
-    - export ENV_CMAKE_OPTIONS="${ENV_CMAKE_OPTIONS};-D Kokkos_ARCH_NATIVE=ON"
+    - export ENV_CMAKE_OPTIONS="${ENV_CMAKE_OPTIONS};-D Kokkos_ARCH_ZEN4=ON"
     - export ENV_CMAKE_OPTIONS="${ENV_CMAKE_OPTIONS};-D rocthrust_ROOT=/opt/rocm-6.2.4"
     - export ENV_CMAKE_OPTIONS="${ENV_CMAKE_OPTIONS};-D Kokkos_ENABLE_TESTS=ON"
     - export ENV_CMAKE_OPTIONS="${ENV_CMAKE_OPTIONS};-D CMAKE_CXX_FLAGS='-Werror'"
@@ -82,22 +81,6 @@
       -S CTestRun.cmake
       -D CTEST_SITE="gitlab.spack.io"
       -D CTEST_BUILD_NAME="AMD-MI300A"
-=======
-    - cmake
-      -B build
-      -DCMAKE_BUILD_TYPE=Release
-      -DCMAKE_CXX_COMPILER=hipcc
-      -DKokkos_ENABLE_HIP=ON
-      -DKokkos_ARCH_AMD_GFX942_APU=ON
-      -DKokkos_ARCH_ZEN4=ON
-      -Drocthrust_ROOT=/opt/rocm-6.2.4
-      -DKokkos_ENABLE_TESTS=ON
-      -DCMAKE_CXX_FLAGS='-Werror'
-      -DKokkos_ENABLE_COMPILER_WARNINGS=ON
-    - cmake --build build -j48 --verbose
-    - cd build
-    - ctest -V --output-junit result_mi300a.xml
->>>>>>> 34786676
   artifacts:
     when: always
     paths:
