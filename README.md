--- conflicted
+++ resolved
@@ -55,11 +55,7 @@
 * Intel: 17.0.1
 * NVCC: 9.2.88
 * NVC++: 21.5
-<<<<<<< HEAD
-* ROCM: 4.3
-=======
 * ROCm: 4.3
->>>>>>> c838bdcf
 * MSVC: 19.29
 * IBM XL: 16.1.1
 * Fujitsu: 4.5.0
@@ -74,11 +70,7 @@
 * MSVC: 19.29
 * ARM/Clang: 20.1
 * IBM XL: 16.1.1
-<<<<<<< HEAD
-* ROCM: 4.3.0
-=======
 * ROCm: 4.3.0
->>>>>>> c838bdcf
 
 ### Build system:
 
