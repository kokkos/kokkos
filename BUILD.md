![Kokkos](https://avatars2.githubusercontent.com/u/10199860?s=200&v=4)

# Installing and Using Kokkos

## Kokkos Philosophy
Kokkos provides a modern CMake style build system.
As C++ continues to develop for C++20 and beyond, CMake is likely to provide the most robust support
for C++.  Applications heavily leveraging Kokkos are strongly encouraged to use a CMake build system.

You can either use Kokkos as an installed package (encouraged) or use Kokkos in-tree in your project.
Modern CMake is exceedingly simple at a high-level (with the devil in the details).
Once Kokkos is installed In your `CMakeLists.txt` simply use:
````cmake
find_package(Kokkos REQUIRED)
````
Then for every executable or library in your project:
````cmake
target_link_libraries(myTarget Kokkos::kokkos)
````
That's it! There is no checking Kokkos preprocessor, compiler, or linker flags.
Kokkos propagates all the necessary flags to your project.
This means not only is linking to Kokkos easy, but Kokkos itself can actually configure compiler and linker flags for *your*
project.
When configuring your project just set:
````bash
> cmake ${srcdir} \
  -DKokkos_ROOT=${kokkos_install_prefix} \
  -DCMAKE_CXX_COMPILER=${compiler_used_to_build_kokkos}
````
Note: You may need the following if your project requires a minimum CMake version older than 3.12:
````cmake
cmake_policy(SET CMP0074 NEW)
````
If building in-tree, there is no `find_package`. You can use `add_subdirectory(kokkos)` with the Kokkos source and again just link with `target_link_libraries(Kokkos::kokkos)`.
The examples in `examples/cmake_build_installed` and `examples/cmake_build_in_tree` can help get you started.


## Configuring CMake
A very basic installation of Kokkos is done with:
````bash
> cmake ${srcdir} \
 -DCMAKE_CXX_COMPILER=g++ \
 -DCMAKE_INSTALL_PREFIX=${kokkos_install_folder}
````
which builds and installed a default Kokkos when you run `make install`.
There are numerous device backends, options, and architecture-specific optimizations that can be configured, e.g.
````bash
> cmake ${srcdir} \
 -DCMAKE_CXX_COMPILER=g++ \
 -DCMAKE_INSTALL_PREFIX=${kokkos_install_folder} \
 -DKokkos_ENABLE_OPENMP=ON
````
which activates the OpenMP backend. All of the options controlling device backends, options, architectures, and third-party libraries (TPLs) are given below.

Kokkos requires as a minimum C++17, however C++20 and C++23 are supported depending on the compiler.

The latest minimum compiler versions can be found in `cmake/kokkos_compiler_id.cmake`.

## Known Issues<a name="KnownIssues"></a>

### Cray

* The Cray compiler wrappers do static linking by default. This seems to break the Kokkos build. You will likely need to set the environment variable `CRAYPE_LINK_TYPE=dynamic` in order to link correctly. Kokkos warns during configure if this is missing.
* The Cray compiler identifies to CMake as Clang, but it sometimes has its own flags that differ from Clang. We try to include all exceptions, but flag errors may occur in which a Clang-specific flag is passed that the Cray compiler does not recognize.

### Fortran

* In a mixed C++/Fortran code, CMake will use the C++ linker by default. If you override this behavior and use Fortran as the link language, the link may break because Kokkos adds linker flags expecting the linker to be C++. Prior to CMake 3.18, Kokkos has no way of detecting in downstream projects that the linker was changed to Fortran.  From CMake 3.18, Kokkos can use generator expressions to avoid adding flags when the linker is not C++. Note: Kokkos will not add any linker flags in this Fortran case. The user will be entirely on their own to add the appropriate linker flags.

## Spack
An alternative to manually building with the CMake is to use the Spack package manager.
Make sure you have downloaded [Spack](https://github.com/spack/spack).
The easiest way to configure the Spack environment is:
````bash
> source spack/share/spack/setup-env.sh
````
with other scripts available for other shells.
You can display information about how to install packages with:
````bash
> spack info kokkos
A basic installation would be done as:
````bash
> spack install kokkos
````
Spack allows options and and compilers to be tuned in the install command.
````bash
> spack install kokkos@3.0 %gcc@7.3.0 +openmp
````
This example illustrates the three most common parameters to Spack:
* Variants: specified with, e.g. `+openmp`, this activates (or deactivates with, e.g. `~openmp`) certain options.
* Version:  immediately following `kokkos` the `@version` can specify a particular Kokkos to build
* Compiler: a default compiler will be chosen if not specified, but an exact compiler version can be given with the `%`option.

For a complete list of Kokkos options, run:
````bash
> spack info kokkos
````
More details can be found in the [Spack README](Spack.md)

#### Spack Development
Spack currently installs packages to a location determined by a unique hash. This hash name is not really "human readable".
Generally, Spack usage should never really require you to reference the computer-generated unique install folder.
If you must know, you can locate Spack Kokkos installations with:
````bash
> spack find -p kokkos ...
````
where `...` is the unique spec identifying the particular Kokkos configuration and version.

A better way to use Spack for doing Kokkos development is the dev-build feature of Spack.
For dev-build details, consult the kokkos-spack repository [README](https://github.com/kokkos/kokkos-spack/blob/master/README.md).

# Kokkos Keyword Listing

<<<<<<< HEAD
## Device Backends
Device backends can be enabled by specifying `-DKokkos_ENABLE_X`.

* Kokkos_ENABLE_CUDA
    * Whether to build CUDA backend
    * BOOL Default: OFF
* Kokkos_ENABLE_HPX
    * Whether to build HPX backend (experimental)
    * BOOL Default: OFF
* Kokkos_ENABLE_OPENMP
    * Whether to build OpenMP backend
    * BOOL Default: OFF
* Kokkos_ENABLE_THREADS
    * Whether to build C++ thread backend
    * BOOL Default: OFF
* Kokkos_ENABLE_SERIAL
    * Whether to build serial backend
    * BOOL Default: ON
* Kokkos_ENABLE_HIP (Experimental)
    * Whether to build HIP backend
    * BOOL Default: OFF
* Kokkos_ENABLE_OPENMPTARGET (Experimental)
    * Whether to build the OpenMP target backend
    * BOOL Default: OFF

## Enable Options
Options can be enabled by specifying `-DKokkos_ENABLE_X`.

* Kokkos_ENABLE_AGGRESSIVE_VECTORIZATION
    * Whether to aggressively vectorize loops
    * BOOL Default: OFF
* Kokkos_ENABLE_COMPILER_WARNINGS
    * Whether to print all compiler warnings
    * BOOL Default: OFF
* Kokkos_ENABLE_CUDA_CONSTEXPR
    * Whether to activate experimental relaxed constexpr functions
    * BOOL Default: OFF
* Kokkos_ENABLE_CUDA_LAMBDA
    * Whether to activate experimental lambda features
    * BOOL Default: OFF
* Kokkos_ENABLE_CUDA_LDG_INTRINSIC
    * Deprecated since 4.0, LDG intrinsics are always enabled.
    * Whether to use CUDA LDG intrinsics
    * BOOL Default: OFF
* Kokkos_ENABLE_CUDA_RELOCATABLE_DEVICE_CODE
    * Whether to enable relocatable device code (RDC) for CUDA
    * BOOL Default: OFF
* Kokkos_ENABLE_CUDA_UVM
    * Deprecated since 4.0
    * Whether to use unified memory (UM) by default for CUDA
    * BOOL Default: OFF
* Kokkos_ENABLE_DEBUG
    * Whether to activate extra debug features - may increase compile times
    * BOOL Default: OFF
* Kokkos_ENABLE_DEBUG_BOUNDS_CHECK
    * Whether to use bounds checking - will increase runtime
    * BOOL Default: OFF
* Kokkos_ENABLE_DEBUG_DUALVIEW_MODIFY_CHECK
    * Debug check on dual views
    * BOOL Default: OFF
* Kokkos_ENABLE_EXAMPLES
    * Whether to enable building examples
    * BOOL Default: OFF
* Kokkos_ENABLE_HPX_ASYNC_DISPATCH
    * Whether HPX supports asynchronous dispatch
    * BOOL Default: OFF
* Kokkos_ENABLE_IMPL_CUDA_MALLOC_ASYNC
    * Whether to enable CudaMallocAsync (requires CUDA Toolkit 11.2). This is an experimental performance feature and currently has issue when using with UCX. See https://github.com/kokkos/kokkos/issues/4228 for more details.
    * BOOL Default: OFF
* Kokkos_ENABLE_LARGE_MEM_TESTS
    * Whether to perform extra large memory tests
    * BOOL_Default: OFF
* Kokkos_ENABLE_PROFILING_LOAD_PRINT
    * Whether to print information about which profiling tools gotloaded
    * BOOL Default: OFF
* Kokkos_ENABLE_TESTS
    * Whether to enable test suite
    * BOOL Default: OFF


## Third-party Libraries (TPLs)
The following options control enabling TPLs:
* Kokkos_ENABLE_HPX
    * Whether to enable the HPX library
    * BOOL Default: OFF
* Kokkos_ENABLE_HWLOC
    * Whether to enable the HWLOC library
    * BOOL Default: Off
* Kokkos_ENABLE_LIBNUMA
    * Whether to enable the LIBNUMA library
    * BOOL Default: Off
* Kokkos_ENABLE_MEMKIND
    * Whether to enable the MEMKIND library
    * BOOL Default: Off
* Kokkos_ENABLE_LIBDL
    * Whether to enable the LIBDL library
    * BOOL Default: On
* Kokkos_ENABLE_LIBRT
    * Whether to enable the LIBRT library
    * BOOL Default: Off

The following options control finding and configuring non-CMake TPLs:
* Kokkos_CUDA_DIR or CUDA_ROOT
    * Location of CUDA install prefix for libraries
    * PATH Default:
* Kokkos_HWLOC_DIR or HWLOC_ROOT
    * Location of HWLOC install prefix
    * PATH Default:
* Kokkos_LIBNUMA_DIR or LIBNUMA_ROOT
    * Location of LIBNUMA install prefix
    * PATH Default:
* Kokkos_MEMKIND_DIR or MEMKIND_ROOT
    * Location of MEMKIND install prefix
    * PATH Default:
* Kokkos_LIBDL_DIR or LIBDL_ROOT
    * Location of LIBDL install prefix
    * PATH Default:
* Kokkos_LIBRT_DIR or LIBRT_ROOT
    * Location of LIBRT install prefix
    * PATH Default:

The following options control `find_package` paths for CMake-based TPLs:
* HPX_DIR or HPX_ROOT
    * Location of HPX prefix (ROOT) or CMake config file (DIR)
    * PATH Default:

## Architecture Keywords
Architecture-specific optimizations can be enabled by specifying `-DKokkos_ARCH_X`.

* Kokkos_ARCH_NATIVE
    * Whether to optimize for the the local CPU architecture
    * BOOL Default: OFF
* Kokkos_ARCH_AMDAVX
    * Whether to optimize for the AMDAVX architecture
    * BOOL Default: OFF
* Kokkos_ARCH_ARMV80
    * Whether to optimize for the ARMV80 architecture
    * BOOL Default: OFF
* Kokkos_ARCH_ARMV81
    * Whether to optimize for the ARMV81 architecture
    * BOOL Default: OFF
* Kokkos_ARCH_ARMV8_THUNDERX
    * Whether to optimize for the ARMV8_THUNDERX architecture
    * BOOL Default: OFF
* Kokkos_ARCH_ARMV8_TX2
    * Whether to optimize for the ARMV8_TX2 architecture
    * BOOL Default: OFF
* Kokkos_ARCH_BDW
    * Whether to optimize for the BDW architecture
    * BOOL Default: OFF
* Kokkos_ARCH_BGQ
    * Whether to optimize for the BGQ architecture
    * BOOL Default: OFF
* Kokkos_ARCH_ZEN
    * Whether to optimize for the Zen architecture
    * BOOL Default: OFF
* Kokkos_ARCH_ZEN2
    * Whether to optimize for the Zen2 architecture
    * BOOL Default: OFF
* Kokkos_ARCH_ZEN3
    * Whether to optimize for the Zen3 architecture
    * BOOL Default: OFF
* Kokkos_ARCH_HSW
    * Whether to optimize for the HSW architecture
    * BOOL Default: OFF
* Kokkos_ARCH_KEPLER30
    * Whether to optimize for the KEPLER30 architecture
    * BOOL Default: OFF
* Kokkos_ARCH_KEPLER32
    * Whether to optimize for the KEPLER32 architecture
    * BOOL Default: OFF
* Kokkos_ARCH_KEPLER35
    * Whether to optimize for the KEPLER35 architecture
    * BOOL Default: OFF
* Kokkos_ARCH_KEPLER37
    * Whether to optimize for the KEPLER37 architecture
    * BOOL Default: OFF
* Kokkos_ARCH_KNC
    * Whether to optimize for the KNC architecture
    * BOOL Default: OFF
* Kokkos_ARCH_KNL
    * Whether to optimize for the KNL architecture
    * BOOL Default: OFF
* Kokkos_ARCH_MAXWELL50
    * Whether to optimize for the MAXWELL50 architecture
    * BOOL Default: OFF
* Kokkos_ARCH_MAXWELL52
    * Whether to optimize for the MAXWELL52 architecture
    * BOOL Default: OFF
* Kokkos_ARCH_MAXWELL53
    * Whether to optimize for the MAXWELL53 architecture
    * BOOL Default: OFF
* Kokkos_ARCH_PASCAL60
    * Whether to optimize for the PASCAL60 architecture
    * BOOL Default: OFF
* Kokkos_ARCH_PASCAL61
    * Whether to optimize for the PASCAL61 architecture
    * BOOL Default: OFF
* Kokkos_ARCH_POWER7
    * Whether to optimize for the POWER7 architecture
    * BOOL Default: OFF
* Kokkos_ARCH_POWER8
    * Whether to optimize for the POWER8 architecture
    * BOOL Default: OFF
* Kokkos_ARCH_POWER9
    * Whether to optimize for the POWER9 architecture
    * BOOL Default: OFF
* Kokkos_ARCH_ICL
    * Whether to optimize for the ICL architecture
    * BOOL Default: OFF
* Kokkos_ARCH_ICX
    * Whether to optimize for the ICX architecture
    * BOOL Default: OFF
* Kokkos_ARCH_SKL
    * Whether to optimize for the SKL architecture
    * BOOL Default: OFF
* Kokkos_ARCH_SKX
    * Whether to optimize for the SKX architecture
    * BOOL Default: OFF
* Kokkos_ARCH_SNB
    * Whether to optimize for the SNB architecture
    * BOOL Default: OFF
* Kokkos_ARCH_SPR
    * Whether to optimize for the SPR architecture
    * BOOL Default: OFF
* Kokkos_ARCH_TURING75
    * Whether to optimize for the TURING75 architecture
    * BOOL Default: OFF
* Kokkos_ARCH_VOLTA70
    * Whether to optimize for the VOLTA70 architecture
    * BOOL Default: OFF
* Kokkos_ARCH_VOLTA72
    * Whether to optimize for the VOLTA72 architecture
    * BOOL Default: OFF
* Kokkos_ARCH_WSM
    * Whether to optimize for the WSM architecture
    * BOOL Default: OFF

##### [LICENSE](https://github.com/kokkos/kokkos/blob/devel/LICENSE)

[![License](https://img.shields.io/badge/License-BSD%203--Clause-blue.svg)](https://opensource.org/licenses/BSD-3-Clause)

Under the terms of Contract DE-NA0003525 with NTESS,
the U.S. Government retains certain rights in this software.
=======
Please refer to our [wiki](https://kokkos.github.io/kokkos-core-wiki/keywords.html#cmake-keywords).
>>>>>>> 9e844301
<|MERGE_RESOLUTION|>--- conflicted
+++ resolved
@@ -111,251 +111,4 @@
 
 # Kokkos Keyword Listing
 
-<<<<<<< HEAD
-## Device Backends
-Device backends can be enabled by specifying `-DKokkos_ENABLE_X`.
-
-* Kokkos_ENABLE_CUDA
-    * Whether to build CUDA backend
-    * BOOL Default: OFF
-* Kokkos_ENABLE_HPX
-    * Whether to build HPX backend (experimental)
-    * BOOL Default: OFF
-* Kokkos_ENABLE_OPENMP
-    * Whether to build OpenMP backend
-    * BOOL Default: OFF
-* Kokkos_ENABLE_THREADS
-    * Whether to build C++ thread backend
-    * BOOL Default: OFF
-* Kokkos_ENABLE_SERIAL
-    * Whether to build serial backend
-    * BOOL Default: ON
-* Kokkos_ENABLE_HIP (Experimental)
-    * Whether to build HIP backend
-    * BOOL Default: OFF
-* Kokkos_ENABLE_OPENMPTARGET (Experimental)
-    * Whether to build the OpenMP target backend
-    * BOOL Default: OFF
-
-## Enable Options
-Options can be enabled by specifying `-DKokkos_ENABLE_X`.
-
-* Kokkos_ENABLE_AGGRESSIVE_VECTORIZATION
-    * Whether to aggressively vectorize loops
-    * BOOL Default: OFF
-* Kokkos_ENABLE_COMPILER_WARNINGS
-    * Whether to print all compiler warnings
-    * BOOL Default: OFF
-* Kokkos_ENABLE_CUDA_CONSTEXPR
-    * Whether to activate experimental relaxed constexpr functions
-    * BOOL Default: OFF
-* Kokkos_ENABLE_CUDA_LAMBDA
-    * Whether to activate experimental lambda features
-    * BOOL Default: OFF
-* Kokkos_ENABLE_CUDA_LDG_INTRINSIC
-    * Deprecated since 4.0, LDG intrinsics are always enabled.
-    * Whether to use CUDA LDG intrinsics
-    * BOOL Default: OFF
-* Kokkos_ENABLE_CUDA_RELOCATABLE_DEVICE_CODE
-    * Whether to enable relocatable device code (RDC) for CUDA
-    * BOOL Default: OFF
-* Kokkos_ENABLE_CUDA_UVM
-    * Deprecated since 4.0
-    * Whether to use unified memory (UM) by default for CUDA
-    * BOOL Default: OFF
-* Kokkos_ENABLE_DEBUG
-    * Whether to activate extra debug features - may increase compile times
-    * BOOL Default: OFF
-* Kokkos_ENABLE_DEBUG_BOUNDS_CHECK
-    * Whether to use bounds checking - will increase runtime
-    * BOOL Default: OFF
-* Kokkos_ENABLE_DEBUG_DUALVIEW_MODIFY_CHECK
-    * Debug check on dual views
-    * BOOL Default: OFF
-* Kokkos_ENABLE_EXAMPLES
-    * Whether to enable building examples
-    * BOOL Default: OFF
-* Kokkos_ENABLE_HPX_ASYNC_DISPATCH
-    * Whether HPX supports asynchronous dispatch
-    * BOOL Default: OFF
-* Kokkos_ENABLE_IMPL_CUDA_MALLOC_ASYNC
-    * Whether to enable CudaMallocAsync (requires CUDA Toolkit 11.2). This is an experimental performance feature and currently has issue when using with UCX. See https://github.com/kokkos/kokkos/issues/4228 for more details.
-    * BOOL Default: OFF
-* Kokkos_ENABLE_LARGE_MEM_TESTS
-    * Whether to perform extra large memory tests
-    * BOOL_Default: OFF
-* Kokkos_ENABLE_PROFILING_LOAD_PRINT
-    * Whether to print information about which profiling tools gotloaded
-    * BOOL Default: OFF
-* Kokkos_ENABLE_TESTS
-    * Whether to enable test suite
-    * BOOL Default: OFF
-
-
-## Third-party Libraries (TPLs)
-The following options control enabling TPLs:
-* Kokkos_ENABLE_HPX
-    * Whether to enable the HPX library
-    * BOOL Default: OFF
-* Kokkos_ENABLE_HWLOC
-    * Whether to enable the HWLOC library
-    * BOOL Default: Off
-* Kokkos_ENABLE_LIBNUMA
-    * Whether to enable the LIBNUMA library
-    * BOOL Default: Off
-* Kokkos_ENABLE_MEMKIND
-    * Whether to enable the MEMKIND library
-    * BOOL Default: Off
-* Kokkos_ENABLE_LIBDL
-    * Whether to enable the LIBDL library
-    * BOOL Default: On
-* Kokkos_ENABLE_LIBRT
-    * Whether to enable the LIBRT library
-    * BOOL Default: Off
-
-The following options control finding and configuring non-CMake TPLs:
-* Kokkos_CUDA_DIR or CUDA_ROOT
-    * Location of CUDA install prefix for libraries
-    * PATH Default:
-* Kokkos_HWLOC_DIR or HWLOC_ROOT
-    * Location of HWLOC install prefix
-    * PATH Default:
-* Kokkos_LIBNUMA_DIR or LIBNUMA_ROOT
-    * Location of LIBNUMA install prefix
-    * PATH Default:
-* Kokkos_MEMKIND_DIR or MEMKIND_ROOT
-    * Location of MEMKIND install prefix
-    * PATH Default:
-* Kokkos_LIBDL_DIR or LIBDL_ROOT
-    * Location of LIBDL install prefix
-    * PATH Default:
-* Kokkos_LIBRT_DIR or LIBRT_ROOT
-    * Location of LIBRT install prefix
-    * PATH Default:
-
-The following options control `find_package` paths for CMake-based TPLs:
-* HPX_DIR or HPX_ROOT
-    * Location of HPX prefix (ROOT) or CMake config file (DIR)
-    * PATH Default:
-
-## Architecture Keywords
-Architecture-specific optimizations can be enabled by specifying `-DKokkos_ARCH_X`.
-
-* Kokkos_ARCH_NATIVE
-    * Whether to optimize for the the local CPU architecture
-    * BOOL Default: OFF
-* Kokkos_ARCH_AMDAVX
-    * Whether to optimize for the AMDAVX architecture
-    * BOOL Default: OFF
-* Kokkos_ARCH_ARMV80
-    * Whether to optimize for the ARMV80 architecture
-    * BOOL Default: OFF
-* Kokkos_ARCH_ARMV81
-    * Whether to optimize for the ARMV81 architecture
-    * BOOL Default: OFF
-* Kokkos_ARCH_ARMV8_THUNDERX
-    * Whether to optimize for the ARMV8_THUNDERX architecture
-    * BOOL Default: OFF
-* Kokkos_ARCH_ARMV8_TX2
-    * Whether to optimize for the ARMV8_TX2 architecture
-    * BOOL Default: OFF
-* Kokkos_ARCH_BDW
-    * Whether to optimize for the BDW architecture
-    * BOOL Default: OFF
-* Kokkos_ARCH_BGQ
-    * Whether to optimize for the BGQ architecture
-    * BOOL Default: OFF
-* Kokkos_ARCH_ZEN
-    * Whether to optimize for the Zen architecture
-    * BOOL Default: OFF
-* Kokkos_ARCH_ZEN2
-    * Whether to optimize for the Zen2 architecture
-    * BOOL Default: OFF
-* Kokkos_ARCH_ZEN3
-    * Whether to optimize for the Zen3 architecture
-    * BOOL Default: OFF
-* Kokkos_ARCH_HSW
-    * Whether to optimize for the HSW architecture
-    * BOOL Default: OFF
-* Kokkos_ARCH_KEPLER30
-    * Whether to optimize for the KEPLER30 architecture
-    * BOOL Default: OFF
-* Kokkos_ARCH_KEPLER32
-    * Whether to optimize for the KEPLER32 architecture
-    * BOOL Default: OFF
-* Kokkos_ARCH_KEPLER35
-    * Whether to optimize for the KEPLER35 architecture
-    * BOOL Default: OFF
-* Kokkos_ARCH_KEPLER37
-    * Whether to optimize for the KEPLER37 architecture
-    * BOOL Default: OFF
-* Kokkos_ARCH_KNC
-    * Whether to optimize for the KNC architecture
-    * BOOL Default: OFF
-* Kokkos_ARCH_KNL
-    * Whether to optimize for the KNL architecture
-    * BOOL Default: OFF
-* Kokkos_ARCH_MAXWELL50
-    * Whether to optimize for the MAXWELL50 architecture
-    * BOOL Default: OFF
-* Kokkos_ARCH_MAXWELL52
-    * Whether to optimize for the MAXWELL52 architecture
-    * BOOL Default: OFF
-* Kokkos_ARCH_MAXWELL53
-    * Whether to optimize for the MAXWELL53 architecture
-    * BOOL Default: OFF
-* Kokkos_ARCH_PASCAL60
-    * Whether to optimize for the PASCAL60 architecture
-    * BOOL Default: OFF
-* Kokkos_ARCH_PASCAL61
-    * Whether to optimize for the PASCAL61 architecture
-    * BOOL Default: OFF
-* Kokkos_ARCH_POWER7
-    * Whether to optimize for the POWER7 architecture
-    * BOOL Default: OFF
-* Kokkos_ARCH_POWER8
-    * Whether to optimize for the POWER8 architecture
-    * BOOL Default: OFF
-* Kokkos_ARCH_POWER9
-    * Whether to optimize for the POWER9 architecture
-    * BOOL Default: OFF
-* Kokkos_ARCH_ICL
-    * Whether to optimize for the ICL architecture
-    * BOOL Default: OFF
-* Kokkos_ARCH_ICX
-    * Whether to optimize for the ICX architecture
-    * BOOL Default: OFF
-* Kokkos_ARCH_SKL
-    * Whether to optimize for the SKL architecture
-    * BOOL Default: OFF
-* Kokkos_ARCH_SKX
-    * Whether to optimize for the SKX architecture
-    * BOOL Default: OFF
-* Kokkos_ARCH_SNB
-    * Whether to optimize for the SNB architecture
-    * BOOL Default: OFF
-* Kokkos_ARCH_SPR
-    * Whether to optimize for the SPR architecture
-    * BOOL Default: OFF
-* Kokkos_ARCH_TURING75
-    * Whether to optimize for the TURING75 architecture
-    * BOOL Default: OFF
-* Kokkos_ARCH_VOLTA70
-    * Whether to optimize for the VOLTA70 architecture
-    * BOOL Default: OFF
-* Kokkos_ARCH_VOLTA72
-    * Whether to optimize for the VOLTA72 architecture
-    * BOOL Default: OFF
-* Kokkos_ARCH_WSM
-    * Whether to optimize for the WSM architecture
-    * BOOL Default: OFF
-
-##### [LICENSE](https://github.com/kokkos/kokkos/blob/devel/LICENSE)
-
-[![License](https://img.shields.io/badge/License-BSD%203--Clause-blue.svg)](https://opensource.org/licenses/BSD-3-Clause)
-
-Under the terms of Contract DE-NA0003525 with NTESS,
-the U.S. Government retains certain rights in this software.
-=======
-Please refer to our [wiki](https://kokkos.github.io/kokkos-core-wiki/keywords.html#cmake-keywords).
->>>>>>> 9e844301
+Please refer to our [wiki](https://kokkos.github.io/kokkos-core-wiki/keywords.html#cmake-keywords).