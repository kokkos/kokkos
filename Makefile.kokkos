--- conflicted
+++ resolved
@@ -1624,16 +1624,10 @@
 
 KOKKOS_CPP_DEPENDS := $(DESUL_CONFIG_HEADER) KokkosCore_config.h $(KOKKOS_HEADERS)
 
-<<<<<<< HEAD
 ifeq ($(KOKKOS_INTERNAL_DISABLE_DEPRECATED_CODE), 1)
-  TMP_KOKKOS_SRC := $(KOKKOS_SRC)
-  KOKKOS_SRC = $(patsubst %impl/Kokkos_MemoryPool.cpp,, $(TMP_KOKKOS_SRC))
-=======
-# Tasking is deprecated
-ifeq ($(KOKKOS_INTERNAL_DISABLE_DEPRECATED_CODE), 1)
-  TMP_KOKKOS_SRC := $(KOKKOS_SRC)
-  KOKKOS_SRC = $(patsubst %Task.cpp,, $(TMP_KOKKOS_SRC))
->>>>>>> 55d7a3a2
+  # Tasking is deprecated
+  KOKKOS_SRC = $(patsubst %Task.cpp,, ${KOKKOS_SRC))
+  KOKKOS_SRC = $(patsubst %impl/Kokkos_MemoryPool.cpp,, $(KOKKOS_SRC))
 endif
 
 KOKKOS_OBJ = $(KOKKOS_SRC:.cpp=.o)
