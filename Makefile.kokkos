# Default settings common options.

KOKKOS_VERSION_MAJOR = 3
KOKKOS_VERSION_MINOR = 7
KOKKOS_VERSION_PATCH = 99
KOKKOS_VERSION = $(shell echo $(KOKKOS_VERSION_MAJOR)*10000+$(KOKKOS_VERSION_MINOR)*100+$(KOKKOS_VERSION_PATCH) | bc)

# Options: Cuda,HIP,SYCL,OpenMPTarget,OpenMP,Threads,Serial
#KOKKOS_DEVICES ?= "OpenMP"
KOKKOS_DEVICES ?= "Threads"
# Options:
# Intel:    KNC,KNL,SNB,HSW,BDW,SKL,SKX,ICL,ICX,SPR
# NVIDIA:   Kepler,Kepler30,Kepler32,Kepler35,Kepler37,Maxwell,Maxwell50,Maxwell52,Maxwell53,Pascal60,Pascal61,Volta70,Volta72,Turing75,Ampere80,Ampere86
# ARM:      ARMv80,ARMv81,ARMv8-ThunderX,ARMv8-TX2,A64FX
# IBM:      BGQ,Power7,Power8,Power9
# AMD-GPUS: Vega900,Vega906,Vega908,Vega90A
# AMD-CPUS: AMDAVX,Zen,Zen2,Zen3
# Intel-GPUs: Gen9,Gen11,Gen12LP,DG1,XeHP,PVC
KOKKOS_ARCH ?= ""
# Options: yes,no
KOKKOS_DEBUG ?= "no"
# Options: hwloc,librt,experimental_memkind
KOKKOS_USE_TPLS ?= ""
# Options: c++17,c++1z,c++20,c++2a,c++23,c++2b
KOKKOS_CXX_STANDARD ?= "c++17"
# Options: aggressive_vectorization,disable_profiling,enable_large_mem_tests,disable_complex_align,disable_deprecated_code,enable_deprecation_warnings,disable_desul_atomics
KOKKOS_OPTIONS ?= ""
KOKKOS_CMAKE ?= "no"
KOKKOS_TRIBITS ?= "no"
KOKKOS_STANDALONE_CMAKE ?= "no"

# Default settings specific options.
# Options: force_uvm,use_ldg,rdc,enable_lambda,enable_constexpr
KOKKOS_CUDA_OPTIONS ?= ""

# Options: rdc
KOKKOS_HIP_OPTIONS ?= ""

# Default settings specific options.
# Options: enable_async_dispatch
KOKKOS_HPX_OPTIONS ?= ""

# Helper functions for conversion to upper case
uppercase_TABLE:=a,A b,B c,C d,D e,E f,F g,G h,H i,I j,J k,K l,L m,M n,N o,O p,P q,Q r,R s,S t,T u,U v,V w,W x,X y,Y z,Z
uppercase_internal=$(if $1,$$(subst $(firstword $1),$(call uppercase_internal,$(wordlist 2,$(words $1),$1),$2)),$2)
uppercase=$(eval uppercase_RESULT:=$(call uppercase_internal,$(uppercase_TABLE),$1))$(uppercase_RESULT)
# Return a 1 if a string contains a substring and 0 if not
# Note the search string should be without '"'
# Example: $(call kokkos_has_string,"hwloc,librt",hwloc)
#   Will return a 1
kokkos_has_string=$(if $(findstring $(call uppercase,$2),$(call uppercase,$1)),1,0)
# Returns 1 if the path exists, 0 otherwise
# Example: $(call kokkos_path_exists,/path/to/file)
#   Will return a 1 if /path/to/file exists
kokkos_path_exists=$(if $(wildcard $1),1,0)

# Check for general settings

KOKKOS_INTERNAL_ENABLE_DEBUG := $(call kokkos_has_string,$(KOKKOS_DEBUG),yes)
KOKKOS_INTERNAL_ENABLE_CXX17 := $(call kokkos_has_string,$(KOKKOS_CXX_STANDARD),c++17)
KOKKOS_INTERNAL_ENABLE_CXX1Z := $(call kokkos_has_string,$(KOKKOS_CXX_STANDARD),c++1z)
KOKKOS_INTERNAL_ENABLE_CXX20 := $(call kokkos_has_string,$(KOKKOS_CXX_STANDARD),c++20)
KOKKOS_INTERNAL_ENABLE_CXX2A := $(call kokkos_has_string,$(KOKKOS_CXX_STANDARD),c++2a)
KOKKOS_INTERNAL_ENABLE_CXX23 := $(call kokkos_has_string,$(KOKKOS_CXX_STANDARD),c++23)
KOKKOS_INTERNAL_ENABLE_CXX2B := $(call kokkos_has_string,$(KOKKOS_CXX_STANDARD),c++2b)

# Check for external libraries.
KOKKOS_INTERNAL_USE_HWLOC := $(call kokkos_has_string,$(KOKKOS_USE_TPLS),hwloc)
KOKKOS_INTERNAL_USE_LIBRT := $(call kokkos_has_string,$(KOKKOS_USE_TPLS),librt)
KOKKOS_INTERNAL_USE_MEMKIND := $(call kokkos_has_string,$(KOKKOS_USE_TPLS),experimental_memkind)

# Check for advanced settings.
KOKKOS_INTERNAL_ENABLE_COMPILER_WARNINGS := $(call kokkos_has_string,$(KOKKOS_OPTIONS),compiler_warnings)
KOKKOS_INTERNAL_AGGRESSIVE_VECTORIZATION := $(call kokkos_has_string,$(KOKKOS_OPTIONS),aggressive_vectorization)
KOKKOS_INTERNAL_ENABLE_TUNING := $(call kokkos_has_string,$(KOKKOS_OPTIONS),enable_tuning)
KOKKOS_INTERNAL_DISABLE_COMPLEX_ALIGN := $(call kokkos_has_string,$(KOKKOS_OPTIONS),disable_complex_align)
KOKKOS_INTERNAL_DISABLE_DUALVIEW_MODIFY_CHECK := $(call kokkos_has_string,$(KOKKOS_OPTIONS),disable_dualview_modify_check)
KOKKOS_INTERNAL_ENABLE_PROFILING_LOAD_PRINT := $(call kokkos_has_string,$(KOKKOS_OPTIONS),enable_profile_load_print)
KOKKOS_INTERNAL_ENABLE_LARGE_MEM_TESTS := $(call kokkos_has_string,$(KOKKOS_OPTIONS),enable_large_mem_tests)
KOKKOS_INTERNAL_CUDA_USE_LDG := $(call kokkos_has_string,$(KOKKOS_CUDA_OPTIONS),use_ldg)
KOKKOS_INTERNAL_CUDA_USE_UVM := $(call kokkos_has_string,$(KOKKOS_CUDA_OPTIONS),force_uvm)
KOKKOS_INTERNAL_CUDA_USE_RELOC := $(call kokkos_has_string,$(KOKKOS_CUDA_OPTIONS),rdc)
KOKKOS_INTERNAL_CUDA_USE_LAMBDA := $(call kokkos_has_string,$(KOKKOS_CUDA_OPTIONS),enable_lambda)
KOKKOS_INTERNAL_CUDA_USE_CONSTEXPR := $(call kokkos_has_string,$(KOKKOS_CUDA_OPTIONS),enable_constexpr)
KOKKOS_INTERNAL_HPX_ENABLE_ASYNC_DISPATCH := $(call kokkos_has_string,$(KOKKOS_HPX_OPTIONS),enable_async_dispatch)
# deprecated
KOKKOS_INTERNAL_ENABLE_DESUL_ATOMICS := $(call kokkos_has_string,$(KOKKOS_OPTIONS),enable_desul_atomics)
KOKKOS_INTERNAL_DISABLE_DESUL_ATOMICS := $(call kokkos_has_string,$(KOKKOS_OPTIONS),disable_desul_atomics)
KOKKOS_INTERNAL_DISABLE_DEPRECATED_CODE := $(call kokkos_has_string,$(KOKKOS_OPTIONS),disable_deprecated_code)
KOKKOS_INTERNAL_ENABLE_DEPRECATION_WARNINGS := $(call kokkos_has_string,$(KOKKOS_OPTIONS),enable_deprecation_warnings)

KOKKOS_INTERNAL_HIP_USE_RELOC := $(call kokkos_has_string,$(KOKKOS_HIP_OPTIONS),rdc)

# Check for Kokkos Host Execution Spaces one of which must be on.
KOKKOS_INTERNAL_USE_OPENMP := $(call kokkos_has_string,$(subst OpenMPTarget,,$(KOKKOS_DEVICES)),OpenMP)
KOKKOS_INTERNAL_USE_THREADS := $(call kokkos_has_string,$(KOKKOS_DEVICES),Threads)
KOKKOS_INTERNAL_USE_HPX := $(call kokkos_has_string,$(KOKKOS_DEVICES),HPX)
KOKKOS_INTERNAL_USE_SERIAL := $(call kokkos_has_string,$(KOKKOS_DEVICES),Serial)

ifeq ($(KOKKOS_INTERNAL_USE_OPENMP), 0)
  ifeq ($(KOKKOS_INTERNAL_USE_THREADS), 0)
    ifeq ($(KOKKOS_INTERNAL_USE_HPX), 0)
      KOKKOS_INTERNAL_USE_SERIAL := 1
    endif
  endif
endif

# Check for other Execution Spaces.
KOKKOS_INTERNAL_USE_CUDA := $(call kokkos_has_string,$(KOKKOS_DEVICES),Cuda)
KOKKOS_INTERNAL_USE_HIP := $(call kokkos_has_string,$(KOKKOS_DEVICES),HIP)
KOKKOS_INTERNAL_USE_SYCL := $(call kokkos_has_string,$(KOKKOS_DEVICES),SYCL)
KOKKOS_INTERNAL_USE_OPENMPTARGET := $(call kokkos_has_string,$(KOKKOS_DEVICES),OpenMPTarget)
KOKKOS_INTERNAL_USE_OPENACC := $(call kokkos_has_string,$(KOKKOS_DEVICES),OpenACC)

KOKKOS_DEVICELIST =
ifeq ($(KOKKOS_INTERNAL_USE_SERIAL), 1)
  KOKKOS_DEVICELIST += Serial
endif
ifeq ($(KOKKOS_INTERNAL_USE_OPENMP), 1)
  KOKKOS_DEVICELIST += OpenMP
endif
ifeq ($(KOKKOS_INTERNAL_USE_THREADS), 1)
  KOKKOS_DEVICELIST += Threads
endif
ifeq ($(KOKKOS_INTERNAL_USE_HPX), 1)
  KOKKOS_DEVICELIST += HPX
endif
ifeq ($(KOKKOS_INTERNAL_USE_CUDA), 1)
  KOKKOS_DEVICELIST += Cuda
endif
ifeq ($(KOKKOS_INTERNAL_USE_HIP), 1)
  KOKKOS_DEVICELIST += HIP
endif
ifeq ($(KOKKOS_INTERNAL_USE_SYCL), 1)
  KOKKOS_DEVICELIST += SYCL
endif
ifeq ($(KOKKOS_INTERNAL_USE_OPENMPTARGET), 1)
  KOKKOS_DEVICELIST += OPENMPTARGET
endif
ifeq ($(KOKKOS_INTERNAL_USE_OPENACC), 1)
  KOKKOS_DEVICELIST += OpenACC
endif

ifeq ($(KOKKOS_INTERNAL_USE_CUDA), 1)
  KOKKOS_INTERNAL_NVCC_PATH := $(shell which nvcc)
  ifeq ($(origin CUDA_PATH), undefined)
    CUDA_PATH = $(KOKKOS_INTERNAL_NVCC_PATH:/bin/nvcc=)
  endif
  ifeq ($(CUDA_PATH),)
    CUDA_PATH = $(KOKKOS_INTERNAL_NVCC_PATH:/bin/nvcc=)
  endif
  KOKKOS_INTERNAL_COMPILER_NVCC_VERSION := $(shell nvcc --version 2>&1 | grep release | cut -d' ' -f5 | cut -d',' -f1 | tr -d .)
endif

# Check OS.
KOKKOS_OS                      := $(strip $(shell uname -s))
KOKKOS_INTERNAL_OS_CYGWIN      := $(call kokkos_has_string,$(KOKKOS_OS),CYGWIN)
KOKKOS_INTERNAL_OS_LINUX       := $(call kokkos_has_string,$(KOKKOS_OS),Linux)
KOKKOS_INTERNAL_OS_DARWIN      := $(call kokkos_has_string,$(KOKKOS_OS),Darwin)

# Check compiler.
KOKKOS_CXX_VERSION                   := $(strip $(shell $(CXX) --version       2>&1))
KOKKOS_INTERNAL_COMPILER_INTEL       := $(call kokkos_has_string,$(KOKKOS_CXX_VERSION),Intel Corporation)
KOKKOS_INTERNAL_COMPILER_CRAY        := $(strip $(shell $(CXX) -craype-verbose 2>&1 | grep -c "CC-"))
KOKKOS_INTERNAL_COMPILER_NVCC        := $(strip $(shell echo "$(shell export OMPI_CXX=$(OMPI_CXX); export MPICH_CXX=$(MPICH_CXX); $(CXX) --version 2>&1 | grep -c nvcc)>0" | bc))
KOKKOS_INTERNAL_COMPILER_NVHPC       := $(strip $(shell $(CXX) --version 2>&1 | grep -c "nvc++"))
KOKKOS_INTERNAL_COMPILER_CLANG       := $(call kokkos_has_string,$(KOKKOS_CXX_VERSION),clang)
KOKKOS_INTERNAL_COMPILER_CRAY_CLANG  := $(strip $(shell $(CXX) -craype-verbose 2>&1 | grep -c "clang++"))
KOKKOS_INTERNAL_COMPILER_INTEL_CLANG := $(call kokkos_has_string,$(KOKKOS_CXX_VERSION),oneAPI)
KOKKOS_INTERNAL_COMPILER_APPLE_CLANG := $(call kokkos_has_string,$(KOKKOS_CXX_VERSION),Apple clang)
KOKKOS_INTERNAL_COMPILER_HCC         := $(call kokkos_has_string,$(KOKKOS_CXX_VERSION),HCC)
KOKKOS_INTERNAL_COMPILER_GCC         := $(call kokkos_has_string,$(KOKKOS_CXX_VERSION),GCC)
# TODO fujitsu can emulate gcc or clang. Only clang mode works at the moment.
KOKKOS_INTERNAL_COMPILER_FUJITSU     := $(call kokkos_has_string,$(KOKKOS_CXX_VERSION),FUJITSU)

# Check Host Compiler if using NVCC through nvcc_wrapper
ifeq ($(KOKKOS_INTERNAL_COMPILER_NVCC), 1)
  KOKKOS_INTERNAL_COMPILER_NVCC_WRAPPER := $(strip $(shell echo $(CXX) | grep -c nvcc_wrapper))
  ifeq ($(KOKKOS_INTERNAL_COMPILER_NVCC_WRAPPER), 1)

    KOKKOS_CXX_HOST_VERSION             := $(strip $(shell $(CXX) $(CXXFLAGS) --host-version       2>&1))
    KOKKOS_INTERNAL_COMPILER_INTEL  := $(call kokkos_has_string,$(KOKKOS_CXX_HOST_VERSION),Intel Corporation)
    KOKKOS_INTERNAL_COMPILER_CLANG  := $(call kokkos_has_string,$(KOKKOS_CXX_HOST_VERSION),clang)
  endif
endif

ifeq ($(KOKKOS_INTERNAL_COMPILER_CLANG), 2)
  KOKKOS_INTERNAL_COMPILER_CLANG = 1
endif

# Apple Clang passes both clang and apple clang tests, so turn off clang.
ifeq ($(KOKKOS_INTERNAL_COMPILER_APPLE_CLANG), 1)
  KOKKOS_INTERNAL_COMPILER_CLANG = 0
endif
# AMD HCC passes both clang and hcc test so turn off clang
ifeq ($(KOKKOS_INTERNAL_COMPILER_HCC), 1)
  KOKKOS_INTENAL_COMPILER_CLANG = 0
endif
# Fujitsu passes also as clang and gcc respectively
ifeq ($(KOKKOS_INTERNAL_COMPILER_FUJITSU), 1)
  ifeq ($(KOKKOS_INTERNAL_COMPILER_GCC), 1)
    # TODO  handle gcc flags and workaround for bug?
    # fujitsu (gcc mode) is bugged, see https://github.com/kokkos/kokkos/issues/4730
    $(warning Warning: ${CXX} in Trad Mode '-Nnoclang' (default) is not recommended. Use 'CXX = ${CXX} -Nclang' instead.)
    # HACK since fujitsu only accepts some gcc flags, disable gcc here?
    # KOKKOS_INTERNAL_COMPILER_GCC = 0
  endif
  # TODO handle clang flags
  # warnings: works fine as is
  # openmp: handled
  #KOKKOS_INTERNAL_COMPILER_CLANG = 0
endif

ifeq ($(KOKKOS_INTERNAL_COMPILER_CLANG), 1)
  # TODO empty variable if fujitsu (clang mode) passes as clang
  KOKKOS_INTERNAL_COMPILER_CLANG_VERSION := $(shell $(CXX) --version | grep version | cut -d ' ' -f3 | tr -d '.')

  ifeq ($(KOKKOS_INTERNAL_USE_CUDA), 1)
    ifeq ($(shell test $(KOKKOS_INTERNAL_COMPILER_CLANG_VERSION) -lt 400; echo $$?),0)
      $(error Compiling Cuda code directly with Clang requires version 4.0.0 or higher)
    endif

    KOKKOS_INTERNAL_CUDA_USE_LAMBDA := 1
  endif
endif

# Set compiler warnings flags.
ifeq ($(KOKKOS_INTERNAL_ENABLE_COMPILER_WARNINGS), 1)
  ifeq ($(KOKKOS_INTERNAL_COMPILER_CLANG), 1)
    KOKKOS_INTERNAL_COMPILER_WARNINGS = -Wall -Wunused-parameter -Wshadow -pedantic -Wsign-compare -Wtype-limits -Wuninitialized
  else ifeq ($(KOKKOS_INTERNAL_COMPILER_APPLE_CLANG), 1)
    KOKKOS_INTERNAL_COMPILER_WARNINGS = -Wall -Wunused-parameter -Wshadow -pedantic -Wsign-compare -Wtype-limits -Wuninitialized
  else ifeq ($(KOKKOS_INTERNAL_COMPILER_CRAY), 1)
    # TODO check if cray accepts GNU style warnings
    KOKKOS_INTERNAL_COMPILER_WARNINGS =
  else
    #gcc
    KOKKOS_INTERNAL_COMPILER_WARNINGS = -Wall -Wunused-parameter -Wshadow -pedantic -Wsign-compare -Wtype-limits -Wignored-qualifiers -Wempty-body -Wclobbered -Wuninitialized
  endif
else
  KOKKOS_INTERNAL_COMPILER_WARNINGS =
endif

# Set OpenMP flags.
ifeq ($(KOKKOS_INTERNAL_COMPILER_CLANG), 1)
  ifeq ($(KOKKOS_INTERNAL_COMPILER_CRAY_CLANG), 1)
    KOKKOS_INTERNAL_OPENMP_FLAG := -fopenmp
  else ifeq ($(KOKKOS_INTERNAL_COMPILER_FUJITSU), 1)
    # fujitsu (clang mode) fails with `=libomp`
    KOKKOS_INTERNAL_OPENMP_FLAG := -fopenmp
  else
    KOKKOS_INTERNAL_OPENMP_FLAG := -fopenmp=libomp
  endif
else
  ifeq ($(KOKKOS_INTERNAL_COMPILER_APPLE_CLANG), 1)
    KOKKOS_INTERNAL_OPENMP_FLAG := -fopenmp=libomp
  else ifeq ($(KOKKOS_INTERNAL_COMPILER_CRAY), 1)
    # OpenMP is turned on by default in Cray compiler environment.
    KOKKOS_INTERNAL_OPENMP_FLAG :=
  else ifeq ($(KOKKOS_INTERNAL_COMPILER_INTEL_CLANG), 1)
    KOKKOS_INTERNAL_OPENMP_FLAG := -fiopenmp
  else
    KOKKOS_INTERNAL_OPENMP_FLAG := -fopenmp
  endif
endif
ifeq ($(KOKKOS_INTERNAL_COMPILER_CLANG), 1)
  #KOKKOS_INTERNAL_OPENMPTARGET_FLAG := -DKOKKOS_BUG_WORKAROUND_IBM_CLANG_OMP45_VIEW_INIT -fopenmp-implicit-declare-target -fopenmp-targets=nvptx64-nvidia-cuda -fopenmp -fopenmp=libomp
  KOKKOS_INTERNAL_OPENMPTARGET_FLAG := -DKOKKOS_WORKAROUND_OPENMPTARGET_CLANG -fopenmp -fopenmp=libomp -Wno-openmp-mapping
  KOKKOS_INTERNAL_OPENMPTARGET_LIB := -lomptarget
else ifeq ($(KOKKOS_INTERNAL_COMPILER_INTEL_CLANG), 1)
  KOKKOS_INTERNAL_OPENMPTARGET_FLAG := -fiopenmp -Wno-openmp-mapping
else
  #Assume GCC
  KOKKOS_INTERNAL_OPENMPTARGET_FLAG := -fopenmp -foffload=nvptx-none
endif

<<<<<<< HEAD
# Set OpenACC flags.
ifeq ($(KOKKOS_INTERNAL_COMPILER_NVHPC), 1)
  KOKKOS_INTERNAL_OPENACC_FLAG := -acc
else
  #Assume GCC
  KOKKOS_INTERNAL_OPENACC_FLAG := -fopenacc -foffload=nvptx-none
=======
ifeq ($(KOKKOS_INTERNAL_USE_OPENACC), 1)
  # Set OpenACC flags.
  ifeq ($(KOKKOS_INTERNAL_COMPILER_NVHPC), 1)
    KOKKOS_INTERNAL_OPENACC_FLAG := -acc
  else
    $(error Makefile.kokkos: OpenACC is enabled but the compiler must be NVHPC (got version string $(KOKKOS_CXX_VERSION)))
  endif
>>>>>>> f49f1ed3
endif

# Set C++ version flags.
ifeq ($(KOKKOS_INTERNAL_COMPILER_CRAY), 1)
  KOKKOS_INTERNAL_CXX17_FLAG := -hstd=c++17
  KOKKOS_INTERNAL_CXX1Z_FLAG := -hstd=c++1z
  KOKKOS_INTERNAL_CXX20_FLAG := -hstd=c++20
  KOKKOS_INTERNAL_CXX2A_FLAG := -hstd=c++2a
  KOKKOS_INTERNAL_CXX23_FLAG := -hstd=c++23
  KOKKOS_INTERNAL_CXX2A_FLAG := -hstd=c++2b
else
  KOKKOS_INTERNAL_CXX17_FLAG := -std=c++17
  KOKKOS_INTERNAL_CXX1Z_FLAG := -std=c++1z
  KOKKOS_INTERNAL_CXX20_FLAG := -std=c++20
  KOKKOS_INTERNAL_CXX2A_FLAG := -std=c++2a
  KOKKOS_INTERNAL_CXX23_FLAG := -std=c++23
  KOKKOS_INTERNAL_CXX2B_FLAG := -std=c++2b
endif

# Check for Kokkos Architecture settings.

# Intel based.
KOKKOS_INTERNAL_USE_ARCH_KNC := $(call kokkos_has_string,$(KOKKOS_ARCH),KNC)
KOKKOS_INTERNAL_USE_ARCH_WSM := $(call kokkos_has_string,$(KOKKOS_ARCH),WSM)
KOKKOS_INTERNAL_USE_ARCH_SNB := $(call kokkos_has_string,$(KOKKOS_ARCH),SNB)
KOKKOS_INTERNAL_USE_ARCH_HSW := $(call kokkos_has_string,$(KOKKOS_ARCH),HSW)
KOKKOS_INTERNAL_USE_ARCH_BDW := $(call kokkos_has_string,$(KOKKOS_ARCH),BDW)
KOKKOS_INTERNAL_USE_ARCH_SKL := $(call kokkos_has_string,$(KOKKOS_ARCH),SKL)
KOKKOS_INTERNAL_USE_ARCH_SKX := $(call kokkos_has_string,$(KOKKOS_ARCH),SKX)
KOKKOS_INTERNAL_USE_ARCH_KNL := $(call kokkos_has_string,$(KOKKOS_ARCH),KNL)
KOKKOS_INTERNAL_USE_ARCH_ICL := $(call kokkos_has_string,$(KOKKOS_ARCH),ICL)
KOKKOS_INTERNAL_USE_ARCH_ICX := $(call kokkos_has_string,$(KOKKOS_ARCH),ICX)
KOKKOS_INTERNAL_USE_ARCH_SPR := $(call kokkos_has_string,$(KOKKOS_ARCH),SPR)

KOKKOS_INTERNAL_USE_ARCH_INTEL_GEN := $(call kokkos_has_string,$(KOKKOS_ARCH),IntelGen)
KOKKOS_INTERNAL_USE_ARCH_INTEL_GEN9 := $(call kokkos_has_string,$(KOKKOS_ARCH),IntelGen9)
KOKKOS_INTERNAL_USE_ARCH_INTEL_GEN11 := $(call kokkos_has_string,$(KOKKOS_ARCH),IntelGen11)
KOKKOS_INTERNAL_USE_ARCH_INTEL_GEN12LP := $(call kokkos_has_string,$(KOKKOS_ARCH),IntelGen12LP)
KOKKOS_INTERNAL_USE_ARCH_INTEL_DG1 := $(call kokkos_has_string,$(KOKKOS_ARCH),IntelDG1)
KOKKOS_INTERNAL_USE_ARCH_INTEL_XEHP := $(call kokkos_has_string,$(KOKKOS_ARCH),IntelXeHP)
KOKKOS_INTERNAL_USE_ARCH_INTEL_PVC := $(call kokkos_has_string,$(KOKKOS_ARCH),PVC)

# NVIDIA based.
NVCC_WRAPPER := $(KOKKOS_PATH)/bin/nvcc_wrapper
KOKKOS_INTERNAL_USE_ARCH_KEPLER30 := $(call kokkos_has_string,$(KOKKOS_ARCH),Kepler30)
KOKKOS_INTERNAL_USE_ARCH_KEPLER32 := $(call kokkos_has_string,$(KOKKOS_ARCH),Kepler32)
KOKKOS_INTERNAL_USE_ARCH_KEPLER35 := $(call kokkos_has_string,$(KOKKOS_ARCH),Kepler35)
KOKKOS_INTERNAL_USE_ARCH_KEPLER37 := $(call kokkos_has_string,$(KOKKOS_ARCH),Kepler37)
KOKKOS_INTERNAL_USE_ARCH_MAXWELL50 := $(call kokkos_has_string,$(KOKKOS_ARCH),Maxwell50)
KOKKOS_INTERNAL_USE_ARCH_MAXWELL52 := $(call kokkos_has_string,$(KOKKOS_ARCH),Maxwell52)
KOKKOS_INTERNAL_USE_ARCH_MAXWELL53 := $(call kokkos_has_string,$(KOKKOS_ARCH),Maxwell53)
KOKKOS_INTERNAL_USE_ARCH_PASCAL61 := $(call kokkos_has_string,$(KOKKOS_ARCH),Pascal61)
KOKKOS_INTERNAL_USE_ARCH_PASCAL60 := $(call kokkos_has_string,$(KOKKOS_ARCH),Pascal60)
KOKKOS_INTERNAL_USE_ARCH_VOLTA70 := $(call kokkos_has_string,$(KOKKOS_ARCH),Volta70)
KOKKOS_INTERNAL_USE_ARCH_VOLTA72 := $(call kokkos_has_string,$(KOKKOS_ARCH),Volta72)
KOKKOS_INTERNAL_USE_ARCH_TURING75 := $(call kokkos_has_string,$(KOKKOS_ARCH),Turing75)
KOKKOS_INTERNAL_USE_ARCH_AMPERE80 := $(call kokkos_has_string,$(KOKKOS_ARCH),Ampere80)
KOKKOS_INTERNAL_USE_ARCH_AMPERE86 := $(call kokkos_has_string,$(KOKKOS_ARCH),Ampere86)
KOKKOS_INTERNAL_USE_ARCH_NVIDIA := $(shell expr $(KOKKOS_INTERNAL_USE_ARCH_KEPLER30)  \
                                              + $(KOKKOS_INTERNAL_USE_ARCH_KEPLER32)  \
                                              + $(KOKKOS_INTERNAL_USE_ARCH_KEPLER35)  \
                                              + $(KOKKOS_INTERNAL_USE_ARCH_KEPLER37)  \
                                              + $(KOKKOS_INTERNAL_USE_ARCH_MAXWELL50) \
                                              + $(KOKKOS_INTERNAL_USE_ARCH_MAXWELL52) \
                                              + $(KOKKOS_INTERNAL_USE_ARCH_MAXWELL53) \
                                              + $(KOKKOS_INTERNAL_USE_ARCH_PASCAL61)  \
                                              + $(KOKKOS_INTERNAL_USE_ARCH_PASCAL60)  \
                                              + $(KOKKOS_INTERNAL_USE_ARCH_VOLTA70)   \
                                              + $(KOKKOS_INTERNAL_USE_ARCH_VOLTA72)   \
                                              + $(KOKKOS_INTERNAL_USE_ARCH_TURING75)  \
                                              + $(KOKKOS_INTERNAL_USE_ARCH_AMPERE80)  \
                                              + $(KOKKOS_INTERNAL_USE_ARCH_AMPERE86))

#SEK: This seems like a bug to me
ifeq ($(KOKKOS_INTERNAL_USE_ARCH_NVIDIA), 0)
  KOKKOS_INTERNAL_USE_ARCH_MAXWELL50 := $(call kokkos_has_string,$(KOKKOS_ARCH),Maxwell)
  KOKKOS_INTERNAL_USE_ARCH_KEPLER35 := $(call kokkos_has_string,$(KOKKOS_ARCH),Kepler)
  KOKKOS_INTERNAL_USE_ARCH_NVIDIA := $(shell expr $(KOKKOS_INTERNAL_USE_ARCH_KEPLER35)  \
                                                + $(KOKKOS_INTERNAL_USE_ARCH_MAXWELL50))
endif

ifeq ($(KOKKOS_INTERNAL_USE_ARCH_NVIDIA), 1)
  ifeq ($(KOKKOS_INTERNAL_COMPILER_CLANG), 1)
    KOKKOS_INTERNAL_NVCC_PATH := $(shell which nvcc)
    CUDA_PATH ?= $(KOKKOS_INTERNAL_NVCC_PATH:/bin/nvcc=)
    ifeq ($(KOKKOS_INTERNAL_USE_OPENMPTARGET), 1)
      KOKKOS_INTERNAL_OPENMPTARGET_FLAG := $(KOKKOS_INTERNAL_OPENMPTARGET_FLAG) --cuda-path=$(CUDA_PATH)
    endif
  endif
endif
# ARM based.
KOKKOS_INTERNAL_USE_ARCH_ARMV80 := $(call kokkos_has_string,$(KOKKOS_ARCH),ARMv80)
KOKKOS_INTERNAL_USE_ARCH_ARMV81 := $(call kokkos_has_string,$(KOKKOS_ARCH),ARMv81)
KOKKOS_INTERNAL_USE_ARCH_ARMV8_THUNDERX := $(call kokkos_has_string,$(KOKKOS_ARCH),ARMv8-ThunderX)
KOKKOS_INTERNAL_USE_ARCH_ARMV8_THUNDERX2 := $(call kokkos_has_string,$(KOKKOS_ARCH),ARMv8-TX2)
KOKKOS_INTERNAL_USE_ARCH_A64FX := $(call kokkos_has_string,$(KOKKOS_ARCH),A64FX)
KOKKOS_INTERNAL_USE_ARCH_ARM := $(strip $(shell echo $(KOKKOS_INTERNAL_USE_ARCH_ARMV80)+$(KOKKOS_INTERNAL_USE_ARCH_ARMV81)+$(KOKKOS_INTERNAL_USE_ARCH_ARMV8_THUNDERX)+$(KOKKOS_INTERNAL_USE_ARCH_ARMV8_THUNDERX2)+$(KOKKOS_INTERNAL_USE_ARCH_A64FX) | bc))

# IBM based.
KOKKOS_INTERNAL_USE_ARCH_BGQ := $(call kokkos_has_string,$(KOKKOS_ARCH),BGQ)
KOKKOS_INTERNAL_USE_ARCH_POWER7 := $(call kokkos_has_string,$(KOKKOS_ARCH),Power7)
KOKKOS_INTERNAL_USE_ARCH_POWER8 := $(call kokkos_has_string,$(KOKKOS_ARCH),Power8)
KOKKOS_INTERNAL_USE_ARCH_POWER9 := $(call kokkos_has_string,$(KOKKOS_ARCH),Power9)
KOKKOS_INTERNAL_USE_ARCH_IBM := $(strip $(shell echo $(KOKKOS_INTERNAL_USE_ARCH_BGQ)+$(KOKKOS_INTERNAL_USE_ARCH_POWER7)+$(KOKKOS_INTERNAL_USE_ARCH_POWER8)+$(KOKKOS_INTERNAL_USE_ARCH_POWER9) | bc))

# AMD based.
KOKKOS_INTERNAL_USE_ARCH_AMDAVX := $(call kokkos_has_string,$(KOKKOS_ARCH),AMDAVX)
KOKKOS_INTERNAL_USE_ARCH_ZEN3 := $(call kokkos_has_string,$(KOKKOS_ARCH),Zen3)
KOKKOS_INTERNAL_USE_ARCH_ZEN2 := $(call kokkos_has_string,$(KOKKOS_ARCH),Zen2)
ifeq ($(KOKKOS_INTERNAL_USE_ARCH_ZEN3), 0)
  ifeq ($(KOKKOS_INTERNAL_USE_ARCH_ZEN2), 0)
    KOKKOS_INTERNAL_USE_ARCH_ZEN := $(call kokkos_has_string,$(KOKKOS_ARCH),Zen)
  endif
endif
KOKKOS_INTERNAL_USE_ARCH_VEGA900 := $(call kokkos_has_string,$(KOKKOS_ARCH),Vega900)
KOKKOS_INTERNAL_USE_ARCH_VEGA906 := $(call kokkos_has_string,$(KOKKOS_ARCH),Vega906)
KOKKOS_INTERNAL_USE_ARCH_VEGA908 := $(call kokkos_has_string,$(KOKKOS_ARCH),Vega908)
KOKKOS_INTERNAL_USE_ARCH_VEGA90A := $(call kokkos_has_string,$(KOKKOS_ARCH),Vega90A)

# Any AVX?
KOKKOS_INTERNAL_USE_ARCH_SSE42      := $(shell expr $(KOKKOS_INTERNAL_USE_ARCH_WSM))
KOKKOS_INTERNAL_USE_ARCH_AVX        := $(shell expr $(KOKKOS_INTERNAL_USE_ARCH_SNB) + $(KOKKOS_INTERNAL_USE_ARCH_AMDAVX))
KOKKOS_INTERNAL_USE_ARCH_AVX2       := $(shell expr $(KOKKOS_INTERNAL_USE_ARCH_HSW) + $(KOKKOS_INTERNAL_USE_ARCH_BDW) + $(KOKKOS_INTERNAL_USE_ARCH_ZEN) + $(KOKKOS_INTERNAL_USE_ARCH_ZEN2) + $(KOKKOS_INTERNAL_USE_ARCH_ZEN3))
KOKKOS_INTERNAL_USE_ARCH_AVX512MIC  := $(shell expr $(KOKKOS_INTERNAL_USE_ARCH_KNL))

# Incompatible flags?
KOKKOS_INTERNAL_USE_ARCH_MULTIHOST := $(strip $(shell echo "$(KOKKOS_INTERNAL_USE_ARCH_SSE42)+$(KOKKOS_INTERNAL_USE_ARCH_AVX)+$(KOKKOS_INTERNAL_USE_ARCH_AVX2)+$(KOKKOS_INTERNAL_USE_ARCH_AVX512MIC)+$(KOKKOS_INTERNAL_USE_ARCH_SKL)+$(KOKKOS_INTERNAL_USE_ARCH_SKX)+$(KOKKOS_INTERNAL_USE_ARCH_ICL)+$(KOKKOS_INTERNAL_USE_ARCH_ICX)+$(KOKKOS_INTERNAL_USE_ARCH_SPR)+$(KOKKOS_INTERNAL_USE_ARCH_KNC)+$(KOKKOS_INTERNAL_USE_ARCH_IBM)+$(KOKKOS_INTERNAL_USE_ARCH_ARM)>1") | bc)
KOKKOS_INTERNAL_USE_ARCH_MULTIGPU := $(strip $(shell echo "$(KOKKOS_INTERNAL_USE_ARCH_NVIDIA)>1") | bc)

ifeq ($(KOKKOS_INTERNAL_USE_ARCH_MULTIHOST), 1)
  $(error Defined Multiple Host architectures: KOKKOS_ARCH=$(KOKKOS_ARCH) )
endif
ifeq ($(KOKKOS_INTERNAL_USE_ARCH_MULTIGPU), 1)
  $(error Defined Multiple GPU architectures: KOKKOS_ARCH=$(KOKKOS_ARCH) )
endif

# Generating the list of Flags.

KOKKOS_CPPFLAGS =
KOKKOS_LIBDIRS =
ifneq ($(KOKKOS_CMAKE), yes)
  KOKKOS_CPPFLAGS = -I./ -I$(KOKKOS_PATH)/core/src -I$(KOKKOS_PATH)/containers/src -I$(KOKKOS_PATH)/algorithms/src
endif
KOKKOS_TPL_INCLUDE_DIRS =
KOKKOS_TPL_LIBRARY_DIRS =
KOKKOS_TPL_LIBRARY_NAMES =

ifeq ($(KOKKOS_INTERNAL_ENABLE_COMPILER_WARNINGS), 1)
  KOKKOS_CXXFLAGS += $(KOKKOS_INTERNAL_COMPILER_WARNINGS)
endif

KOKKOS_LIBS = -ldl
KOKKOS_TPL_LIBRARY_NAMES += dl
ifneq ($(KOKKOS_CMAKE), yes)
  KOKKOS_LIBDIRS = -L$(shell pwd)
  # CXXLDFLAGS is used together with CXXFLAGS in a combined compile/link command
  KOKKOS_CXXLDFLAGS = -L$(shell pwd)
endif
KOKKOS_LINK_FLAGS =
KOKKOS_SRC =
KOKKOS_HEADERS =

#ifeq ($(KOKKOS_INTERNAL_COMPILER_GCC), 1)
  KOKKOS_LIBS += -latomic
#endif

# Generating the KokkosCore_config.h file.

KOKKOS_INTERNAL_CONFIG_TMP=KokkosCore_config.tmp
KOKKOS_CONFIG_HEADER=KokkosCore_config.h
# Functions for generating config header file
kokkos_append_header = $(shell echo $1 >> $(KOKKOS_INTERNAL_CONFIG_TMP))

# assign hash sign to variable for compat. with make 4.3
H := \#

# Do not append first line
tmp := $(shell echo "/* ---------------------------------------------" > KokkosCore_config.tmp)
tmp := $(call kokkos_append_header,"Makefile constructed configuration:")
tmp := $(call kokkos_append_header,"----------------------------------------------*/")

tmp := $(call kokkos_append_header,'$H''if !defined(KOKKOS_MACROS_HPP) || defined(KOKKOS_CORE_CONFIG_H)')
tmp := $(call kokkos_append_header,'$H''error "Do not include $(KOKKOS_CONFIG_HEADER) directly; include Kokkos_Macros.hpp instead."')
tmp := $(call kokkos_append_header,'$H''else')
tmp := $(call kokkos_append_header,'$H''define KOKKOS_CORE_CONFIG_H')
tmp := $(call kokkos_append_header,'$H''endif')

tmp := $(call kokkos_append_header,"")
tmp := $(call kokkos_append_header,"$H""define KOKKOS_VERSION $(KOKKOS_VERSION)")
tmp := $(call kokkos_append_header,"$H""define KOKKOS_VERSION_MAJOR $(KOKKOS_VERSION_MAJOR)")
tmp := $(call kokkos_append_header,"$H""define KOKKOS_VERSION_MINOR $(KOKKOS_VERSION_MINOR)")
tmp := $(call kokkos_append_header,"$H""define KOKKOS_VERSION_PATCH $(KOKKOS_VERSION_PATCH)")
tmp := $(call kokkos_append_header,"")

tmp := $(call kokkos_append_header,"/* Execution Spaces */")

ifeq ($(KOKKOS_INTERNAL_USE_CUDA), 1)
  tmp := $(call kokkos_append_header,"$H""define KOKKOS_ENABLE_CUDA")
endif

ifeq ($(KOKKOS_INTERNAL_USE_HIP), 1)
  tmp := $(call kokkos_append_header,'$H''define KOKKOS_ENABLE_HIP')
endif

ifeq ($(KOKKOS_INTERNAL_USE_SYCL), 1)
  tmp := $(call kokkos_append_header,'$H''define KOKKOS_ENABLE_SYCL')
endif

ifeq ($(KOKKOS_INTERNAL_USE_OPENMPTARGET), 1)
  tmp := $(call kokkos_append_header,'$H''define KOKKOS_ENABLE_OPENMPTARGET')
  ifeq ($(KOKKOS_INTERNAL_COMPILER_GCC), 1)
  tmp := $(call kokkos_append_header,"$H""define KOKKOS_WORKAROUND_OPENMPTARGET_GCC")
  endif
endif

ifeq ($(KOKKOS_INTERNAL_USE_OPENACC), 1)
  tmp := $(call kokkos_append_header,"$H""define KOKKOS_ENABLE_OPENACC")
endif

ifeq ($(KOKKOS_INTERNAL_USE_OPENMP), 1)
  tmp := $(call kokkos_append_header,'$H''define KOKKOS_ENABLE_OPENMP')
endif

ifeq ($(KOKKOS_INTERNAL_USE_THREADS), 1)
  tmp := $(call kokkos_append_header,"$H""define KOKKOS_ENABLE_THREADS")
endif

ifeq ($(KOKKOS_INTERNAL_USE_HPX), 1)
  tmp := $(call kokkos_append_header,"$H""define KOKKOS_ENABLE_HPX")
endif

ifeq ($(KOKKOS_INTERNAL_USE_SERIAL), 1)
  tmp := $(call kokkos_append_header,"$H""define KOKKOS_ENABLE_SERIAL")
endif

#only add the c++ standard flags if this is not CMake
tmp := $(call kokkos_append_header,"/* General Settings */")
ifneq ($(KOKKOS_INTERNAL_DISABLE_DEPRECATED_CODE), 1)
  tmp := $(call kokkos_append_header,"$H""define KOKKOS_ENABLE_DEPRECATED_CODE_3")
  tmp := $(call kokkos_append_header,"$H""define KOKKOS_ENABLE_DEPRECATED_CODE_4")
endif
ifeq ($(KOKKOS_INTERNAL_ENABLE_DEPRECATION_WARNINGS), 1)
  tmp := $(call kokkos_append_header,"$H""define KOKKOS_ENABLE_DEPRECATION_WARNINGS")
endif
ifeq ($(KOKKOS_INTERNAL_ENABLE_CXX17), 1)
ifneq ($(KOKKOS_STANDALONE_CMAKE), yes)
  KOKKOS_CXXFLAGS += $(KOKKOS_INTERNAL_CXX17_FLAG)
endif
  tmp := $(call kokkos_append_header,"$H""define KOKKOS_ENABLE_CXX17")
endif
ifeq ($(KOKKOS_INTERNAL_ENABLE_CXX1Z), 1)
  #I cannot make CMake add this in a good way - so add it here
  KOKKOS_CXXFLAGS += $(KOKKOS_INTERNAL_CXX1Z_FLAG)
  tmp := $(call kokkos_append_header,"$H""define KOKKOS_ENABLE_CXX17")
endif
ifeq ($(KOKKOS_INTERNAL_ENABLE_CXX20), 1)
  #I cannot make CMake add this in a good way - so add it here
  KOKKOS_CXXFLAGS += $(KOKKOS_INTERNAL_CXX20_FLAG)
  tmp := $(call kokkos_append_header,"$H""define KOKKOS_ENABLE_CXX20")
endif
ifeq ($(KOKKOS_INTERNAL_ENABLE_CXX2A), 1)
  #I cannot make CMake add this in a good way - so add it here
  KOKKOS_CXXFLAGS += $(KOKKOS_INTERNAL_CXX2A_FLAG)
  tmp := $(call kokkos_append_header,"$H""define KOKKOS_ENABLE_CXX20")
endif
ifeq ($(KOKKOS_INTERNAL_ENABLE_CXX23), 1)
  #I cannot make CMake add this in a good way - so add it here
  KOKKOS_CXXFLAGS += $(KOKKOS_INTERNAL_CXX23_FLAG)
  tmp := $(call kokkos_append_header,"$H""define KOKKOS_ENABLE_CXX23")
endif
ifeq ($(KOKKOS_INTERNAL_ENABLE_CXX2B), 1)
  #I cannot make CMake add this in a good way - so add it here
  KOKKOS_CXXFLAGS += $(KOKKOS_INTERNAL_CXX2B_FLAG)
  tmp := $(call kokkos_append_header,"$H""define KOKKOS_ENABLE_CXX23")
endif

ifeq ($(KOKKOS_INTERNAL_ENABLE_DEBUG), 1)
  ifeq ($(KOKKOS_INTERNAL_COMPILER_NVCC), 1)
    KOKKOS_CXXFLAGS += -lineinfo
  endif

  KOKKOS_CXXFLAGS += -g
  KOKKOS_LDFLAGS += -g
  tmp := $(call kokkos_append_header,"$H""define KOKKOS_ENABLE_DEBUG_BOUNDS_CHECK")
  tmp := $(call kokkos_append_header,"$H""define KOKKOS_ENABLE_DEBUG")
  ifeq ($(KOKKOS_INTERNAL_DISABLE_DUALVIEW_MODIFY_CHECK), 0)
    tmp := $(call kokkos_append_header,"$H""define KOKKOS_ENABLE_DEBUG_DUALVIEW_MODIFY_CHECK")
  endif
endif
ifeq ($(KOKKOS_INTERNAL_DISABLE_COMPLEX_ALIGN), 0)
  tmp := $(call kokkos_append_header,"$H""define KOKKOS_ENABLE_COMPLEX_ALIGN")
endif

ifeq ($(KOKKOS_INTERNAL_ENABLE_PROFILING_LOAD_PRINT), 1)
  tmp := $(call kokkos_append_header,"$H""define KOKKOS_ENABLE_PROFILING_LOAD_PRINT")
endif

ifeq ($(KOKKOS_INTERNAL_ENABLE_TUNING), 1)
  tmp := $(call kokkos_append_header,"$H""define KOKKOS_ENABLE_TUNING")
endif

tmp := $(call kokkos_append_header,"$H""define KOKKOS_ENABLE_LIBDL")

ifeq ($(KOKKOS_INTERNAL_USE_HWLOC), 1)
  ifneq ($(KOKKOS_CMAKE), yes)
    ifneq ($(HWLOC_PATH),)
      KOKKOS_CPPFLAGS += -I$(HWLOC_PATH)/include
      KOKKOS_LIBDIRS += -L$(HWLOC_PATH)/lib
      KOKKOS_CXXLDFLAGS += -L$(HWLOC_PATH)/lib
      KOKKOS_TPL_INCLUDE_DIRS += $(HWLOC_PATH)/include
      KOKKOS_TPL_LIBRARY_DIRS += $(HWLOC_PATH)/lib
    endif
    KOKKOS_LIBS += -lhwloc
    KOKKOS_TPL_LIBRARY_NAMES += hwloc
  endif
  tmp := $(call kokkos_append_header,"$H""define KOKKOS_ENABLE_HWLOC")
endif

ifeq ($(KOKKOS_INTERNAL_USE_LIBRT), 1)
  tmp := $(call kokkos_append_header,"$H""define KOKKOS_USE_LIBRT")
  KOKKOS_LIBS += -lrt
  KOKKOS_TPL_LIBRARY_NAMES += rt
endif

ifeq ($(KOKKOS_INTERNAL_USE_MEMKIND), 1)
  ifneq ($(KOKKOS_CMAKE), yes)
    ifneq ($(MEMKIND_PATH),)
      KOKKOS_CPPFLAGS += -I$(MEMKIND_PATH)/include
      KOKKOS_LIBDIRS += -L$(MEMKIND_PATH)/lib
      KOKKOS_CXXLDFLAGS += -L$(MEMKIND_PATH)/lib
      KOKKOS_TPL_INCLUDE_DIRS += $(MEMKIND_PATH)/include
      KOKKOS_TPL_LIBRARY_DIRS += $(MEMKIND_PATH)/lib
    endif
    KOKKOS_LIBS += -lmemkind -lnuma
    KOKKOS_TPL_LIBRARY_NAMES += memkind numa
  endif
  tmp := $(call kokkos_append_header,"$H""define KOKKOS_ENABLE_HBWSPACE")
endif

ifeq ($(KOKKOS_INTERNAL_ENABLE_LARGE_MEM_TESTS), 1)
  tmp := $(call kokkos_append_header,"$H""define KOKKOS_ENABLE_LARGE_MEM_TESTS")
endif

tmp := $(call kokkos_append_header,"/* Optimization Settings */")

ifeq ($(KOKKOS_INTERNAL_AGGRESSIVE_VECTORIZATION), 1)
  # deprecated
  tmp := $(call kokkos_append_header,"$H""define KOKKOS_OPT_RANGE_AGGRESSIVE_VECTORIZATION")
  tmp := $(call kokkos_append_header,"$H""define KOKKOS_ENABLE_AGGRESSIVE_VECTORIZATION")
endif

tmp := $(call kokkos_append_header,"/* Cuda Settings */")

ifeq ($(KOKKOS_INTERNAL_USE_CUDA), 1)
  ifeq ($(KOKKOS_INTERNAL_CUDA_USE_LDG), 1)
    tmp := $(call kokkos_append_header,"$H""define KOKKOS_ENABLE_CUDA_LDG_INTRINSIC")
  else ifeq ($(KOKKOS_INTERNAL_COMPILER_CLANG), 1)
    tmp := $(call kokkos_append_header,"$H""define KOKKOS_ENABLE_CUDA_LDG_INTRINSIC")
  endif

  ifeq ($(KOKKOS_INTERNAL_CUDA_USE_UVM), 1)
    tmp := $(call kokkos_append_header,"$H""define KOKKOS_ENABLE_CUDA_UVM")
  endif

  ifeq ($(KOKKOS_INTERNAL_CUDA_USE_RELOC), 1)
    tmp := $(call kokkos_append_header,"$H""define KOKKOS_ENABLE_CUDA_RELOCATABLE_DEVICE_CODE")
    ifeq ($(KOKKOS_INTERNAL_COMPILER_CLANG), 1)
      KOKKOS_CXXFLAGS += -fcuda-rdc
      KOKKOS_LDFLAGS += -fcuda-rdc
    else
      KOKKOS_CXXFLAGS += --relocatable-device-code=true
      KOKKOS_LDFLAGS += --relocatable-device-code=true
    endif
  endif

  ifeq ($(KOKKOS_INTERNAL_COMPILER_NVCC), 1)
    ifeq ($(shell test $(KOKKOS_INTERNAL_COMPILER_NVCC_VERSION) -ge 90; echo $$?),0)
      # This diagnostic is just plain wrong in CUDA 9
      # See https://github.com/kokkos/kokkos/issues/1470
      KOKKOS_CXXFLAGS += -Xcudafe --diag_suppress=esa_on_defaulted_function_ignored
    endif
  endif

  ifeq ($(KOKKOS_INTERNAL_CUDA_USE_LAMBDA), 1)
    ifeq ($(KOKKOS_INTERNAL_COMPILER_NVCC), 1)
      tmp := $(call kokkos_append_header,"$H""define KOKKOS_ENABLE_CUDA_LAMBDA")
      KOKKOS_CXXFLAGS += -expt-extended-lambda
    endif

    ifeq ($(KOKKOS_INTERNAL_COMPILER_CLANG), 1)
      tmp := $(call kokkos_append_header,"$H""define KOKKOS_ENABLE_CUDA_LAMBDA")
    endif
  endif

  ifeq ($(KOKKOS_INTERNAL_CUDA_USE_CONSTEXPR), 1)
    ifeq ($(KOKKOS_INTERNAL_COMPILER_NVCC), 1)
      tmp := $(call kokkos_append_header,"$H""define KOKKOS_ENABLE_CUDA_CONSTEXPR")
      KOKKOS_CXXFLAGS += -expt-relaxed-constexpr
    endif

    ifeq ($(KOKKOS_INTERNAL_COMPILER_CLANG), 1)
      tmp := $(call kokkos_append_header,"$H""define KOKKOS_ENABLE_CUDA_CONSTEXPR")
    endif
  endif

  ifeq ($(KOKKOS_INTERNAL_COMPILER_CLANG), 1)
    tmp := $(call kokkos_append_header,"$H""define KOKKOS_IMPL_CUDA_CLANG_WORKAROUND")
  endif
endif

ifeq ($(KOKKOS_INTERNAL_USE_HPX), 1)
  ifeq ($(KOKKOS_INTERNAL_HPX_ENABLE_ASYNC_DISPATCH), 1)
    tmp := $(call kokkos_append_header,"$H""define KOKKOS_ENABLE_HPX_ASYNC_DISPATCH")
  endif
endif

# Add Architecture flags.

ifeq ($(KOKKOS_INTERNAL_USE_ARCH_ARMV80), 1)
  tmp := $(call kokkos_append_header,"$H""define KOKKOS_ARCH_ARMV80")

  ifeq ($(KOKKOS_INTERNAL_COMPILER_CRAY), 1)
    KOKKOS_CXXFLAGS +=
    KOKKOS_LDFLAGS +=
  else
    KOKKOS_CXXFLAGS += -march=armv8-a
    KOKKOS_LDFLAGS += -march=armv8-a
  endif
endif

ifeq ($(KOKKOS_INTERNAL_USE_ARCH_ARMV81), 1)
  tmp := $(call kokkos_append_header,"$H""define KOKKOS_ARCH_ARMV81")

  ifeq ($(KOKKOS_INTERNAL_COMPILER_CRAY), 1)
    KOKKOS_CXXFLAGS +=
    KOKKOS_LDFLAGS +=
  else
    KOKKOS_CXXFLAGS += -march=armv8.1-a
    KOKKOS_LDFLAGS += -march=armv8.1-a
  endif
endif

ifeq ($(KOKKOS_INTERNAL_USE_ARCH_A64FX), 1)
  tmp := $(call kokkos_append_header,"$H""define KOKKOS_ARCH_A64FX")

  KOKKOS_CXXFLAGS += -march=armv8.2-a+sve
  KOKKOS_LDFLAGS += -march=armv8.2-a+sve
  ifeq ($(KOKKOS_INTERNAL_COMPILER_CLANG), 1)
    KOKKOS_CXXFLAGS += -msve-vector-bits=512
    KOKKOS_LDFLAGS += -msve-vector-bits=512
  endif
  ifeq ($(KOKKOS_INTERNAL_COMPILER_GCC), 1)
    KOKKOS_CXXFLAGS += -msve-vector-bits=512
    KOKKOS_LDFLAGS += -msve-vector-bits=512
  endif
endif

ifeq ($(KOKKOS_INTERNAL_USE_ARCH_ZEN), 1)
  tmp := $(call kokkos_append_header,"$H""define KOKKOS_ARCH_AMD_ZEN")
  tmp := $(call kokkos_append_header,"$H""define KOKKOS_ARCH_AMD_AVX2")

  ifeq ($(KOKKOS_INTERNAL_COMPILER_INTEL), 1)
    KOKKOS_CXXFLAGS += -mavx2
    KOKKOS_LDFLAGS += -mavx2
  else
    KOKKOS_CXXFLAGS += -march=znver1 -mtune=znver1
    KOKKOS_LDFLAGS += -march=znver1 -mtune=znver1
  endif
endif

ifeq ($(KOKKOS_INTERNAL_USE_ARCH_ZEN2), 1)
  tmp := $(call kokkos_append_header,"$H""define KOKKOS_ARCH_AMD_ZEN2")
  tmp := $(call kokkos_append_header,"$H""define KOKKOS_ARCH_AMD_AVX2")

  ifeq ($(KOKKOS_INTERNAL_COMPILER_INTEL), 1)
    KOKKOS_CXXFLAGS += -mavx2
    KOKKOS_LDFLAGS += -mavx2
  else
    KOKKOS_CXXFLAGS += -march=znver2 -mtune=znver2
    KOKKOS_LDFLAGS += -march=znver2 -mtune=znver2
  endif
endif

ifeq ($(KOKKOS_INTERNAL_USE_ARCH_ZEN3), 1)
  tmp := $(call kokkos_append_header,"$H""define KOKKOS_ARCH_AMD_ZEN3")
  tmp := $(call kokkos_append_header,"$H""define KOKKOS_ARCH_AMD_AVX2")

  ifeq ($(KOKKOS_INTERNAL_COMPILER_INTEL), 1)
    KOKKOS_CXXFLAGS += -mavx2
    KOKKOS_LDFLAGS += -mavx2
  else
    KOKKOS_CXXFLAGS += -march=znver3 -mtune=znver3
    KOKKOS_LDFLAGS += -march=znver3 -mtune=znver3
  endif
endif

ifeq ($(KOKKOS_INTERNAL_USE_ARCH_ARMV8_THUNDERX), 1)
  tmp := $(call kokkos_append_header,"$H""define KOKKOS_ARCH_ARMV80")
  tmp := $(call kokkos_append_header,"$H""define KOKKOS_ARCH_ARMV8_THUNDERX")

  ifeq ($(KOKKOS_INTERNAL_COMPILER_CRAY), 1)
    KOKKOS_CXXFLAGS +=
    KOKKOS_LDFLAGS +=
  else
    KOKKOS_CXXFLAGS += -march=armv8-a -mtune=thunderx
    KOKKOS_LDFLAGS += -march=armv8-a -mtune=thunderx
  endif
endif

ifeq ($(KOKKOS_INTERNAL_USE_ARCH_ARMV8_THUNDERX2), 1)
  tmp := $(call kokkos_append_header,"$H""define KOKKOS_ARCH_ARMV81")
  tmp := $(call kokkos_append_header,"$H""define KOKKOS_ARCH_ARMV8_THUNDERX2")

  ifeq ($(KOKKOS_INTERNAL_COMPILER_CRAY), 1)
    KOKKOS_CXXFLAGS +=
    KOKKOS_LDFLAGS +=
  else
    KOKKOS_CXXFLAGS += -mtune=thunderx2t99 -mcpu=thunderx2t99
    KOKKOS_LDFLAGS += -mtune=thunderx2t99 -mcpu=thunderx2t99
  endif
endif

ifeq ($(KOKKOS_INTERNAL_USE_ARCH_SSE42), 1)
  tmp := $(call kokkos_append_header,"$H""define KOKKOS_ARCH_SSE42")

  ifeq ($(KOKKOS_INTERNAL_COMPILER_INTEL), 1)
    KOKKOS_CXXFLAGS += -xSSE4.2
    KOKKOS_LDFLAGS  += -xSSE4.2
  else ifeq ($(KOKKOS_INTERNAL_COMPILER_CRAY), 1)
  else
    # Assume that this is a really a GNU compiler.
    KOKKOS_CXXFLAGS += -msse4.2
    KOKKOS_LDFLAGS  += -msse4.2
  endif
endif

ifeq ($(KOKKOS_INTERNAL_USE_ARCH_AVX), 1)
  tmp := $(call kokkos_append_header,"$H""define KOKKOS_ARCH_AVX")

  ifeq ($(KOKKOS_INTERNAL_COMPILER_INTEL), 1)
    KOKKOS_CXXFLAGS += -mavx
    KOKKOS_LDFLAGS  += -mavx
  else ifeq ($(KOKKOS_INTERNAL_COMPILER_CRAY), 1)
  else
    # Assume that this is a really a GNU compiler.
    KOKKOS_CXXFLAGS += -mavx
    KOKKOS_LDFLAGS  += -mavx
  endif
endif

ifeq ($(KOKKOS_INTERNAL_USE_ARCH_POWER7), 1)
  tmp := $(call kokkos_append_header,"$H""define KOKKOS_ARCH_POWER7")

  # Assume that this is a really a GNU compiler.
  KOKKOS_CXXFLAGS += -mcpu=power7 -mtune=power7
  KOKKOS_LDFLAGS  += -mcpu=power7 -mtune=power7
endif

ifeq ($(KOKKOS_INTERNAL_USE_ARCH_POWER8), 1)
  tmp := $(call kokkos_append_header,"$H""define KOKKOS_ARCH_POWER8")

  KOKKOS_CXXFLAGS += -mcpu=power8 -mtune=power8
  KOKKOS_LDFLAGS  += -mcpu=power8 -mtune=power8
endif

ifeq ($(KOKKOS_INTERNAL_USE_ARCH_POWER9), 1)
  tmp := $(call kokkos_append_header,"$H""define KOKKOS_ARCH_POWER9")

  KOKKOS_CXXFLAGS += -mcpu=power9 -mtune=power9
  KOKKOS_LDFLAGS  += -mcpu=power9 -mtune=power9
endif

ifeq ($(KOKKOS_INTERNAL_USE_ARCH_HSW), 1)
  tmp := $(call kokkos_append_header,"$H""define KOKKOS_ARCH_AVX2")

  ifeq ($(KOKKOS_INTERNAL_COMPILER_INTEL), 1)
    KOKKOS_CXXFLAGS += -xCORE-AVX2
    KOKKOS_LDFLAGS  += -xCORE-AVX2
  else ifeq ($(KOKKOS_INTERNAL_COMPILER_CRAY), 1)
  else
    # Assume that this is a really a GNU compiler.
    KOKKOS_CXXFLAGS += -march=core-avx2 -mtune=core-avx2
    KOKKOS_LDFLAGS  += -march=core-avx2 -mtune=core-avx2
  endif
endif

ifeq ($(KOKKOS_INTERNAL_USE_ARCH_BDW), 1)
  tmp := $(call kokkos_append_header,"$H""define KOKKOS_ARCH_AVX2")

  ifeq ($(KOKKOS_INTERNAL_COMPILER_INTEL), 1)
    KOKKOS_CXXFLAGS += -xCORE-AVX2
    KOKKOS_LDFLAGS  += -xCORE-AVX2
  else ifeq ($(KOKKOS_INTERNAL_COMPILER_CRAY), 1)
  else
    # Assume that this is a really a GNU compiler.
    KOKKOS_CXXFLAGS += -march=core-avx2 -mtune=core-avx2 -mrtm
    KOKKOS_LDFLAGS  += -march=core-avx2 -mtune=core-avx2 -mrtm
  endif
endif

ifeq ($(KOKKOS_INTERNAL_USE_ARCH_AVX512MIC), 1)
  tmp := $(call kokkos_append_header,"$H""define KOKKOS_ARCH_AVX512MIC")

  ifeq ($(KOKKOS_INTERNAL_COMPILER_INTEL), 1)
    KOKKOS_CXXFLAGS += -xMIC-AVX512
    KOKKOS_LDFLAGS  += -xMIC-AVX512
  else ifeq ($(KOKKOS_INTERNAL_COMPILER_CRAY), 1)
  else
    # Asssume that this is really a GNU compiler.
    KOKKOS_CXXFLAGS += -march=knl -mtune=knl
    KOKKOS_LDFLAGS  += -march=knl -mtune=knl
  endif
endif

ifeq ($(KOKKOS_INTERNAL_USE_ARCH_SKL), 1)
  tmp := $(call kokkos_append_header,"$H""define KOKKOS_ARCH_AVX512XEON")

  ifeq ($(KOKKOS_INTERNAL_COMPILER_INTEL), 1)
    KOKKOS_CXXFLAGS += -xSKYLAKE
    KOKKOS_LDFLAGS  += -xSKYLAKE
  else ifeq ($(KOKKOS_INTERNAL_COMPILER_CRAY), 1)
  else
    # Nothing here yet.
    KOKKOS_CXXFLAGS += -march=skylake
    KOKKOS_LDFLAGS  += -march=skylake
  endif
endif

ifeq ($(KOKKOS_INTERNAL_USE_ARCH_SKX), 1)
  tmp := $(call kokkos_append_header,"$H""define KOKKOS_ARCH_AVX512XEON")

  ifeq ($(KOKKOS_INTERNAL_COMPILER_INTEL), 1)
    KOKKOS_CXXFLAGS += -xCORE-AVX512
    KOKKOS_LDFLAGS  += -xCORE-AVX512
  else ifeq ($(KOKKOS_INTERNAL_COMPILER_CRAY), 1)
  else
    # Nothing here yet.
    KOKKOS_CXXFLAGS += -march=skylake-avx512 -mtune=skylake-avx512
    KOKKOS_LDFLAGS  += -march=skylake-avx512 -mtune=skylake-avx512
  endif
endif

ifeq ($(KOKKOS_INTERNAL_USE_ARCH_ICL), 1)
  tmp := $(call kokkos_append_header,"$H""define KOKKOS_ARCH_AVX512XEON")
  KOKKOS_CXXFLAGS += -march=icelake-client -mtune=icelake-client
  KOKKOS_LDFLAGS += -march=icelake-client -mtune=icelake-client
endif

ifeq ($(KOKKOS_INTERNAL_USE_ARCH_ICX), 1)
  tmp := $(call kokkos_append_header,"$H""define KOKKOS_ARCH_AVX512XEON")
  KOKKOS_CXXFLAGS += -march=icelake-server -mtune=icelake-server
  KOKKOS_LDFLAGS += -march=icelake-server -mtune=icelake-server
endif

ifeq ($(KOKKOS_INTERNAL_USE_ARCH_SPR), 1)
  tmp := $(call kokkos_append_header,"$H""define KOKKOS_ARCH_AVX512XEON")
  KOKKOS_CXXFLAGS += -march=sapphirerapids -mtune=sapphirerapids
  KOKKOS_LDFLAGS += -march=sapphirerapids -mtune=sapphirerapids
endif

ifeq ($(KOKKOS_INTERNAL_USE_ARCH_KNC), 1)
  tmp := $(call kokkos_append_header,"$H""define KOKKOS_ARCH_KNC")
  KOKKOS_CXXFLAGS += -mmic
  KOKKOS_LDFLAGS += -mmic
endif

# Figure out the architecture flag for Cuda.
ifeq ($(KOKKOS_INTERNAL_USE_CUDA), 1)
   KOKKOS_INTERNAL_USE_CUDA_ARCH=1
endif
ifeq ($(KOKKOS_INTERNAL_USE_HIP), 1)
   ifeq ($(KOKKOS_INTERNAL_COMPILER_NVCC), 1)
     KOKKOS_INTERNAL_USE_CUDA_ARCH=1
   endif
endif
ifeq ($(KOKKOS_INTERNAL_USE_CUDA_ARCH), 1)
  ifeq ($(KOKKOS_INTERNAL_COMPILER_NVCC), 1)
    KOKKOS_INTERNAL_CUDA_ARCH_FLAG=-arch
  else ifeq ($(KOKKOS_INTERNAL_COMPILER_CLANG), 1)
		KOKKOS_INTERNAL_CUDA_ARCH_FLAG=--cuda-gpu-arch
		KOKKOS_CXXFLAGS += -x cuda
  else
    $(error Makefile.kokkos: CUDA is enabled but the compiler is neither NVCC nor Clang (got version string $(KOKKOS_CXX_VERSION)) )
  endif
  KOKKOS_INTERNAL_USE_CUDA_ARCH = 1
endif

ifeq ($(KOKKOS_INTERNAL_USE_OPENMPTARGET), 1)
  ifeq ($(KOKKOS_INTERNAL_COMPILER_CLANG), 1)
    KOKKOS_INTERNAL_CUDA_ARCH_FLAG=-fopenmp-targets=nvptx64 -Xopenmp-target -march
  endif
  KOKKOS_INTERNAL_USE_CUDA_ARCH = 1
endif

ifeq ($(KOKKOS_INTERNAL_USE_CUDA_ARCH), 1)
  ifeq ($(KOKKOS_INTERNAL_USE_ARCH_KEPLER30), 1)
    tmp := $(call kokkos_append_header,"$H""define KOKKOS_ARCH_KEPLER")
    tmp := $(call kokkos_append_header,"$H""define KOKKOS_ARCH_KEPLER30")
    KOKKOS_INTERNAL_CUDA_ARCH_FLAG := $(KOKKOS_INTERNAL_CUDA_ARCH_FLAG)=sm_30
  endif
  ifeq ($(KOKKOS_INTERNAL_USE_ARCH_KEPLER32), 1)
    tmp := $(call kokkos_append_header,"$H""define KOKKOS_ARCH_KEPLER")
    tmp := $(call kokkos_append_header,"$H""define KOKKOS_ARCH_KEPLER32")
    KOKKOS_INTERNAL_CUDA_ARCH_FLAG := $(KOKKOS_INTERNAL_CUDA_ARCH_FLAG)=sm_32
  endif
  ifeq ($(KOKKOS_INTERNAL_USE_ARCH_KEPLER35), 1)
    tmp := $(call kokkos_append_header,"$H""define KOKKOS_ARCH_KEPLER")
    tmp := $(call kokkos_append_header,"$H""define KOKKOS_ARCH_KEPLER35")
    KOKKOS_INTERNAL_CUDA_ARCH_FLAG := $(KOKKOS_INTERNAL_CUDA_ARCH_FLAG)=sm_35
  endif
  ifeq ($(KOKKOS_INTERNAL_USE_ARCH_KEPLER37), 1)
    tmp := $(call kokkos_append_header,"$H""define KOKKOS_ARCH_KEPLER")
    tmp := $(call kokkos_append_header,"$H""define KOKKOS_ARCH_KEPLER37")
    KOKKOS_INTERNAL_CUDA_ARCH_FLAG := $(KOKKOS_INTERNAL_CUDA_ARCH_FLAG)=sm_37
  endif
  ifeq ($(KOKKOS_INTERNAL_USE_ARCH_MAXWELL50), 1)
    tmp := $(call kokkos_append_header,"$H""define KOKKOS_ARCH_MAXWELL")
    tmp := $(call kokkos_append_header,"$H""define KOKKOS_ARCH_MAXWELL50")
    KOKKOS_INTERNAL_CUDA_ARCH_FLAG := $(KOKKOS_INTERNAL_CUDA_ARCH_FLAG)=sm_50
  endif
  ifeq ($(KOKKOS_INTERNAL_USE_ARCH_MAXWELL52), 1)
    tmp := $(call kokkos_append_header,"$H""define KOKKOS_ARCH_MAXWELL")
    tmp := $(call kokkos_append_header,"$H""define KOKKOS_ARCH_MAXWELL52")
    KOKKOS_INTERNAL_CUDA_ARCH_FLAG := $(KOKKOS_INTERNAL_CUDA_ARCH_FLAG)=sm_52
  endif
  ifeq ($(KOKKOS_INTERNAL_USE_ARCH_MAXWELL53), 1)
    tmp := $(call kokkos_append_header,"$H""define KOKKOS_ARCH_MAXWELL")
    tmp := $(call kokkos_append_header,"$H""define KOKKOS_ARCH_MAXWELL53")
    KOKKOS_INTERNAL_CUDA_ARCH_FLAG := $(KOKKOS_INTERNAL_CUDA_ARCH_FLAG)=sm_53
  endif
  ifeq ($(KOKKOS_INTERNAL_USE_ARCH_PASCAL60), 1)
    tmp := $(call kokkos_append_header,"$H""define KOKKOS_ARCH_PASCAL")
    tmp := $(call kokkos_append_header,"$H""define KOKKOS_ARCH_PASCAL60")
    KOKKOS_INTERNAL_CUDA_ARCH_FLAG := $(KOKKOS_INTERNAL_CUDA_ARCH_FLAG)=sm_60
  endif
  ifeq ($(KOKKOS_INTERNAL_USE_ARCH_PASCAL61), 1)
    tmp := $(call kokkos_append_header,"$H""define KOKKOS_ARCH_PASCAL")
    tmp := $(call kokkos_append_header,"$H""define KOKKOS_ARCH_PASCAL61")
    KOKKOS_INTERNAL_CUDA_ARCH_FLAG := $(KOKKOS_INTERNAL_CUDA_ARCH_FLAG)=sm_61
  endif
  ifeq ($(KOKKOS_INTERNAL_USE_ARCH_VOLTA70), 1)
    tmp := $(call kokkos_append_header,"$H""define KOKKOS_ARCH_VOLTA")
    tmp := $(call kokkos_append_header,"$H""define KOKKOS_ARCH_VOLTA70")
    KOKKOS_INTERNAL_CUDA_ARCH_FLAG := $(KOKKOS_INTERNAL_CUDA_ARCH_FLAG)=sm_70
  endif
  ifeq ($(KOKKOS_INTERNAL_USE_ARCH_VOLTA72), 1)
    tmp := $(call kokkos_append_header,"$H""define KOKKOS_ARCH_VOLTA")
    tmp := $(call kokkos_append_header,"$H""define KOKKOS_ARCH_VOLTA72")
    KOKKOS_INTERNAL_CUDA_ARCH_FLAG := $(KOKKOS_INTERNAL_CUDA_ARCH_FLAG)=sm_72
  endif
  ifeq ($(KOKKOS_INTERNAL_USE_ARCH_TURING75), 1)
    tmp := $(call kokkos_append_header,"$H""define KOKKOS_ARCH_TURING")
    tmp := $(call kokkos_append_header,"$H""define KOKKOS_ARCH_TURING75")
    KOKKOS_INTERNAL_CUDA_ARCH_FLAG := $(KOKKOS_INTERNAL_CUDA_ARCH_FLAG)=sm_75
  endif
  ifeq ($(KOKKOS_INTERNAL_USE_ARCH_AMPERE80), 1)
    tmp := $(call kokkos_append_header,"$H""define KOKKOS_ARCH_AMPERE")
    tmp := $(call kokkos_append_header,"$H""define KOKKOS_ARCH_AMPERE80")
    KOKKOS_INTERNAL_CUDA_ARCH_FLAG := $(KOKKOS_INTERNAL_CUDA_ARCH_FLAG)=sm_80
  endif
  ifeq ($(KOKKOS_INTERNAL_USE_ARCH_AMPERE86), 1)
    tmp := $(call kokkos_append_header,"$H""define KOKKOS_ARCH_AMPERE")
    tmp := $(call kokkos_append_header,"$H""define KOKKOS_ARCH_AMPERE86")
    KOKKOS_INTERNAL_CUDA_ARCH_FLAG := $(KOKKOS_INTERNAL_CUDA_ARCH_FLAG)=sm_86
  endif

  ifneq ($(KOKKOS_INTERNAL_USE_ARCH_NVIDIA), 0)
    KOKKOS_CXXFLAGS += $(KOKKOS_INTERNAL_CUDA_ARCH_FLAG)

    ifeq ($(KOKKOS_INTERNAL_COMPILER_NVCC), 1)
      KOKKOS_LDFLAGS += $(KOKKOS_INTERNAL_CUDA_ARCH_FLAG)
    endif
    ifeq ($(KOKKOS_INTERNAL_COMPILER_CLANG), 1)
      ifeq ($(KOKKOS_INTERNAL_USE_OPENMPTARGET), 1)
        KOKKOS_LDFLAGS += $(KOKKOS_INTERNAL_CUDA_ARCH_FLAG)
      endif
    endif
  endif
  ifeq ($(KOKKOS_INTERNAL_USE_HIP), 1)
    KOKKOS_CXXFLAGS += --expt-extended-lambda
  endif
endif


# Figure out the architecture flag for ROCm.
ifeq ($(KOKKOS_INTERNAL_USE_HIP), 1)
  # Lets start with adding architecture defines
  ifeq ($(KOKKOS_INTERNAL_USE_ARCH_VEGA900), 1)
    tmp := $(call kokkos_append_header,"$H""define KOKKOS_ARCH_VEGA900")
    tmp := $(call kokkos_append_header,"$H""define KOKKOS_ARCH_VEGA")
    KOKKOS_INTERNAL_HIP_ARCH_FLAG := --offload-arch=gfx900
  endif
  ifeq ($(KOKKOS_INTERNAL_USE_ARCH_VEGA906), 1)
    tmp := $(call kokkos_append_header,"$H""define KOKKOS_ARCH_VEGA906")
    tmp := $(call kokkos_append_header,"$H""define KOKKOS_ARCH_VEGA")
    KOKKOS_INTERNAL_HIP_ARCH_FLAG := --offload-arch=gfx906
  endif
  ifeq ($(KOKKOS_INTERNAL_USE_ARCH_VEGA908), 1)
    tmp := $(call kokkos_append_header,"$H""define KOKKOS_ARCH_VEGA908")
    tmp := $(call kokkos_append_header,"$H""define KOKKOS_ARCH_VEGA")
    KOKKOS_INTERNAL_HIP_ARCH_FLAG := --offload-arch=gfx908
  endif
  ifeq ($(KOKKOS_INTERNAL_USE_ARCH_VEGA90A), 1)
    tmp := $(call kokkos_append_header,"$H""define KOKKOS_ARCH_VEGA90A")
    tmp := $(call kokkos_append_header,"$H""define KOKKOS_ARCH_VEGA")
    KOKKOS_INTERNAL_HIP_ARCH_FLAG := --offload-arch=gfx90a
  endif


  KOKKOS_SRC += $(wildcard $(KOKKOS_PATH)/core/src/HIP/*.cpp)
  KOKKOS_HEADERS += $(wildcard $(KOKKOS_PATH)/core/src/HIP/*.hpp)
  ifeq ($(KOKKOS_INTERNAL_DISABLE_DESUL_ATOMICS), 0)
    KOKKOS_SRC += $(KOKKOS_PATH)/tpls/desul/src/Lock_Array_HIP.cpp
  endif

  KOKKOS_CXXFLAGS+=$(KOKKOS_INTERNAL_HIP_ARCH_FLAG)
  KOKKOS_LDFLAGS+=$(KOKKOS_INTERNAL_HIP_ARCH_FLAG)

  ifeq ($(KOKKOS_INTERNAL_HIP_USE_RELOC), 1)
    tmp := $(call kokkos_append_header,"$H""define KOKKOS_ENABLE_HIP_RELOCATABLE_DEVICE_CODE")
    KOKKOS_CXXFLAGS+=-fgpu-rdc
    KOKKOS_LDFLAGS+=-fgpu-rdc
  else
    KOKKOS_CXXFLAGS+=-fno-gpu-rdc
    KOKKOS_LDFLAGS+=-fno-gpu-rdc
  endif
endif

# Figure out Intel architecture flags.
ifeq ($(KOKKOS_INTERNAL_USE_SYCL), 1)
  KOKKOS_INTERNAL_LC_BACKEND := sycl
endif
ifeq ($(KOKKOS_INTERNAL_USE_OPENMPTARGET), 1)
  KOKKOS_INTERNAL_LC_BACKEND := openmp
endif
ifeq ($(KOKKOS_INTERNAL_USE_ARCH_INTEL_GEN), 1)
  tmp := $(call kokkos_append_header,"$H""define KOKKOS_ARCH_INTEL_GPU")
  tmp := $(call kokkos_append_header,"$H""define KOKKOS_ARCH_INTEL_GEN")
  KOKKOS_INTERNAL_INTEL_ARCH_FLAG := -f${KOKKOS_INTERNAL_LC_BACKEND}-targets=spir64
endif
ifeq ($(KOKKOS_INTERNAL_USE_ARCH_INTEL_GEN9), 1)
  tmp := $(call kokkos_append_header,"$H""define KOKKOS_ARCH_INTEL_GPU")
  tmp := $(call kokkos_append_header,"$H""define KOKKOS_ARCH_INTEL_GEN9")
  KOKKOS_INTERNAL_INTEL_ARCH_FLAG := -f${KOKKOS_INTERNAL_LC_BACKEND}-targets=spir64_gen -X${KOKKOS_INTERNAL_LC_BACKEND}-target-backend "-device gen9"
endif
ifeq ($(KOKKOS_INTERNAL_USE_ARCH_INTEL_GEN11), 1)
  tmp := $(call kokkos_append_header,"$H""define KOKKOS_ARCH_INTEL_GPU")
  tmp := $(call kokkos_append_header,"$H""define KOKKOS_ARCH_INTEL_GEN11")
  KOKKOS_INTERNAL_INTEL_ARCH_FLAG := -f${KOKKOS_INTERNAL_LC_BACKEND}-targets=spir64_gen -X${KOKKOS_INTERNAL_LC_BACKEND}-target-backend "-device gen11"
endif
ifeq ($(KOKKOS_INTERNAL_USE_ARCH_INTEL_GEN12LP), 1)
  tmp := $(call kokkos_append_header,"$H""define KOKKOS_ARCH_INTEL_GPU")
  tmp := $(call kokkos_append_header,"$H""define KOKKOS_ARCH_INTEL_GEN12LP")
  KOKKOS_INTERNAL_INTEL_ARCH_FLAG := -f${KOKKOS_INTERNAL_LC_BACKEND}-targets=spir64_gen -X${KOKKOS_INTERNAL_LC_BACKEND}-target-backend "-device gen12lp"
endif
ifeq ($(KOKKOS_INTERNAL_USE_ARCH_INTEL_DG1), 1)
  tmp := $(call kokkos_append_header,"$H""define KOKKOS_ARCH_INTEL_GPU")
  tmp := $(call kokkos_append_header,"$H""define KOKKOS_ARCH_INTEL_DG1")
  KOKKOS_INTERNAL_INTEL_ARCH_FLAG := -f${KOKKOS_INTERNAL_LC_BACKEND}-targets=spir64_gen -X${KOKKOS_INTERNAL_LC_BACKEND}-target-backend "-device dg1"
endif
ifeq ($(KOKKOS_INTERNAL_USE_ARCH_INTEL_XEHP), 1)
  tmp := $(call kokkos_append_header,"$H""define KOKKOS_ARCH_INTEL_GPU")
  tmp := $(call kokkos_append_header,"$H""define KOKKOS_ARCH_INTEL_XEHP")
  KOKKOS_INTERNAL_INTEL_ARCH_FLAG := -f${KOKKOS_INTERNAL_LC_BACKEND}-targets=spir64_gen -X${KOKKOS_INTERNAL_LC_BACKEND}-target-backend "-device xehp"
endif
ifeq ($(KOKKOS_INTERNAL_USE_ARCH_INTEL_PVC), 1)
  tmp := $(call kokkos_append_header,"$H""define KOKKOS_ARCH_INTEL_GPU")
  tmp := $(call kokkos_append_header,"$H""define KOKKOS_ARCH_INTEL_PVC")
  KOKKOS_INTERNAL_INTEL_ARCH_FLAG := -f${KOKKOS_INTERNAL_LC_BACKEND}-targets=spir64_gen -X${KOKKOS_INTERNAL_LC_BACKEND}-target-backend "-device 12.4.0"
endif

ifeq ($(KOKKOS_INTERNAL_USE_SYCL), 1)
  KOKKOS_SRC += $(wildcard $(KOKKOS_PATH)/core/src/SYCL/*.cpp)
  KOKKOS_HEADERS += $(wildcard $(KOKKOS_PATH)/core/src/SYCL/*.hpp)

  KOKKOS_CXXFLAGS+=-fsycl -fno-sycl-id-queries-fit-in-int -fsycl-unnamed-lambda -fsycl-dead-args-optimization
  KOKKOS_CXXFLAGS+=$(KOKKOS_INTERNAL_INTEL_ARCH_FLAG)
  KOKKOS_LDFLAGS+=-fsycl
  KOKKOS_LDFLAGS+=$(KOKKOS_INTERNAL_INTEL_ARCH_FLAG)
endif

ifeq ($(KOKKOS_INTERNAL_USE_OPENMPTARGET), 1)
  KOKKOS_CXXFLAGS+=$(KOKKOS_INTERNAL_INTEL_ARCH_FLAG) -D__STRICT_ANSI__
  KOKKOS_LDFLAGS+=$(KOKKOS_INTERNAL_INTEL_ARCH_FLAG)
endif

ifeq ($(KOKKOS_INTERNAL_DISABLE_DESUL_ATOMICS), 0)
  tmp := $(call kokkos_append_header,"$H""define KOKKOS_ENABLE_IMPL_DESUL_ATOMICS")
  KOKKOS_CPPFLAGS+=-I$(KOKKOS_PATH)/tpls/desul/include
else ifeq ($(KOKKOS_INTERNAL_ENABLE_DESUL_ATOMICS), 1)
  $(error Contradictory Desul atomics options: KOKKOS_OPTIONS=$(KOKKOS_OPTIONS) )
endif

KOKKOS_INTERNAL_LS_CONFIG := $(shell ls KokkosCore_config.h 2>&1)

ifeq ($(KOKKOS_INTERNAL_LS_CONFIG), KokkosCore_config.h)
  KOKKOS_INTERNAL_NEW_CONFIG := $(strip $(shell diff KokkosCore_config.h KokkosCore_config.tmp | grep -c define))
else
  KOKKOS_INTERNAL_NEW_CONFIG := 1
endif

ifneq ($(KOKKOS_INTERNAL_NEW_CONFIG), 0)
  tmp := $(shell cp KokkosCore_config.tmp KokkosCore_config.h)

  # Functions for generating config header file
  kokkos_start_config_header = $(shell sed 's~@INCLUDE_NEXT_FILE@~~g' $(KOKKOS_PATH)/cmake/KokkosCore_Config_HeaderSet.in > $1)
  kokkos_update_config_header = $(shell sed 's~@HEADER_GUARD_TAG@~$1~g' $2 > $3)
  kokkos_append_config_header = $(shell echo $1 >> $2))
  tmp := $(call kokkos_start_config_header, "KokkosCore_Config_FwdBackend.tmp")
  tmp := $(call kokkos_start_config_header, "KokkosCore_Config_SetupBackend.tmp")
  tmp := $(call kokkos_start_config_header, "KokkosCore_Config_DeclareBackend.tmp")
  tmp := $(call kokkos_start_config_header, "KokkosCore_Config_PostInclude.tmp")
  tmp := $(call kokkos_update_config_header, KOKKOS_FWD_HPP_, "KokkosCore_Config_FwdBackend.tmp", "KokkosCore_Config_FwdBackend.hpp")
  tmp := $(call kokkos_update_config_header, KOKKOS_SETUP_HPP_, "KokkosCore_Config_SetupBackend.tmp", "KokkosCore_Config_SetupBackend.hpp")
  tmp := $(call kokkos_update_config_header, KOKKOS_DECLARE_HPP_, "KokkosCore_Config_DeclareBackend.tmp", "KokkosCore_Config_DeclareBackend.hpp")
  tmp := $(call kokkos_update_config_header, KOKKOS_POST_INCLUDE_HPP_, "KokkosCore_Config_PostInclude.tmp", "KokkosCore_Config_PostInclude.hpp")
  ifeq ($(KOKKOS_INTERNAL_USE_CUDA), 1)
    tmp := $(call kokkos_append_config_header,"$H""include <fwd/Kokkos_Fwd_CUDA.hpp>","KokkosCore_Config_FwdBackend.hpp")
    tmp := $(call kokkos_append_config_header,"$H""include <decl/Kokkos_Declare_CUDA.hpp>","KokkosCore_Config_DeclareBackend.hpp")
    tmp := $(call kokkos_append_config_header,"$H""include <setup/Kokkos_Setup_Cuda.hpp>","KokkosCore_Config_SetupBackend.hpp")
  endif
  ifeq ($(KOKKOS_INTERNAL_USE_OPENMPTARGET), 1)
    tmp := $(call kokkos_append_config_header,"$H""include <fwd/Kokkos_Fwd_OPENMPTARGET.hpp>","KokkosCore_Config_FwdBackend.hpp")
    tmp := $(call kokkos_append_config_header,"$H""include <decl/Kokkos_Declare_OPENMPTARGET.hpp>","KokkosCore_Config_DeclareBackend.hpp")
  endif
  ifeq ($(KOKKOS_INTERNAL_USE_SYCL), 1)
    tmp := $(call kokkos_append_config_header,"$H""include <fwd/Kokkos_Fwd_SYCL.hpp>","KokkosCore_Config_FwdBackend.hpp")
    tmp := $(call kokkos_append_config_header,"$H""include <decl/Kokkos_Declare_SYCL.hpp>","KokkosCore_Config_DeclareBackend.hpp")
  endif
  ifeq ($(KOKKOS_INTERNAL_USE_HIP), 1)
    tmp := $(call kokkos_append_config_header,"$H""include <fwd/Kokkos_Fwd_HIP.hpp>","KokkosCore_Config_FwdBackend.hpp")
    tmp := $(call kokkos_append_config_header,"$H""include <decl/Kokkos_Declare_HIP.hpp>","KokkosCore_Config_DeclareBackend.hpp")
    tmp := $(call kokkos_append_config_header,"$H""include <setup/Kokkos_Setup_HIP.hpp>","KokkosCore_Config_SetupBackend.hpp")
  endif
  ifeq ($(KOKKOS_INTERNAL_USE_OPENMP), 1)
    tmp := $(call kokkos_append_config_header,"$H""include <fwd/Kokkos_Fwd_OPENMP.hpp>","KokkosCore_Config_FwdBackend.hpp")
    tmp := $(call kokkos_append_config_header,"$H""include <decl/Kokkos_Declare_OPENMP.hpp>","KokkosCore_Config_DeclareBackend.hpp")
  endif
  ifeq ($(KOKKOS_INTERNAL_USE_OPENACC), 1)
    tmp := $(call kokkos_append_config_header,"\#include <fwd/Kokkos_Fwd_OPENACC.hpp>","KokkosCore_Config_FwdBackend.hpp")
    tmp := $(call kokkos_append_config_header,"\#include <decl/Kokkos_Declare_OPENACC.hpp>","KokkosCore_Config_DeclareBackend.hpp")
  endif
  ifeq ($(KOKKOS_INTERNAL_USE_THREADS), 1)
    tmp := $(call kokkos_append_config_header,"$H""include <fwd/Kokkos_Fwd_THREADS.hpp>","KokkosCore_Config_FwdBackend.hpp")
    tmp := $(call kokkos_append_config_header,"$H""include <decl/Kokkos_Declare_THREADS.hpp>","KokkosCore_Config_DeclareBackend.hpp")
  endif
  ifeq ($(KOKKOS_INTERNAL_USE_HPX), 1)
    tmp := $(call kokkos_append_config_header,"$H""include <fwd/Kokkos_Fwd_HPX.hpp>","KokkosCore_Config_FwdBackend.hpp")
    tmp := $(call kokkos_append_config_header,"$H""include <decl/Kokkos_Declare_HPX.hpp>","KokkosCore_Config_DeclareBackend.hpp")
  endif
  ifeq ($(KOKKOS_INTERNAL_USE_SERIAL), 1)
    tmp := $(call kokkos_append_config_header,"$H""include <fwd/Kokkos_Fwd_SERIAL.hpp>","KokkosCore_Config_FwdBackend.hpp")
    tmp := $(call kokkos_append_config_header,"$H""include <decl/Kokkos_Declare_SERIAL.hpp>","KokkosCore_Config_DeclareBackend.hpp")
  endif
  ifeq ($(KOKKOS_INTERNAL_USE_MEMKIND), 1)
    tmp := $(call kokkos_append_config_header,"$H""include <fwd/Kokkos_Fwd_HBWSpace.hpp>","KokkosCore_Config_FwdBackend.hpp")
    tmp := $(call kokkos_append_config_header,"$H""include <decl/Kokkos_Declare_HBWSpace.hpp>","KokkosCore_Config_DeclareBackend.hpp")
  endif
endif

KOKKOS_HEADERS += $(wildcard $(KOKKOS_PATH)/core/src/*.hpp)
KOKKOS_HEADERS += $(wildcard $(KOKKOS_PATH)/core/src/impl/*.hpp)
KOKKOS_HEADERS += $(wildcard $(KOKKOS_PATH)/containers/src/*.hpp)
KOKKOS_HEADERS += $(wildcard $(KOKKOS_PATH)/containers/src/impl/*.hpp)
KOKKOS_HEADERS += $(wildcard $(KOKKOS_PATH)/algorithms/src/*.hpp)

KOKKOS_SRC += $(wildcard $(KOKKOS_PATH)/core/src/impl/*.cpp)
KOKKOS_SRC += $(wildcard $(KOKKOS_PATH)/containers/src/impl/*.cpp)

ifeq ($(KOKKOS_INTERNAL_USE_CUDA), 1)
  KOKKOS_SRC += $(wildcard $(KOKKOS_PATH)/core/src/Cuda/*.cpp)
  ifeq ($(KOKKOS_INTERNAL_DISABLE_DESUL_ATOMICS), 0)
    KOKKOS_SRC += $(KOKKOS_PATH)/tpls/desul/src/Lock_Array_CUDA.cpp
  endif
  KOKKOS_HEADERS += $(wildcard $(KOKKOS_PATH)/core/src/Cuda/*.hpp)
  ifneq ($(CUDA_PATH),)
    KOKKOS_CPPLAGS += -I$(CUDA_PATH)/include
    ifeq ($(call kokkos_path_exists,$(CUDA_PATH)/lib64), 1)
      KOKKOS_LIBDIRS += -L$(CUDA_PATH)/lib64
      KOKKOS_CXXLDFLAGS += -L$(CUDA_PATH)/lib64
      KOKKOS_TPL_LIBRARY_DIRS += $(CUDA_PATH)/lib64
    else ifeq ($(call kokkos_path_exists,$(CUDA_PATH)/lib), 1)
      KOKKOS_LIBDIRS += -L$(CUDA_PATH)/lib
      KOKKOS_CXXLDFLAGS += -L$(CUDA_PATH)/lib
      KOKKOS_TPL_LIBRARY_DIRS += $(CUDA_PATH)/lib
    else
      $(error Can't find CUDA library directory: no lib64 or lib directory in $(CUDA_PATH))
    endif
    KOKKOS_TPL_INCLUDE_DIRS += $(CUDA_PATH)/include
    ifeq ($(KOKKOS_INTERNAL_COMPILER_CLANG), 1)
      KOKKOS_CXXFLAGS += --cuda-path=$(CUDA_PATH)
    endif
  endif
  KOKKOS_LIBS += -lcudart -lcuda
  KOKKOS_TPL_LIBRARY_NAMES += cudart cuda
endif

ifeq ($(KOKKOS_INTERNAL_USE_OPENMPTARGET), 1)
  KOKKOS_SRC += $(wildcard $(KOKKOS_PATH)/core/src/OpenMPTarget/*.cpp)
  KOKKOS_HEADERS += $(wildcard $(KOKKOS_PATH)/core/src/OpenMPTarget/*.hpp)
  ifeq ($(KOKKOS_INTERNAL_USE_CUDA), 1)
    KOKKOS_CXXFLAGS += -Xcompiler $(KOKKOS_INTERNAL_OPENMPTARGET_FLAG)
  else
    KOKKOS_CXXFLAGS += $(KOKKOS_INTERNAL_OPENMPTARGET_FLAG)
  endif
  KOKKOS_LDFLAGS += $(KOKKOS_INTERNAL_OPENMPTARGET_FLAG)
  KOKKOS_LIBS += $(KOKKOS_INTERNAL_OPENMPTARGET_LIB)
endif

ifeq ($(KOKKOS_INTERNAL_USE_OPENACC), 1)
  KOKKOS_SRC += $(wildcard $(KOKKOS_PATH)/core/src/OpenACC/*.cpp)
  KOKKOS_HEADERS += $(wildcard $(KOKKOS_PATH)/core/src/OpenACC/*.hpp)
  KOKKOS_CXXFLAGS += $(KOKKOS_INTERNAL_OPENACC_FLAG)
  KOKKOS_LDFLAGS += $(KOKKOS_INTERNAL_OPENACC_FLAG)
  KOKKOS_LIBS += $(KOKKOS_INTERNAL_OPENACC_LIB)
endif

ifeq ($(KOKKOS_INTERNAL_USE_OPENMP), 1)
  KOKKOS_SRC += $(wildcard $(KOKKOS_PATH)/core/src/OpenMP/*.cpp)
  KOKKOS_HEADERS += $(wildcard $(KOKKOS_PATH)/core/src/OpenMP/*.hpp)

  ifeq ($(KOKKOS_INTERNAL_COMPILER_NVCC), 1)
    KOKKOS_CXXFLAGS += -Xcompiler $(KOKKOS_INTERNAL_OPENMP_FLAG)
  else
    KOKKOS_CXXFLAGS += $(KOKKOS_INTERNAL_OPENMP_FLAG)
  endif

  KOKKOS_LDFLAGS += $(KOKKOS_INTERNAL_OPENMP_FLAG)
  KOKKOS_LINK_FLAGS += $(KOKKOS_INTERNAL_OPENMP_FLAG)
endif

ifeq ($(KOKKOS_INTERNAL_USE_THREADS), 1)
  KOKKOS_SRC += $(wildcard $(KOKKOS_PATH)/core/src/Threads/*.cpp)
  KOKKOS_HEADERS += $(wildcard $(KOKKOS_PATH)/core/src/Threads/*.hpp)
  KOKKOS_LIBS += -lpthread
  KOKKOS_TPL_LIBRARY_NAMES += pthread
endif

ifeq ($(KOKKOS_INTERNAL_USE_SERIAL), 1)
  KOKKOS_SRC += $(wildcard $(KOKKOS_PATH)/core/src/Serial/*.cpp)
  KOKKOS_HEADERS += $(wildcard $(KOKKOS_PATH)/core/src/Serial/*.hpp)
endif

ifeq ($(KOKKOS_INTERNAL_USE_HPX), 1)
  KOKKOS_SRC += $(wildcard $(KOKKOS_PATH)/core/src/HPX/*.cpp)
  KOKKOS_HEADERS += $(wildcard $(KOKKOS_PATH)/core/src/HPX/*.hpp)
  ifneq ($(HPX_PATH),)
    ifeq ($(KOKKOS_INTERNAL_ENABLE_DEBUG), 1)
      KOKKOS_CXXFLAGS += $(shell PKG_CONFIG_PATH=$(HPX_PATH)/lib64/pkgconfig pkg-config --cflags hpx_application_debug)
      KOKKOS_CXXLDFLAGS += $(shell PKG_CONFIG_PATH=$(HPX_PATH)/lib64/pkgconfig pkg-config --libs hpx_application_debug)
      KOKKOS_LIBS += $(shell PKG_CONFIG_PATH=$(HPX_PATH)/lib64/pkgconfig pkg-config --libs hpx_application_debug)
    else
      KOKKOS_CXXFLAGS += $(shell PKG_CONFIG_PATH=$(HPX_PATH)/lib64/pkgconfig pkg-config --cflags hpx_application)
      KOKKOS_CXXLDFLAGS += $(shell PKG_CONFIG_PATH=$(HPX_PATH)/lib64/pkgconfig pkg-config --libs hpx_application)
      KOKKOS_LIBS += $(shell PKG_CONFIG_PATH=$(HPX_PATH)/lib64/pkgconfig pkg-config --libs hpx_application)
    endif
  else
    ifeq ($(KOKKOS_INTERNAL_ENABLE_DEBUG), 1)
      KOKKOS_CXXFLAGS += $(shell pkg-config --cflags hpx_application_debug)
      KOKKOS_CXXLDFLAGS += $(shell pkg-config --libs hpx_application_debug)
      KOKKOS_LIBS += $(shell pkg-config --libs hpx_application_debug)
    else
      KOKKOS_CXXFLAGS += $(shell pkg-config --cflags hpx_application)
      KOKKOS_CXXLDFLAGS += $(shell pkg-config --libs hpx_application)
      KOKKOS_LIBS += $(shell pkg-config --libs hpx_application)
    endif
  endif
  KOKKOS_TPL_LIBRARY_NAMES += hpx
endif

# Don't include Kokkos_HBWSpace.cpp if not using MEMKIND to avoid a link warning.
ifneq ($(KOKKOS_INTERNAL_USE_MEMKIND), 1)
  KOKKOS_SRC := $(filter-out $(KOKKOS_PATH)/core/src/impl/Kokkos_HBWSpace.cpp,$(KOKKOS_SRC))
endif

# With Cygwin functions such as fdopen and fileno are not defined
# when strict ansi is enabled. strict ansi gets enabled with -std=c++14
# though. So we hard undefine it here. Not sure if that has any bad side effects
# This is needed for gtest actually, not for Kokkos itself!
ifeq ($(KOKKOS_INTERNAL_OS_CYGWIN), 1)
  KOKKOS_CXXFLAGS += -U__STRICT_ANSI__
endif

# Set KokkosExtraLibs and add -lkokkos to link line
KOKKOS_EXTRA_LIBS := ${KOKKOS_LIBS}
KOKKOS_LIBS := -lkokkos ${KOKKOS_LIBS}

# Setting up dependencies.

KokkosCore_config.h:

KOKKOS_CPP_DEPENDS := KokkosCore_config.h $(KOKKOS_HEADERS)

KOKKOS_OBJ = $(KOKKOS_SRC:.cpp=.o)
KOKKOS_OBJ_LINK = $(notdir $(KOKKOS_OBJ))

include $(KOKKOS_PATH)/Makefile.targets

kokkos-clean:
	rm -f $(KOKKOS_OBJ_LINK) KokkosCore_config.h KokkosCore_config.tmp libkokkos.a KokkosCore_Config_SetupBackend.hpp \
	KokkosCore_Config_FwdBackend.hpp KokkosCore_Config_DeclareBackend.hpp KokkosCore_Config_DeclareBackend.tmp \
        KokkosCore_Config_FwdBackend.tmp KokkosCore_Config_PostInclude.hpp KokkosCore_Config_PostInclude.tmp KokkosCore_Config_SetupBackend.tmp

libkokkos.a: $(KOKKOS_OBJ_LINK) $(KOKKOS_SRC) $(KOKKOS_HEADERS)
	ar cr libkokkos.a $(KOKKOS_OBJ_LINK)
	ranlib libkokkos.a

print-cxx-flags:
	echo "$(KOKKOS_CXXFLAGS)"

KOKKOS_LINK_DEPENDS=libkokkos.a

#we have carefully separated LDFLAGS from LIBS and LIBDIRS
#we have also separated CPPFLAGS from CXXFLAGS
#if this is not cmake, for backwards compatibility
#we just jam everything together into the CXXFLAGS and LDFLAGS
ifneq ($(KOKKOS_CMAKE), yes)
  KOKKOS_CXXFLAGS += $(KOKKOS_CPPFLAGS)
  KOKKOS_LDFLAGS += $(KOKKOS_LIBDIRS)
endif<|MERGE_RESOLUTION|>--- conflicted
+++ resolved
@@ -274,14 +274,6 @@
   KOKKOS_INTERNAL_OPENMPTARGET_FLAG := -fopenmp -foffload=nvptx-none
 endif
 
-<<<<<<< HEAD
-# Set OpenACC flags.
-ifeq ($(KOKKOS_INTERNAL_COMPILER_NVHPC), 1)
-  KOKKOS_INTERNAL_OPENACC_FLAG := -acc
-else
-  #Assume GCC
-  KOKKOS_INTERNAL_OPENACC_FLAG := -fopenacc -foffload=nvptx-none
-=======
 ifeq ($(KOKKOS_INTERNAL_USE_OPENACC), 1)
   # Set OpenACC flags.
   ifeq ($(KOKKOS_INTERNAL_COMPILER_NVHPC), 1)
@@ -289,7 +281,6 @@
   else
     $(error Makefile.kokkos: OpenACC is enabled but the compiler must be NVHPC (got version string $(KOKKOS_CXX_VERSION)))
   endif
->>>>>>> f49f1ed3
 endif
 
 # Set C++ version flags.
