name: github-Linux

on:
  push:
    branches:
      - develop
  pull_request:
    paths-ignore:
    - '**/*.md'
    types: [ opened, reopened, synchronize ]

concurrency:
  group: ${ {github.event_name }}-${{ github.workflow }}-${{ github.ref }}
  cancel-in-progress: ${{github.event_name == 'pull_request'}}

jobs:
  CI:
    continue-on-error: true
    strategy:
      matrix:
        distro: ['fedora:latest', 'fedora:rawhide', 'ubuntu:latest']
        cxx: ['g++', 'clang++']
        cxx_extra_flags: ['']
        cmake_build_type: ['Release', 'Debug']
        backend: ['OPENMP']
        clang-tidy: ['']
        sycl: ['OFF']
        include:
          - distro: 'fedora:intel'
<<<<<<< HEAD
=======
            cxx: 'icpc'
            cxx_extra_flags: '-diag-disable=177,10441'
            cmake_build_type: 'Release'
            backend: 'OPENMP'
          - distro: 'fedora:intel'
            cxx: 'icpc'
            cxx_extra_flags: '-diag-disable=177,10441'
            cmake_build_type: 'Debug'
            backend: 'OPENMP'
          - distro: 'fedora:intel'
            cxx: 'icpx'
            cxx_extra_flags: '-fp-model=precise -Wno-pass-failed'
            cmake_build_type: 'Release'
            backend: 'OPENMP'
          - distro: 'fedora:intel'
>>>>>>> 9c37437e
            cxx: 'icpx'
            cxx_extra_flags: '-fp-model=precise -Wno-pass-failed'
            cmake_build_type: 'Debug'
<<<<<<< HEAD
            backend: 'SERIAL'
            clang-tidy: ''
            sycl: 'ON'
=======
            backend: 'OPENMP'
          - distro: 'ubuntu:latest'
            cxx: 'clang++'
            cmake_build_type: 'RelWithDebInfo'
            backend: 'THREADS'
            clang-tidy: '-DCMAKE_CXX_CLANG_TIDY="clang-tidy;-warnings-as-errors=*"'
          - distro: 'ubuntu:latest'
            cxx: 'g++'
            cmake_build_type: 'RelWithDebInfo'
            backend: 'THREADS'
>>>>>>> 9c37437e
    runs-on: ubuntu-latest
    container:
      image: ghcr.io/kokkos/ci-containers/${{ matrix.distro }}
    steps:
      - name: Checkout desul
        uses: actions/checkout@v3
        with:
          repository: desul/desul
          ref: 477da9c8f40f8db369c28dd3f93a67e376d8511b
          path: desul
      - name: Install desul
        working-directory: desul
        run: |
          git submodule init
          git submodule update
          mkdir build
          cd build
          cmake -DDESUL_ENABLE_TESTS=OFF -DCMAKE_INSTALL_PREFIX=/usr/desul-install ..
          sudo cmake --build . --target install --parallel 2
      - name: Checkout code
        uses: actions/checkout@v3
      - uses: actions/cache@v3
        with:
<<<<<<< HEAD
          path: ~/.ccache
          key: kokkos-${{ matrix.distro }}-${{ matrix.cxx }}-${{ matrix.cmake_build_type }}-${{ matrix.openmp }}-${github.ref}-${{ github.sha }}
          restore-keys: kokkos-${{ matrix.distro }}-${{ matrix.cxx }}-${{ matrix.cmake_build_type }}-${{ matrix.openmp }}-${{github.ref}}
      - name: maybe_install_opencl
        if: ${{ matrix.cxx == 'icpx' }}
        run: sudo yum -y install ocl-icd procps
      - name: maybe_disable_death_tests
        if: ${{ matrix.distro == 'fedora:rawhide' }}
        run: echo "GTEST_FILTER=-*DeathTest*" >> $GITHUB_ENV
# Re-enable when latest is F37+
#      - name: maybe_use_flang
#        if: ${{ matrix.cxx == 'clang++' && startsWith(matrix.distro,'fedora:') }}
#        run: echo "FC=flang" >> $GITHUB_ENV
=======
          path: ~/.cache/ccache
          key: kokkos-${{ matrix.distro }}-${{ matrix.cxx }}-${{ matrix.cmake_build_type }}-${{ matrix.openmp }}-${{ github.ref }}-${{ github.sha }}
          restore-keys: kokkos-${{ matrix.distro }}-${{ matrix.cxx }}-${{ matrix.cmake_build_type }}-${{ matrix.openmp }}-${{ github.ref }}
>>>>>>> 9c37437e
      - name: maybe_use_flang_new
        if: ${{ matrix.cxx == 'clang++' && startsWith(matrix.distro,'fedora:') }}
        run: echo "FC=flang-new" >> $GITHUB_ENV
      - name: maybe_use_external_gtest
        if: ${{ matrix.distro == 'ubuntu:latest' }}
        run: sudo apt-get update && sudo apt-get install -y libgtest-dev
      - name: maybe_install_clang_tidy
        if: ${{ matrix.clang-tidy != '' }}
        run: sudo apt-get update && sudo apt-get install -y clang-tidy
      - name: Configure Kokkos
        run: |
          cmake -B builddir \
            -DCMAKE_INSTALL_PREFIX=/usr \
            ${{ matrix.clang-tidy }} \
            -Ddesul_ROOT=/usr/desul-install/ \
            -DKokkos_ENABLE_DESUL_ATOMICS_EXTERNAL=ON \
            -DKokkos_ENABLE_HWLOC=ON \
            -DKokkos_ENABLE_${{ matrix.backend }}=ON \
            -DKokkos_ENABLE_SYCL=${{ matrix.sycl }} \
            -DKokkos_ENABLE_TESTS=ON \
            -DKokkos_ENABLE_BENCHMARKS=ON \
            -DKokkos_ENABLE_EXAMPLES=ON \
            -DKokkos_ENABLE_DEPRECATED_CODE_4=ON \
            -DKokkos_ENABLE_DEPRECATION_WARNINGS=OFF \
            -DKokkos_ENABLE_COMPILER_WARNINGS=ON \
            -DKokkos_ENABLE_IMPL_MDSPAN=ON \
            -DCMAKE_CXX_FLAGS="-Werror ${{ matrix.cxx_extra_flags }}" \
            -DCMAKE_CXX_COMPILER=${{ matrix.cxx }} \
            -DCMAKE_CXX_COMPILER_LAUNCHER=ccache \
            -DCMAKE_BUILD_TYPE=${{ matrix.cmake_build_type }}
      - name: Build(non-icpx)
        if: ${{ matrix.cxx != 'icpx' }}
        run: |
          ccache -z
          cmake --build builddir --parallel 2
          ccache -s
      - name: Tests(non-icpx)
        if: ${{ matrix.cxx != 'icpx' }}
        working-directory: builddir
        run: ctest --output-on-failure
<<<<<<< HEAD
      - name: Build(icpx)
        if: ${{ matrix.cxx == 'icpx' }}
        run: |
          source /opt/intel/oneapi/setvars.sh
          ccache -z
          cmake --build builddir --parallel 2
          ccache -s
      - name: Tests(icpx)
        if: ${{ matrix.cxx == 'icpx' }}
        working-directory: builddir
        run: |
          source /opt/intel/oneapi/setvars.sh
          ctest --output-on-failure
=======
      - name: Test linking against build dir
        working-directory: example/build_cmake_installed
        run: |
          cmake -B builddir_buildtree -DCMAKE_CXX_COMPILER=${{ matrix.cxx }} -DKokkos_ROOT=../../builddir
          cmake --build builddir_buildtree
          cmake --build builddir_buildtree --target test
>>>>>>> 9c37437e
      - name: Test DESTDIR Install
        run: DESTDIR=${PWD}/install cmake --build builddir --target install && rm -rf ${PWD}/install/usr && rmdir ${PWD}/install
      - name: Install
        run: sudo cmake --build builddir --target install
      - name: Test install(non-icpx)
        if: ${{ matrix.cxx != 'icpx' }}
        working-directory: example/build_cmake_installed
        run: |
          cmake -B builddir -DCMAKE_CXX_COMPILER=${{ matrix.cxx }}
          cmake --build builddir
          cmake --build builddir --target test
      - name: Test install(icpx)
        if: ${{ matrix.cxx == 'icpx' }}
        working-directory: example/build_cmake_installed
        run: |
          source /opt/intel/oneapi/setvars.sh
          cmake -B builddir -DCMAKE_CXX_COMPILER=${{ matrix.cxx }}
          cmake --build builddir
          cmake --build builddir --target test
<|MERGE_RESOLUTION|>--- conflicted
+++ resolved
@@ -24,46 +24,13 @@
         cmake_build_type: ['Release', 'Debug']
         backend: ['OPENMP']
         clang-tidy: ['']
-        sycl: ['OFF']
         include:
-          - distro: 'fedora:intel'
-<<<<<<< HEAD
-=======
-            cxx: 'icpc'
-            cxx_extra_flags: '-diag-disable=177,10441'
-            cmake_build_type: 'Release'
-            backend: 'OPENMP'
-          - distro: 'fedora:intel'
-            cxx: 'icpc'
-            cxx_extra_flags: '-diag-disable=177,10441'
-            cmake_build_type: 'Debug'
-            backend: 'OPENMP'
           - distro: 'fedora:intel'
             cxx: 'icpx'
             cxx_extra_flags: '-fp-model=precise -Wno-pass-failed'
-            cmake_build_type: 'Release'
-            backend: 'OPENMP'
-          - distro: 'fedora:intel'
->>>>>>> 9c37437e
-            cxx: 'icpx'
-            cxx_extra_flags: '-fp-model=precise -Wno-pass-failed'
             cmake_build_type: 'Debug'
-<<<<<<< HEAD
-            backend: 'SERIAL'
+            backend: 'SYCL'
             clang-tidy: ''
-            sycl: 'ON'
-=======
-            backend: 'OPENMP'
-          - distro: 'ubuntu:latest'
-            cxx: 'clang++'
-            cmake_build_type: 'RelWithDebInfo'
-            backend: 'THREADS'
-            clang-tidy: '-DCMAKE_CXX_CLANG_TIDY="clang-tidy;-warnings-as-errors=*"'
-          - distro: 'ubuntu:latest'
-            cxx: 'g++'
-            cmake_build_type: 'RelWithDebInfo'
-            backend: 'THREADS'
->>>>>>> 9c37437e
     runs-on: ubuntu-latest
     container:
       image: ghcr.io/kokkos/ci-containers/${{ matrix.distro }}
@@ -87,25 +54,12 @@
         uses: actions/checkout@v3
       - uses: actions/cache@v3
         with:
-<<<<<<< HEAD
-          path: ~/.ccache
-          key: kokkos-${{ matrix.distro }}-${{ matrix.cxx }}-${{ matrix.cmake_build_type }}-${{ matrix.openmp }}-${github.ref}-${{ github.sha }}
-          restore-keys: kokkos-${{ matrix.distro }}-${{ matrix.cxx }}-${{ matrix.cmake_build_type }}-${{ matrix.openmp }}-${{github.ref}}
+          path: ~/.cache/ccache
+          key: kokkos-${{ matrix.distro }}-${{ matrix.cxx }}-${{ matrix.cmake_build_type }}-${{ matrix.openmp }}-${{ github.ref }}-${{ github.sha }}
+          restore-keys: kokkos-${{ matrix.distro }}-${{ matrix.cxx }}-${{ matrix.cmake_build_type }}-${{ matrix.openmp }}-${{ github.ref }}
       - name: maybe_install_opencl
         if: ${{ matrix.cxx == 'icpx' }}
         run: sudo yum -y install ocl-icd procps
-      - name: maybe_disable_death_tests
-        if: ${{ matrix.distro == 'fedora:rawhide' }}
-        run: echo "GTEST_FILTER=-*DeathTest*" >> $GITHUB_ENV
-# Re-enable when latest is F37+
-#      - name: maybe_use_flang
-#        if: ${{ matrix.cxx == 'clang++' && startsWith(matrix.distro,'fedora:') }}
-#        run: echo "FC=flang" >> $GITHUB_ENV
-=======
-          path: ~/.cache/ccache
-          key: kokkos-${{ matrix.distro }}-${{ matrix.cxx }}-${{ matrix.cmake_build_type }}-${{ matrix.openmp }}-${{ github.ref }}-${{ github.sha }}
-          restore-keys: kokkos-${{ matrix.distro }}-${{ matrix.cxx }}-${{ matrix.cmake_build_type }}-${{ matrix.openmp }}-${{ github.ref }}
->>>>>>> 9c37437e
       - name: maybe_use_flang_new
         if: ${{ matrix.cxx == 'clang++' && startsWith(matrix.distro,'fedora:') }}
         run: echo "FC=flang-new" >> $GITHUB_ENV
@@ -124,7 +78,6 @@
             -DKokkos_ENABLE_DESUL_ATOMICS_EXTERNAL=ON \
             -DKokkos_ENABLE_HWLOC=ON \
             -DKokkos_ENABLE_${{ matrix.backend }}=ON \
-            -DKokkos_ENABLE_SYCL=${{ matrix.sycl }} \
             -DKokkos_ENABLE_TESTS=ON \
             -DKokkos_ENABLE_BENCHMARKS=ON \
             -DKokkos_ENABLE_EXAMPLES=ON \
@@ -146,7 +99,6 @@
         if: ${{ matrix.cxx != 'icpx' }}
         working-directory: builddir
         run: ctest --output-on-failure
-<<<<<<< HEAD
       - name: Build(icpx)
         if: ${{ matrix.cxx == 'icpx' }}
         run: |
@@ -160,14 +112,12 @@
         run: |
           source /opt/intel/oneapi/setvars.sh
           ctest --output-on-failure
-=======
       - name: Test linking against build dir
         working-directory: example/build_cmake_installed
         run: |
           cmake -B builddir_buildtree -DCMAKE_CXX_COMPILER=${{ matrix.cxx }} -DKokkos_ROOT=../../builddir
           cmake --build builddir_buildtree
           cmake --build builddir_buildtree --target test
->>>>>>> 9c37437e
       - name: Test DESTDIR Install
         run: DESTDIR=${PWD}/install cmake --build builddir --target install && rm -rf ${PWD}/install/usr && rmdir ${PWD}/install
       - name: Install
