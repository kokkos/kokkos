--- conflicted
+++ resolved
@@ -15,11 +15,7 @@
         cmake_build_type: ['Release', 'Debug']
         cmake_cxx_flags: ['']
         backend: ['OPENMP']
-<<<<<<< HEAD
-        hwloc: ['ON']
         memkind: ['OFF']
-=======
->>>>>>> ae496ebf
         clang-tidy: ['']
         include:
           - distro: 'fedora:intel'
@@ -62,8 +58,6 @@
             cmake_build_type: 'RelWithDebInfo'
             cmake_cxx_flags: ''
             backend: 'THREADS'
-<<<<<<< HEAD
-            hwloc: 'OFF'
             clang-tidy: ''
             memkind: 'OFF'
           - distro: 'ubuntu:latest'
@@ -71,11 +65,8 @@
             cmake_build_type: 'Debug'
             cmake_cxx_flags: '-DMEMKIND_TYPE=MEMKIND_DEFAULT'
             backend: 'OPENMP'
-            hwloc: 'OFF'
             clang-tidy: ''
             memkind: 'ON'
-=======
->>>>>>> ae496ebf
     runs-on: ubuntu-latest
     container:
       image: ghcr.io/kokkos/ci-containers/${{ matrix.distro }}
@@ -107,12 +98,8 @@
             -DCMAKE_INSTALL_PREFIX=/usr \
             ${{ matrix.clang-tidy }} \
             -DKokkos_ARCH_NATIVE=ON \
-<<<<<<< HEAD
-            -DKokkos_ENABLE_HWLOC=${{ matrix.hwloc }} \
+            -DKokkos_ENABLE_HWLOC=ON \
             -DKokkos_ENABLE_MEMKIND=${{ matrix.memkind }} \
-=======
-            -DKokkos_ENABLE_HWLOC=ON \
->>>>>>> ae496ebf
             -DKokkos_ENABLE_${{ matrix.backend }}=ON \
             -DKokkos_ENABLE_TESTS=ON \
             -DKokkos_ENABLE_EXAMPLES=ON \
