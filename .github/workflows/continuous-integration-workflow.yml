name: github-Linux
on: [push, pull_request]

concurrency:
  group: ${ {github.event_name }}-${{ github.workflow }}-${{ github.ref }}
  cancel-in-progress: ${{github.event_name == 'pull_request'}}

jobs:
  CI:
    continue-on-error: true
    strategy:
      matrix:
        distro: ['fedora:latest', 'fedora:rawhide', 'ubuntu:latest']
        cxx: ['g++', 'clang++']
        cmake_build_type: ['Release', 'Debug']
        backend: ['OPENMP']
        hwloc: ['ON']
        clang-tidy: ['']
        include:
          - distro: 'fedora:intel'
            cxx: 'icpc'
            cmake_build_type: 'Release'
            backend: 'OPENMP'
            hwloc: 'ON'
            clang-tidy: ''
          - distro: 'fedora:intel'
            cxx: 'icpc'
            cmake_build_type: 'Debug'
            backend: 'OPENMP'
            hwloc: 'ON'
            clang-tidy: ''
          - distro: 'fedora:intel'
            cxx: 'icpx'
            cmake_build_type: 'Release'
            backend: 'OPENMP'
            hwloc: 'ON'
            clang-tidy: ''
          - distro: 'fedora:intel'
            cxx: 'icpx'
            cmake_build_type: 'Debug'
            backend: 'OPENMP'
            hwloc: 'ON'
            clang-tidy: ''
          - distro: 'ubuntu:latest'
            cxx: 'clang++'
            cmake_build_type: 'RelWithDebInfo'
            backend: 'THREADS'
            hwloc: 'OFF'
            clang-tidy: '-DCMAKE_CXX_CLANG_TIDY="clang-tidy;-warnings-as-errors=*"'
          - distro: 'ubuntu:latest'
            cxx: 'g++'
            cmake_build_type: 'RelWithDebInfo'
            backend: 'THREADS'
            hwloc: 'OFF'
    runs-on: ubuntu-latest
    container:
      image: ghcr.io/kokkos/ci-containers/${{ matrix.distro }}
      # see https://github.com/actions/virtual-environments/issues/3812
      options: --security-opt seccomp=unconfined
    steps:
      - name: Checkout code
        uses: actions/checkout@v2.2.0
      - uses: actions/cache@v2
        with:
          path: ~/.ccache
          key: kokkos-${{ matrix.distro }}-${{ matrix.cxx }}-${{ matrix.cmake_build_type }}-${{ matrix.openmp }}-${github.ref}-${{ github.sha }}
          restore-keys: kokkos-${{ matrix.distro }}-${{ matrix.cxx }}-${{ matrix.cmake_build_type }}-${{ matrix.openmp }}-${{github.ref}}
      - name: maybe_disable_death_tests
        if: ${{ matrix.distro == 'fedora:rawhide' }}
        run: echo "GTEST_FILTER=-*DeathTest*" >> $GITHUB_ENV
      - name: maybe_use_external_gtest
        if: ${{ matrix.distro == 'ubuntu:latest' }}
        run: sudo apt-get update && sudo apt-get install -y libgtest-dev
      - name: maybe_install_clang_tidy
        if: ${{ matrix.clang-tidy != '' }}
        run: sudo apt-get update && sudo apt-get install -y clang-tidy
      - name: CMake
        run: |
          cmake -B builddir \
            -DCMAKE_INSTALL_PREFIX=/usr \
<<<<<<< HEAD
            ${{ matrix.clang-tidy }} \
            -DKokkos_ENABLE_HWLOC=${{ matrix.hwloc }} \
            -DKokkos_ENABLE_${{ matrix.backend }}=ON \
=======
            -DKokkos_ARCH_NATIVE=ON \
            -DKokkos_ENABLE_HWLOC=ON \
            -DKokkos_ENABLE_OPENMP=${{ matrix.openmp }} \
>>>>>>> 07844bd7
            -DKokkos_ENABLE_TESTS=ON \
            -DKokkos_ENABLE_EXAMPLES=ON \
            -DKokkos_ENABLE_DEPRECATED_CODE_3=ON \
            -DKokkos_ENABLE_DEPRECATION_WARNINGS=OFF \
            -DCMAKE_CXX_COMPILER=${{ matrix.cxx }} \
            -DCMAKE_BUILD_TYPE=${{ matrix.cmake_build_type }}
      - name: Build
        run: |
          ccache -z
          cmake --build builddir --parallel 2
          ccache -s
      - name: Tests
        working-directory: builddir
        run: ctest --output-on-failure
      - name: Test DESTDIR Install
        run: DESTDIR=${PWD}/install cmake --build builddir --target install && rm -rf ${PWD}/install/usr && rmdir ${PWD}/install
      - name: Install
        run: sudo cmake --build builddir --target install
      - name: Test install
        working-directory: example/build_cmake_installed
        run: |
          cmake -B builddir -DCMAKE_CXX_COMPILER=${{ matrix.cxx }}
          cmake --build builddir
          cmake --build builddir --target test<|MERGE_RESOLUTION|>--- conflicted
+++ resolved
@@ -78,15 +78,10 @@
         run: |
           cmake -B builddir \
             -DCMAKE_INSTALL_PREFIX=/usr \
-<<<<<<< HEAD
             ${{ matrix.clang-tidy }} \
+            -DKokkos_ARCH_NATIVE=ON \
             -DKokkos_ENABLE_HWLOC=${{ matrix.hwloc }} \
             -DKokkos_ENABLE_${{ matrix.backend }}=ON \
-=======
-            -DKokkos_ARCH_NATIVE=ON \
-            -DKokkos_ENABLE_HWLOC=ON \
-            -DKokkos_ENABLE_OPENMP=${{ matrix.openmp }} \
->>>>>>> 07844bd7
             -DKokkos_ENABLE_TESTS=ON \
             -DKokkos_ENABLE_EXAMPLES=ON \
             -DKokkos_ENABLE_DEPRECATED_CODE_3=ON \
