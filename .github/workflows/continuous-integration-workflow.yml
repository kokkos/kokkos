--- conflicted
+++ resolved
@@ -52,18 +52,10 @@
             -DKokkos_ENABLE_TESTS=ON \
             -DKokkos_ENABLE_EXAMPLES=ON \
             -DCMAKE_CXX_COMPILER=${{ matrix.cxx }} \
-<<<<<<< HEAD
-            -DCMAKE_BUILD_TYPE=${{ matrix.cmake_build_type }} 
-      - name: Build
-        run: |
-          ccache -z
-          cmake --build builddir --parallel 2 --verbose
-=======
             -DCMAKE_BUILD_TYPE=${{ matrix.cmake_build_type }} \
             -DBUILD_NAME=${{ matrix.distro }}-${{ matrix.cxx }} \
             -DBUILD_JOBS=2 -DBINARY_DIR=builddir -DSITE=GitHub-Linux \
             -P cmake/KokkosCI.cmake
->>>>>>> 0f2bd410
           ccache -s
       - name: Test DESTDIR Install
         run: DESTDIR=${PWD}/install cmake --build builddir --target install && rm -rf ${PWD}/install/usr && rmdir ${PWD}/install
