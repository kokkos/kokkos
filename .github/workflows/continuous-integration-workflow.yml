--- conflicted
+++ resolved
@@ -14,51 +14,33 @@
         cxx: ['g++', 'clang++']
         cmake_build_type: ['Release', 'Debug']
         backend: ['OPENMP']
-<<<<<<< HEAD
-=======
         clang-tidy: ['']
->>>>>>> 86cbc844
         include:
           - distro: 'fedora:intel'
             cxx: 'icpc'
             cmake_build_type: 'Release'
             backend: 'OPENMP'
-<<<<<<< HEAD
-=======
             clang-tidy: ''
->>>>>>> 86cbc844
           - distro: 'fedora:intel'
             cxx: 'icpc'
             cmake_build_type: 'Debug'
             backend: 'OPENMP'
-<<<<<<< HEAD
-=======
             clang-tidy: ''
->>>>>>> 86cbc844
           - distro: 'fedora:intel'
             cxx: 'icpx'
             cmake_build_type: 'Release'
             backend: 'OPENMP'
-<<<<<<< HEAD
-=======
             clang-tidy: ''
->>>>>>> 86cbc844
           - distro: 'fedora:intel'
             cxx: 'icpx'
             cmake_build_type: 'Debug'
             backend: 'OPENMP'
-<<<<<<< HEAD
-=======
             clang-tidy: ''
->>>>>>> 86cbc844
           - distro: 'ubuntu:latest'
             cxx: 'clang++'
             cmake_build_type: 'RelWithDebInfo'
             backend: 'THREADS'
-<<<<<<< HEAD
-=======
             clang-tidy: '-DCMAKE_CXX_CLANG_TIDY="clang-tidy;-warnings-as-errors=*"'
->>>>>>> 86cbc844
           - distro: 'ubuntu:latest'
             cxx: 'g++'
             cmake_build_type: 'RelWithDebInfo'
@@ -104,14 +86,10 @@
         run: |
           cmake -B builddir \
             -DCMAKE_INSTALL_PREFIX=/usr \
-<<<<<<< HEAD
-            -DKokkos_ARCH_NATIVE=ON \
-=======
             ${{ matrix.clang-tidy }} \
             -Ddesul_ROOT=/usr/desul-install/ \
             -DKokkos_ARCH_NATIVE=ON \
             -DKokkos_ENABLE_DESUL_ATOMICS_EXTERNAL=ON \
->>>>>>> 86cbc844
             -DKokkos_ENABLE_HWLOC=ON \
             -DKokkos_ENABLE_${{ matrix.backend }}=ON \
             -DKokkos_ENABLE_TESTS=ON \
