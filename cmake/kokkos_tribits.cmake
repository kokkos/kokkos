--- conflicted
+++ resolved
@@ -65,76 +65,6 @@
   verify_empty(KOKKOS_ADD_EXECUTABLE ${PARSE_UNPARSED_ARGUMENTS})
   #All executables must link to all the kokkos targets
   #This is just private linkage because exe is final
-<<<<<<< HEAD
-  TARGET_LINK_LIBRARIES(${EXE_NAME} PRIVATE Kokkos::kokkos)
-ENDFUNCTION()
-
-FUNCTION(KOKKOS_ADD_EXECUTABLE_AND_TEST ROOT_NAME)
-    CMAKE_PARSE_ARGUMENTS(PARSE
-    ""
-    ""
-    "SOURCES;CATEGORIES;ARGS"
-    ${ARGN})
-    VERIFY_EMPTY(KOKKOS_ADD_EXECUTABLE_AND_TEST ${PARSE_UNPARSED_ARGUMENTS})
-
-    KOKKOS_ADD_TEST_EXECUTABLE(${ROOT_NAME}
-        SOURCES ${PARSE_SOURCES}
-    )
-    IF (PARSE_ARGS)
-        SET(TEST_NUMBER 0)
-        FOREACH (ARG_STR ${PARSE_ARGS})
-            # This is passed as a single string blob to match TriBITS behavior
-            # We need this to be turned into a list
-            STRING(REPLACE " " ";" ARG_STR_LIST ${ARG_STR})
-            LIST(APPEND TEST_NAME "${ROOT_NAME}${TEST_NUMBER}")
-            MATH(EXPR TEST_NUMBER "${TEST_NUMBER} + 1")
-            KOKKOS_ADD_TEST(NAME ${TEST_NAME}
-               EXE ${ROOT_NAME}
-               FAIL_REGULAR_EXPRESSION "  FAILED  "
-               ARGS ${ARG_STR_LIST}
-            )
-        ENDFOREACH()
-    ELSE()
-        KOKKOS_ADD_TEST(NAME ${ROOT_NAME}
-            EXE ${ROOT_NAME}
-            FAIL_REGULAR_EXPRESSION "  FAILED  "
-        )
-    ENDIF()
-    # We noticed problems with -fvisibility=hidden for inline static variables
-    # if Kokkos was built as shared library.
-    IF(BUILD_SHARED_LIBS AND NOT ${TEST_NAME}_DISABLE)
-      SET_PROPERTY(TARGET ${EXE_NAME} PROPERTY VISIBILITY_INLINES_HIDDEN ON)
-      SET_PROPERTY(TARGET ${EXE_NAME} PROPERTY CXX_VISIBILITY_PRESET hidden)
-    ENDIF()
-    IF(NOT (Kokkos_INSTALL_TESTING OR Kokkos_ENABLE_SYCL OR Kokkos_ENABLE_HPX
-     OR (KOKKOS_CXX_COMPILER_ID STREQUAL "Intel" AND KOKKOS_CXX_COMPILER_VERSION VERSION_LESS 2021.2.0)
-     OR (KOKKOS_CXX_COMPILER_ID STREQUAL "NVIDIA" AND KOKKOS_CXX_COMPILER_VERSION VERSION_LESS 11.3.0)
-     OR (KOKKOS_CXX_COMPILER_ID STREQUAL "NVIDIA" AND KOKKOS_CXX_HOST_COMPILER_ID STREQUAL "MSVC")))
-      IF(MSVC)
-        target_compile_options(${PACKAGE_NAME}_${ROOT_NAME} PRIVATE "/GR-")
-      ELSE()
-        target_compile_options(${PACKAGE_NAME}_${ROOT_NAME} PRIVATE "-fno-rtti")
-      ENDIF()
-    ENDIF()
-    IF(KOKKOS_ENABLE_NO_EXCEPTIONS AND NOT(KOKKOS_CXX_COMPILER_ID STREQUAL "NVIDIA" AND KOKKOS_CXX_HOST_COMPILER_ID STREQUAL "MSVC"))
-      IF(MSVC)
-        target_compile_options(${PACKAGE_NAME}_${ROOT_NAME} PRIVATE "/EHs-c- /D_HAS_EXCEPTIONS=0")
-      ELSE()
-        target_compile_options(${PACKAGE_NAME}_${ROOT_NAME} PRIVATE "-fno-exceptions")
-      ENDIF()
-    ENDIF()
-ENDFUNCTION()
-
-FUNCTION(KOKKOS_SET_EXE_PROPERTY ROOT_NAME)
-  SET(TARGET_NAME ${PACKAGE_NAME}_${ROOT_NAME})
-  IF (NOT TARGET ${TARGET_NAME})
-    MESSAGE(SEND_ERROR "No target ${TARGET_NAME} exists - cannot set target properties")
-  ENDIF()
-  SET_PROPERTY(TARGET ${TARGET_NAME} PROPERTY ${ARGN})
-ENDFUNCTION()
-
-MACRO(KOKKOS_SETUP_BUILD_ENVIRONMENT)
-=======
   target_link_libraries(${EXE_NAME} PRIVATE Kokkos::kokkos)
 endfunction()
 
@@ -186,6 +116,15 @@
       target_compile_options(${PACKAGE_NAME}_${ROOT_NAME} PRIVATE "-fno-rtti")
     endif()
   endif()
+  if(KOKKOS_ENABLE_NO_EXCEPTIONS AND NOT (KOKKOS_CXX_COMPILER_ID STREQUAL "NVIDIA" AND KOKKOS_CXX_HOST_COMPILER_ID
+                                                                                       STREQUAL "MSVC")
+  )
+    if(MSVC)
+      target_compile_options(${PACKAGE_NAME}_${ROOT_NAME} PRIVATE "/EHs-c- /D_HAS_EXCEPTIONS=0")
+    else()
+      target_compile_options(${PACKAGE_NAME}_${ROOT_NAME} PRIVATE "-fno-exceptions")
+    endif()
+  endif()
 endfunction()
 
 function(KOKKOS_SET_EXE_PROPERTY ROOT_NAME)
@@ -197,7 +136,6 @@
 endfunction()
 
 macro(KOKKOS_SETUP_BUILD_ENVIRONMENT)
->>>>>>> 859055ce
   # This is needed for both regular build and install tests
   include(${KOKKOS_SRC_PATH}/cmake/kokkos_compiler_id.cmake)
   #set an internal option, if not already set
