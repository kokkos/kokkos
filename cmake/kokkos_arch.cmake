--- conflicted
+++ resolved
@@ -349,7 +349,6 @@
   set(KOKKOS_ARCH_ARM_NEON ON)
   if(KOKKOS_CXX_HOST_COMPILER_ID STREQUAL NVHPC)
     check_cxx_compiler_flag("-tp=grace" COMPILER_SUPPORTS_GRACE_AS_TARGET_PROCESSOR)
-<<<<<<< HEAD
   else()
     check_cxx_compiler_flag("-mcpu=neoverse-n2" COMPILER_SUPPORTS_NEOVERSE_N2)
     check_cxx_compiler_flag("-msve-vector-bits=128" COMPILER_SUPPORTS_SVE_VECTOR_BITS)
@@ -365,23 +364,6 @@
       -msve-vector-bits=128
     )
   else()
-=======
-  else()
-    check_cxx_compiler_flag("-mcpu=neoverse-n2" COMPILER_SUPPORTS_NEOVERSE_N2)
-    check_cxx_compiler_flag("-msve-vector-bits=128" COMPILER_SUPPORTS_SVE_VECTOR_BITS)
-  endif()
-  if(COMPILER_SUPPORTS_NEOVERSE_N2 AND COMPILER_SUPPORTS_SVE_VECTOR_BITS OR COMPILER_SUPPORTS_GRACE_AS_TARGET_PROCESSOR)
-    compiler_specific_flags(
-      COMPILER_ID
-      KOKKOS_CXX_HOST_COMPILER_ID
-      NVHPC
-      -tp=grace
-      DEFAULT
-      -mcpu=neoverse-n2
-      -msve-vector-bits=128
-    )
-  else()
->>>>>>> 169bfcf0
     message(SEND_ERROR "Your compiler does not appear to support the ARMv9 Grace architecture.
 Please ensure you are using a compatible compiler and toolchain.
 Alternatively, try configuring with -DKokkos_ARCH_NATIVE=ON to use the native architecture of your system."
