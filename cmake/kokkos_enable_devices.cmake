--- conflicted
+++ resolved
@@ -33,15 +33,17 @@
   ENDIF()
 ENDIF()
 
-KOKKOS_DEVICE_OPTION(OPENMP OFF HOST "Whether to build OpenMP backend")
+IF(Trilinos_ENABLE_Kokkos AND Trilinos_ENABLE_OpenMP)
+  SET(OMP_DEFAULT ON)
+ELSE()
+  SET(OMP_DEFAULT OFF)
+ENDIF()
+KOKKOS_DEVICE_OPTION(OPENMP ${OMP_DEFAULT} HOST "Whether to build OpenMP backend")
 
 
 # We want this to default to OFF for cache reasons, but if no
 # host space is given, then activate serial
-IF (KOKKOS_HAS_TRILINOS)
-  #However, Trilinos always wants Serial ON
-  SET(SERIAL_DEFAULT ON)
-ELSEIF (KOKKOS_HAS_HOST)
+IF (KOKKOS_HAS_HOST)
   SET(SERIAL_DEFAULT OFF)
 ELSE()
   SET(SERIAL_DEFAULT ON)
@@ -92,7 +94,12 @@
    ENDIF()
 ENDIF()
 
-KOKKOS_DEVICE_OPTION(CUDA OFF DEVICE "Whether to build CUDA backend")
+IF(Trilinos_ENABLE_Kokkos AND TPL_ENABLE_CUDA)
+  SET(CUDA_DEFAULT ON)
+ELSE()
+  SET(CUDA_DEFAULT OFF)
+ENDIF()
+KOKKOS_DEVICE_OPTION(CUDA ${CUDA_DEFAULT} DEVICE "Whether to build CUDA backend")
 
 IF (KOKKOS_ENABLE_CUDA)
   GLOBAL_SET(KOKKOS_DONT_ALLOW_EXTENSIONS "CUDA enabled")
@@ -100,23 +107,6 @@
   LIST(APPEND DEVICE_SETUP_LIST Cuda)
 ENDIF()
 
-<<<<<<< HEAD
-# We want this to default to OFF for cache reasons, but if no
-# host space is given, then activate serial
-IF (KOKKOS_HAS_HOST)
-  SET(SERIAL_DEFAULT OFF)
-ELSE()
-  SET(SERIAL_DEFAULT ON)
-  IF (NOT DEFINED Kokkos_ENABLE_SERIAL)
-    MESSAGE(STATUS "SERIAL backend is being turned on to ensure there is at least one Host space. To change this, you must enable another host execution space and configure with -DKokkos_ENABLE_SERIAL=OFF or change CMakeCache.txt")
-  ENDIF()
-ENDIF()
-KOKKOS_DEVICE_OPTION(SERIAL ${SERIAL_DEFAULT} HOST "Whether to build serial backend")
-
-KOKKOS_DEVICE_OPTION(HPX OFF HOST "Whether to build HPX backend (experimental)")
-
-=======
->>>>>>> 0bf651ae
 KOKKOS_DEVICE_OPTION(HIP OFF DEVICE "Whether to build HIP backend")
 
 ## HIP has extra setup requirements, turn on Kokkos_Setup_HIP.hpp in macros
