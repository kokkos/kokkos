--- conflicted
+++ resolved
@@ -1,9 +1,5 @@
 INCLUDE(CMakePackageConfigHelpers)
-<<<<<<< HEAD
-IF (NOT KOKKOS_HAS_TRILINOS)
-=======
 IF (NOT KOKKOS_HAS_TRILINOS AND NOT Kokkos_INSTALL_TESTING)
->>>>>>> 5dc6d303
   INCLUDE(GNUInstallDirs)
 
   #Set all the variables needed for KokkosConfig.cmake
