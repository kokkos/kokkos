--- conflicted
+++ resolved
@@ -69,26 +69,7 @@
 ELSEIF(KOKKOS_CXX_STANDARD STREQUAL "98")
   MESSAGE(FATAL_ERROR "Kokkos requires C++11 or newer!")
 ELSE()
-<<<<<<< HEAD
   MESSAGE(FATAL_ERROR "Unknown C++ standard ${KOKKOS_CXX_STANDARD} - must be 11, 14, 17, or 20")
-=======
-  #set to empty
-  GLOBAL_SET(KOKKOS_CXX_STANDARD_FEATURE "")
-  IF (KOKKOS_CXX_COMPILER_ID STREQUAL "NVIDIA")
-    MESSAGE(FATAL_ERROR "nvcc_wrapper does not support intermediate standards (1Y,1Z,2A) - must use 11, 14, or 17")
-  ENDIF()
-  #okay, this is funky - kill this variable
-  #this value is not really valid as a cmake variable
-  UNSET(CMAKE_CXX_STANDARD)
-  UNSET(CMAKE_CXX_STANDARD CACHE)
-  IF     (KOKKOS_CXX_STANDARD STREQUAL "1Y")
-    GLOBAL_SET(KOKKOS_ENABLE_CXX14 ON)
-  ELSEIF (KOKKOS_CXX_STANDARD STREQUAL "1Z")
-    GLOBAL_SET(KOKKOS_ENABLE_CXX17 ON)
-  ELSEIF (KOKKOS_CXX_STANDARD STREQUAL "2A")
-    GLOBAL_SET(KOKKOS_ENABLE_CXX20 ON)
-  ENDIF()
->>>>>>> fa639ff0
 ENDIF()
 
 
