<<<<<<< HEAD
=======
IF(KOKKOS_CXX_COMPILER_ID STREQUAL Clang AND KOKKOS_ENABLE_OPENMP AND NOT KOKKOS_CLANG_IS_CRAY AND NOT KOKKOS_COMPILER_CLANG_MSVC)
  # The clang "version" doesn't actually tell you what runtimes and tools
  # were built into Clang. We should therefore make sure that libomp
  # was actually built into Clang. Otherwise the user will get nonsensical
  # errors when they try to build.

  #Try compile is the height of CMake nonsense
  #I can't just give it compiler and link flags
  #I have to hackily pretend that compiler flags are compiler definitions
  #and that linker flags are libraries
  #also - this is easier to use than CMakeCheckCXXSourceCompiles
  TRY_COMPILE(CLANG_HAS_OMP
    ${KOKKOS_TOP_BUILD_DIR}/corner_cases
    ${KOKKOS_SOURCE_DIR}/cmake/compile_tests/clang_omp.cpp
    COMPILE_DEFINITIONS -fopenmp=libomp
    LINK_LIBRARIES -fopenmp=libomp
  )
  IF (NOT CLANG_HAS_OMP)
    UNSET(CLANG_HAS_OMP CACHE) #make sure CMake always re-runs this
    MESSAGE(FATAL_ERROR "Clang failed OpenMP check. You have requested -DKokkos_ENABLE_OPENMP=ON, but the Clang compiler does not appear to have been built with OpenMP support")
  ENDIF()
  UNSET(CLANG_HAS_OMP CACHE) #make sure CMake always re-runs this
ENDIF()

IF(KOKKOS_CXX_COMPILER_ID STREQUAL AppleClang AND KOKKOS_ENABLE_OPENMP)
  # The clang "version" doesn't actually tell you what runtimes and tools
  # were built into Clang. We should therefore make sure that libomp
  # was actually built into Clang. Otherwise the user will get nonsensical
  # errors when they try to build.

  #Try compile is the height of CMake nonsense
  #I can't just give it compiler and link flags
  #I have to hackily pretend that compiler flags are compiler definitions
  #and that linker flags are libraries
  #also - this is easier to use than CMakeCheckCXXSourceCompiles
  TRY_COMPILE(APPLECLANG_HAS_OMP
    ${KOKKOS_TOP_BUILD_DIR}/corner_cases
    ${KOKKOS_SOURCE_DIR}/cmake/compile_tests/clang_omp.cpp
    COMPILE_DEFINITIONS -Xpreprocessor -fopenmp
    LINK_LIBRARIES -lomp
  )
  IF (NOT APPLECLANG_HAS_OMP)
    UNSET(APPLECLANG_HAS_OMP CACHE) #make sure CMake always re-runs this
    MESSAGE(FATAL_ERROR "AppleClang failed OpenMP check. You have requested -DKokkos_ENABLE_OPENMP=ON, but the AppleClang compiler does not appear to have been built with OpenMP support")
  ENDIF()
  UNSET(APPLECLANG_HAS_OMP CACHE) #make sure CMake always re-runs this
ENDIF()


# FIXME_CXX17
>>>>>>> be7dd5f2
IF (KOKKOS_CXX_STANDARD STREQUAL 17)
  IF (KOKKOS_CXX_COMPILER_ID STREQUAL GNU AND KOKKOS_CXX_COMPILER_VERSION VERSION_LESS 7)
    MESSAGE(FATAL_ERROR "You have requested C++17 support for GCC ${KOKKOS_CXX_COMPILER_VERSION}. Although CMake has allowed this and GCC accepts -std=c++1z/c++17, GCC < 7 does not properly support *this capture. Please upgrade the compiler if you do need C++17 support.")
  ENDIF()

  IF (KOKKOS_CXX_COMPILER_ID STREQUAL NVIDIA AND KOKKOS_CXX_COMPILER_VERSION VERSION_LESS 11)
    MESSAGE(FATAL_ERROR "You have requested C++17 support for NVCC ${KOKKOS_CXX_COMPILER_VERSION}. NVCC only supports C++17 from version 11 on. Please upgrade the compiler if you need C++17 support.")
  ENDIF()
  IF (KOKKOS_CXX_COMPILER_ID STREQUAL NVIDIA AND KOKKOS_ENABLE_CUDA_CONSTEXPR)
    MESSAGE(WARNING "You have requested -DKokkos_ENABLE_CUDA_CONSTEXPR=ON with C++17 support for NVCC ${KOKKOS_CXX_COMPILER_VERSION} which is known to trigger compiler bugs. See https://github.com/kokkos/kokkos/issues/3496")
  ENDIF()
ENDIF()
<|MERGE_RESOLUTION|>--- conflicted
+++ resolved
@@ -1,56 +1,4 @@
-<<<<<<< HEAD
-=======
-IF(KOKKOS_CXX_COMPILER_ID STREQUAL Clang AND KOKKOS_ENABLE_OPENMP AND NOT KOKKOS_CLANG_IS_CRAY AND NOT KOKKOS_COMPILER_CLANG_MSVC)
-  # The clang "version" doesn't actually tell you what runtimes and tools
-  # were built into Clang. We should therefore make sure that libomp
-  # was actually built into Clang. Otherwise the user will get nonsensical
-  # errors when they try to build.
-
-  #Try compile is the height of CMake nonsense
-  #I can't just give it compiler and link flags
-  #I have to hackily pretend that compiler flags are compiler definitions
-  #and that linker flags are libraries
-  #also - this is easier to use than CMakeCheckCXXSourceCompiles
-  TRY_COMPILE(CLANG_HAS_OMP
-    ${KOKKOS_TOP_BUILD_DIR}/corner_cases
-    ${KOKKOS_SOURCE_DIR}/cmake/compile_tests/clang_omp.cpp
-    COMPILE_DEFINITIONS -fopenmp=libomp
-    LINK_LIBRARIES -fopenmp=libomp
-  )
-  IF (NOT CLANG_HAS_OMP)
-    UNSET(CLANG_HAS_OMP CACHE) #make sure CMake always re-runs this
-    MESSAGE(FATAL_ERROR "Clang failed OpenMP check. You have requested -DKokkos_ENABLE_OPENMP=ON, but the Clang compiler does not appear to have been built with OpenMP support")
-  ENDIF()
-  UNSET(CLANG_HAS_OMP CACHE) #make sure CMake always re-runs this
-ENDIF()
-
-IF(KOKKOS_CXX_COMPILER_ID STREQUAL AppleClang AND KOKKOS_ENABLE_OPENMP)
-  # The clang "version" doesn't actually tell you what runtimes and tools
-  # were built into Clang. We should therefore make sure that libomp
-  # was actually built into Clang. Otherwise the user will get nonsensical
-  # errors when they try to build.
-
-  #Try compile is the height of CMake nonsense
-  #I can't just give it compiler and link flags
-  #I have to hackily pretend that compiler flags are compiler definitions
-  #and that linker flags are libraries
-  #also - this is easier to use than CMakeCheckCXXSourceCompiles
-  TRY_COMPILE(APPLECLANG_HAS_OMP
-    ${KOKKOS_TOP_BUILD_DIR}/corner_cases
-    ${KOKKOS_SOURCE_DIR}/cmake/compile_tests/clang_omp.cpp
-    COMPILE_DEFINITIONS -Xpreprocessor -fopenmp
-    LINK_LIBRARIES -lomp
-  )
-  IF (NOT APPLECLANG_HAS_OMP)
-    UNSET(APPLECLANG_HAS_OMP CACHE) #make sure CMake always re-runs this
-    MESSAGE(FATAL_ERROR "AppleClang failed OpenMP check. You have requested -DKokkos_ENABLE_OPENMP=ON, but the AppleClang compiler does not appear to have been built with OpenMP support")
-  ENDIF()
-  UNSET(APPLECLANG_HAS_OMP CACHE) #make sure CMake always re-runs this
-ENDIF()
-
-
 # FIXME_CXX17
->>>>>>> be7dd5f2
 IF (KOKKOS_CXX_STANDARD STREQUAL 17)
   IF (KOKKOS_CXX_COMPILER_ID STREQUAL GNU AND KOKKOS_CXX_COMPILER_VERSION VERSION_LESS 7)
     MESSAGE(FATAL_ERROR "You have requested C++17 support for GCC ${KOKKOS_CXX_COMPILER_VERSION}. Although CMake has allowed this and GCC accepts -std=c++1z/c++17, GCC < 7 does not properly support *this capture. Please upgrade the compiler if you do need C++17 support.")
