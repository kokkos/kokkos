--- conflicted
+++ resolved
@@ -35,45 +35,6 @@
 
 # As of 09/2024, cudaMallocAsync causes issues with ICP and older version of UCX
 # as MPI communication layer.
-<<<<<<< HEAD
-KOKKOS_ENABLE_OPTION(IMPL_CUDA_MALLOC_ASYNC OFF  "Whether to enable CudaMallocAsync (requires CUDA Toolkit 11.2)")
-KOKKOS_ENABLE_OPTION(IMPL_NVHPC_AS_DEVICE_COMPILER OFF "Whether to allow nvc++ as Cuda device compiler")
-KOKKOS_ENABLE_OPTION(IMPL_CUDA_UNIFIED_MEMORY OFF "Whether to leverage unified memory architectures for CUDA")
-
-KOKKOS_ENABLE_OPTION(DEPRECATED_CODE_4    ON "Whether code deprecated in major release 4 is available" )
-KOKKOS_ENABLE_OPTION(DEPRECATION_WARNINGS ON "Whether to emit deprecation warnings" )
-KOKKOS_ENABLE_OPTION(HIP_RELOCATABLE_DEVICE_CODE  OFF "Whether to enable relocatable device code (RDC) for HIP")
-
-# Disabling RDC is only available since oneAPI 2023.1.0
-IF(KOKKOS_ENABLE_SYCL AND KOKKOS_CXX_COMPILER_ID STREQUAL IntelLLVM AND KOKKOS_CXX_COMPILER_VERSION VERSION_LESS 2023.1.0)
-  SET(SYCL_RDC_DEFAULT ON)
-ELSE()
-  SET(SYCL_RDC_DEFAULT OFF)
-ENDIF()
-KOKKOS_ENABLE_OPTION(SYCL_RELOCATABLE_DEVICE_CODE  ${SYCL_RDC_DEFAULT} "Whether to enable relocatable device code (RDC) for SYCL")
-KOKKOS_ENABLE_OPTION(IMPL_HIP_MALLOC_ASYNC OFF  "Whether to enable hipMallocAsync")
-KOKKOS_ENABLE_OPTION(TESTS         OFF  "Whether to build the unit tests")
-KOKKOS_ENABLE_OPTION(BENCHMARKS    OFF  "Whether to build the benchmarks")
-KOKKOS_ENABLE_OPTION(EXAMPLES      OFF  "Whether to build the examples")
-STRING(TOUPPER "${CMAKE_BUILD_TYPE}" UPPERCASE_CMAKE_BUILD_TYPE)
-IF(UPPERCASE_CMAKE_BUILD_TYPE STREQUAL "DEBUG")
-  KOKKOS_ENABLE_OPTION(DEBUG                ON "Whether to activate extra debug features - may increase compile times")
-  KOKKOS_ENABLE_OPTION(DEBUG_DUALVIEW_MODIFY_CHECK ON "Debug check on dual views")
-ELSE()
-  KOKKOS_ENABLE_OPTION(DEBUG                OFF "Whether to activate extra debug features - may increase compile times")
-  KOKKOS_ENABLE_OPTION(DEBUG_DUALVIEW_MODIFY_CHECK OFF "Debug check on dual views")
-ENDIF()
-UNSET(_UPPERCASE_CMAKE_BUILD_TYPE)
-KOKKOS_ENABLE_OPTION(LARGE_MEM_TESTS      OFF "Whether to perform extra large memory tests")
-KOKKOS_ENABLE_OPTION(DEBUG_BOUNDS_CHECK   OFF "Whether to use bounds checking - will increase runtime")
-KOKKOS_ENABLE_OPTION(COMPILER_WARNINGS    OFF "Whether to print all compiler warnings")
-KOKKOS_ENABLE_OPTION(TUNING               OFF "Whether to create bindings for tuning tools")
-KOKKOS_ENABLE_OPTION(AGGRESSIVE_VECTORIZATION OFF "Whether to aggressively vectorize loops")
-KOKKOS_ENABLE_OPTION(COMPILE_AS_CMAKE_LANGUAGE OFF "Whether to use native cmake language support")
-KOKKOS_ENABLE_OPTION(HIP_MULTIPLE_KERNEL_INSTANTIATIONS OFF "Whether multiple kernels are instantiated at compile time - improve performance but increase compile time")
-KOKKOS_ENABLE_OPTION(IMPL_HIP_UNIFIED_MEMORY OFF "Whether to leverage unified memory architectures for HIP")
-KOKKOS_ENABLE_OPTION(OPENACC_FORCE_HOST_AS_DEVICE OFF "Whether to force to use host as a target device for OpenACC")
-=======
 kokkos_enable_option(IMPL_CUDA_MALLOC_ASYNC OFF "Whether to enable CudaMallocAsync (requires CUDA Toolkit 11.2)")
 kokkos_enable_option(IMPL_NVHPC_AS_DEVICE_COMPILER OFF "Whether to allow nvc++ as Cuda device compiler")
 kokkos_enable_option(IMPL_CUDA_UNIFIED_MEMORY OFF "Whether to leverage unified memory architectures for CUDA")
@@ -116,8 +77,8 @@
   "Whether multiple kernels are instantiated at compile time - improve performance but increase compile time"
 )
 kokkos_enable_option(IMPL_HIP_UNIFIED_MEMORY OFF "Whether to leverage unified memory architectures for HIP")
+kokkos_enable_option(IMPL_HIP_MALLOC_ASYNC OFF "Whether to enable hipMallocAsync")
 kokkos_enable_option(OPENACC_FORCE_HOST_AS_DEVICE OFF "Whether to force to use host as a target device for OpenACC")
->>>>>>> 4830e4af
 
 # This option will go away eventually, but allows fallback to old implementation when needed.
 kokkos_enable_option(DESUL_ATOMICS_EXTERNAL OFF "Whether to use an external desul installation")
@@ -143,55 +104,6 @@
 mark_as_advanced(Kokkos_ENABLE_MDSPAN_EXTERNAL)
 mark_as_advanced(Kokkos_ENABLE_IMPL_SKIP_COMPILER_MDSPAN)
 
-<<<<<<< HEAD
-KOKKOS_ENABLE_OPTION(COMPLEX_ALIGN ON "Whether to align Kokkos::complex to 2*alignof(RealType)")
-
-IF (KOKKOS_ENABLE_TESTS)
-  SET(HEADER_SELF_CONTAINMENT_TESTS_DEFAULT ON)
-ELSE()
-  SET(HEADER_SELF_CONTAINMENT_TESTS_DEFAULT OFF)
-ENDIF()
-KOKKOS_ENABLE_OPTION(HEADER_SELF_CONTAINMENT_TESTS ${HEADER_SELF_CONTAINMENT_TESTS_DEFAULT} "Enable header self-containment unit tests")
-IF (NOT KOKKOS_ENABLE_TESTS AND KOKKOS_ENABLE_HEADER_SELF_CONTAINMENT_TESTS)
-  MESSAGE(WARNING "Kokkos_ENABLE_HEADER_SELF_CONTAINMENT_TESTS is ON but Kokkos_ENABLE_TESTS is OFF. Option will be ignored.")
-ENDIF()
-
-IF (KOKKOS_ENABLE_CUDA AND (KOKKOS_CXX_COMPILER_ID STREQUAL Clang))
-  SET(CUDA_CONSTEXPR_DEFAULT ON)
-ELSE()
-  SET(CUDA_CONSTEXPR_DEFAULT OFF)
-ENDIF()
-KOKKOS_ENABLE_OPTION(CUDA_CONSTEXPR ${CUDA_CONSTEXPR_DEFAULT} "Whether to activate experimental relaxed constexpr functions")
-
-IF (KOKKOS_ENABLE_HPX)
-  SET(HPX_ASYNC_DISPATCH_DEFAULT ON)
-ELSE()
-  SET(HPX_ASYNC_DISPATCH_DEFAULT OFF)
-ENDIF()
-KOKKOS_ENABLE_OPTION(IMPL_HPX_ASYNC_DISPATCH ${HPX_ASYNC_DISPATCH_DEFAULT} "Whether HPX supports asynchronous dispatch")
-
-Kokkos_ENABLE_OPTION(UNSUPPORTED_ARCHS OFF "Whether to allow architectures in backends Kokkos doesn't optimize for")
-
-FUNCTION(check_device_specific_options)
-  CMAKE_PARSE_ARGUMENTS(SOME "" "DEVICE" "OPTIONS" ${ARGN})
-  IF(NOT KOKKOS_ENABLE_${SOME_DEVICE})
-    FOREACH(OPTION ${SOME_OPTIONS})
-      IF(NOT DEFINED CACHE{Kokkos_ENABLE_${OPTION}} OR NOT DEFINED CACHE{Kokkos_ENABLE_${SOME_DEVICE}})
-        MESSAGE(FATAL_ERROR "Internal logic error: option '${OPTION}' or device '${SOME_DEVICE}' not recognized.")
-      ENDIF()
-      IF(KOKKOS_ENABLE_${OPTION})
-        MESSAGE(WARNING "Kokkos_ENABLE_${OPTION} is ON but ${SOME_DEVICE} backend is not enabled. Option will be ignored.")
-        UNSET(KOKKOS_ENABLE_${OPTION} PARENT_SCOPE)
-      ENDIF()
-    ENDFOREACH()
-  ENDIF()
-ENDFUNCTION()
-
-CHECK_DEVICE_SPECIFIC_OPTIONS(DEVICE CUDA OPTIONS CUDA_UVM CUDA_RELOCATABLE_DEVICE_CODE CUDA_LAMBDA CUDA_CONSTEXPR CUDA_LDG_INTRINSIC IMPL_CUDA_MALLOC_ASYNC IMPL_CUDA_UNIFIED_MEMORY)
-CHECK_DEVICE_SPECIFIC_OPTIONS(DEVICE HIP OPTIONS HIP_RELOCATABLE_DEVICE_CODE HIP_MULTIPLE_KERNEL_INSTANTIATIONS IMPL_HIP_MALLOC_ASYNC IMPL_HIP_UNIFIED_MEMORY)
-CHECK_DEVICE_SPECIFIC_OPTIONS(DEVICE HPX OPTIONS IMPL_HPX_ASYNC_DISPATCH)
-CHECK_DEVICE_SPECIFIC_OPTIONS(DEVICE OPENACC OPTIONS OPENACC_FORCE_HOST_AS_DEVICE)
-=======
 kokkos_enable_option(COMPLEX_ALIGN ON "Whether to align Kokkos::complex to 2*alignof(RealType)")
 
 if(KOKKOS_ENABLE_TESTS)
@@ -256,11 +168,16 @@
   IMPL_CUDA_UNIFIED_MEMORY
 )
 check_device_specific_options(
-  DEVICE HIP OPTIONS HIP_RELOCATABLE_DEVICE_CODE HIP_MULTIPLE_KERNEL_INSTANTIATIONS IMPL_HIP_UNIFIED_MEMORY
+  DEVICE
+  HIP
+  OPTIONS
+  HIP_RELOCATABLE_DEVICE_CODE
+  HIP_MULTIPLE_KERNEL_INSTANTIATIONS
+  IMPL_HIP_UNIFIED_MEMORY
+  IMPL_HIP_MALLOC_ASYNC
 )
 check_device_specific_options(DEVICE HPX OPTIONS IMPL_HPX_ASYNC_DISPATCH)
 check_device_specific_options(DEVICE OPENACC OPTIONS OPENACC_FORCE_HOST_AS_DEVICE)
->>>>>>> 4830e4af
 
 # Needed due to change from deprecated name to new header define name
 if(KOKKOS_ENABLE_AGGRESSIVE_VECTORIZATION)
