########################## NOTES ###############################################
#  List the options for configuring kokkos using CMake method of doing it.
#  These options then get mapped onto KOKKOS_SETTINGS environment variable by
#  kokkos_settings.cmake.  It is separate to allow other packages to override
#  these variables (e.g., TriBITS).

########################## AVAILABLE OPTIONS ###################################
# Use lists for documentation, verification, and programming convenience


FUNCTION(KOKKOS_ENABLE_OPTION SUFFIX DEFAULT DOCSTRING)
  KOKKOS_OPTION(ENABLE_${SUFFIX} ${DEFAULT} BOOL ${DOCSTRING})
  STRING(TOUPPER ${SUFFIX} UC_NAME)
  IF (KOKKOS_ENABLE_${UC_NAME})
    LIST(APPEND KOKKOS_ENABLED_OPTIONS ${UC_NAME})
    #I hate that CMake makes me do this
    SET(KOKKOS_ENABLED_OPTIONS ${KOKKOS_ENABLED_OPTIONS} PARENT_SCOPE)
  ENDIF()
  SET(KOKKOS_ENABLE_${UC_NAME} ${KOKKOS_ENABLE_${UC_NAME}} PARENT_SCOPE)
ENDFUNCTION()

# Certain defaults will depend on knowing the enabled devices
KOKKOS_CFG_DEPENDS(OPTIONS DEVICES)
KOKKOS_CFG_DEPENDS(OPTIONS COMPILER_ID)

# Put a check in just in case people are using this option
KOKKOS_DEPRECATED_LIST(OPTIONS ENABLE)

# Set the Default for Desul Atomics usage. SYCL is not supported yet.
set(_DESUL_ATOMICS_DEFAULT ON)
if(KOKKOS_ENABLE_SYCL)
   set(_DESUL_ATOMICS_DEFAULT OFF)
endif()

KOKKOS_ENABLE_OPTION(CUDA_RELOCATABLE_DEVICE_CODE  OFF "Whether to enable relocatable device code (RDC) for CUDA")
KOKKOS_ENABLE_OPTION(CUDA_UVM             OFF "Whether to use unified memory (UM) for CUDA by default")
KOKKOS_ENABLE_OPTION(CUDA_LDG_INTRINSIC   OFF "Whether to use CUDA LDG intrinsics")
# As of 08/12/2021 CudaMallocAsync causes issues if UCX is used as MPI communication layer.
<<<<<<< HEAD
KOKKOS_ENABLE_OPTION(IMPL_CUDA_MALLOC_ASYNC      OFF  "Whether to enable CudaMallocAsync (requires CUDA Toolkit 11.2)")
=======
KOKKOS_ENABLE_OPTION(CUDA_MALLOC_ASYNC      OFF  "Whether to enable CudaMallocAsync (requires CUDA Toolkit 11.2)")
>>>>>>> 401ffd43
KOKKOS_ENABLE_OPTION(DEPRECATED_CODE_3    ON "Whether code deprecated in major release 3 is available" )
KOKKOS_ENABLE_OPTION(DEPRECATION_WARNINGS ON "Whether to emit deprecation warnings" )
KOKKOS_ENABLE_OPTION(HIP_RELOCATABLE_DEVICE_CODE  OFF "Whether to enable relocatable device code (RDC) for HIP")
KOKKOS_ENABLE_OPTION(HPX_ASYNC_DISPATCH   OFF "Whether HPX supports asynchronous dispatch")
KOKKOS_ENABLE_OPTION(TESTS         OFF  "Whether to build the unit tests")
KOKKOS_ENABLE_OPTION(EXAMPLES      OFF  "Whether to build the examples")
STRING(TOUPPER "${CMAKE_BUILD_TYPE}" UPPERCASE_CMAKE_BUILD_TYPE)
IF(UPPERCASE_CMAKE_BUILD_TYPE STREQUAL "DEBUG")
  KOKKOS_ENABLE_OPTION(DEBUG                ON "Whether to activate extra debug features - may increase compile times")
  KOKKOS_ENABLE_OPTION(DEBUG_DUALVIEW_MODIFY_CHECK ON "Debug check on dual views")
ELSE()
  KOKKOS_ENABLE_OPTION(DEBUG                OFF "Whether to activate extra debug features - may increase compile times")
  KOKKOS_ENABLE_OPTION(DEBUG_DUALVIEW_MODIFY_CHECK OFF "Debug check on dual views")
ENDIF()
UNSET(_UPPERCASE_CMAKE_BUILD_TYPE)
KOKKOS_ENABLE_OPTION(LARGE_MEM_TESTS      OFF "Whether to perform extra large memory tests")
KOKKOS_ENABLE_OPTION(DEBUG_BOUNDS_CHECK   OFF "Whether to use bounds checking - will increase runtime")
KOKKOS_ENABLE_OPTION(COMPILER_WARNINGS    OFF "Whether to print all compiler warnings")
KOKKOS_ENABLE_OPTION(PROFILING_LOAD_PRINT OFF "Whether to print information about which profiling tools got loaded")
KOKKOS_ENABLE_OPTION(TUNING               OFF "Whether to create bindings for tuning tools")
KOKKOS_ENABLE_OPTION(AGGRESSIVE_VECTORIZATION OFF "Whether to aggressively vectorize loops")
KOKKOS_ENABLE_OPTION(LAUNCH_COMPILER      ON  "Whether to potentially use the launch compiler")

# This option will go away eventually, but allows fallback to old implementation when needed.
KOKKOS_ENABLE_OPTION(IMPL_DESUL_ATOMICS   ${_DESUL_ATOMICS_DEFAULT}  "Whether to use desul based atomics - option only during beta")

IF (KOKKOS_ENABLE_CUDA)
  SET(KOKKOS_COMPILER_CUDA_VERSION "${KOKKOS_COMPILER_VERSION_MAJOR}${KOKKOS_COMPILER_VERSION_MINOR}")
ENDIF()

IF (Trilinos_ENABLE_Kokkos AND TPL_ENABLE_CUDA)
  SET(CUDA_LAMBDA_DEFAULT ON)
ELSEIF (KOKKOS_ENABLE_CUDA AND (KOKKOS_CXX_COMPILER_ID STREQUAL Clang))
  SET(CUDA_LAMBDA_DEFAULT ON)
ELSE()
  SET(CUDA_LAMBDA_DEFAULT OFF)
ENDIF()
KOKKOS_ENABLE_OPTION(CUDA_LAMBDA ${CUDA_LAMBDA_DEFAULT} "Whether to activate experimental lambda features")
IF (Trilinos_ENABLE_Kokkos)
  SET(COMPLEX_ALIGN_DEFAULT OFF)
ELSE()
  SET(COMPLEX_ALIGN_DEFAULT ON)
ENDIF()
KOKKOS_ENABLE_OPTION(COMPLEX_ALIGN ${COMPLEX_ALIGN_DEFAULT}  "Whether to align Kokkos::complex to 2*alignof(RealType)")

IF (KOKKOS_ENABLE_TESTS)
  SET(HEADER_SELF_CONTAINMENT_TESTS_DEFAULT ON)
ELSE()
  SET(HEADER_SELF_CONTAINMENT_TESTS_DEFAULT OFF)
ENDIF()
KOKKOS_ENABLE_OPTION(HEADER_SELF_CONTAINMENT_TESTS ${HEADER_SELF_CONTAINMENT_TESTS_DEFAULT} "Enable header self-containment unit tests")
IF (NOT KOKKOS_ENABLE_TESTS AND KOKKOS_ENABLE_HEADER_SELF_CONTAINMENT_TESTS)
  MESSAGE(WARNING "Kokkos_ENABLE_HEADER_SELF_CONTAINMENT_TESTS is ON but Kokkos_ENABLE_TESTS is OFF. Option will be ignored.")
ENDIF()

IF (KOKKOS_ENABLE_CUDA AND (KOKKOS_CXX_COMPILER_ID STREQUAL Clang))
  SET(CUDA_CONSTEXPR_DEFAULT ON)
ELSE()
  SET(CUDA_CONSTEXPR_DEFAULT OFF)
ENDIF()
KOKKOS_ENABLE_OPTION(CUDA_CONSTEXPR ${CUDA_CONSTEXPR_DEFAULT} "Whether to activate experimental relaxed constexpr functions")

Kokkos_ENABLE_OPTION(UNSUPPORTED_ARCHS OFF "Whether to allow architectures in backends Kokkos doesn't optimize for")

FUNCTION(check_device_specific_options)
  CMAKE_PARSE_ARGUMENTS(SOME "" "DEVICE" "OPTIONS" ${ARGN})
  IF(NOT KOKKOS_ENABLE_${SOME_DEVICE})
    FOREACH(OPTION ${SOME_OPTIONS})
      IF(NOT DEFINED CACHE{Kokkos_ENABLE_${OPTION}} OR NOT DEFINED CACHE{Kokkos_ENABLE_${SOME_DEVICE}})
        MESSAGE(FATAL_ERROR "Internal logic error: option '${OPTION}' or device '${SOME_DEVICE}' not recognized.")
      ENDIF()
      IF(KOKKOS_ENABLE_${OPTION})
        MESSAGE(WARNING "Kokkos_ENABLE_${OPTION} is ON but ${SOME_DEVICE} backend is not enabled. Option will be ignored.")
        UNSET(KOKKOS_ENABLE_${OPTION} PARENT_SCOPE)
      ENDIF()
    ENDFOREACH()
  ENDIF()
ENDFUNCTION()

CHECK_DEVICE_SPECIFIC_OPTIONS(DEVICE CUDA OPTIONS CUDA_UVM CUDA_RELOCATABLE_DEVICE_CODE CUDA_LAMBDA CUDA_CONSTEXPR CUDA_LDG_INTRINSIC)
CHECK_DEVICE_SPECIFIC_OPTIONS(DEVICE HIP OPTIONS HIP_RELOCATABLE_DEVICE_CODE)
CHECK_DEVICE_SPECIFIC_OPTIONS(DEVICE HPX OPTIONS HPX_ASYNC_DISPATCH)

# Needed due to change from deprecated name to new header define name
IF (KOKKOS_ENABLE_AGGRESSIVE_VECTORIZATION)
  SET(KOKKOS_OPT_RANGE_AGGRESSIVE_VECTORIZATION ON)
ENDIF()

# This is known to occur with Clang 9. We would need to use nvcc as the linker
# http://lists.llvm.org/pipermail/cfe-dev/2018-June/058296.html
# TODO: Through great effort we can use a different linker by hacking
# CMAKE_CXX_LINK_EXECUTABLE in a future release
IF (KOKKOS_ENABLE_CUDA_RELOCATABLE_DEVICE_CODE AND KOKKOS_CXX_COMPILER_ID STREQUAL Clang)
  MESSAGE(FATAL_ERROR "Relocatable device code is currently not supported with Clang - must use nvcc_wrapper or turn off RDC")
ENDIF()

IF (KOKKOS_ENABLE_CUDA_RELOCATABLE_DEVICE_CODE AND BUILD_SHARED_LIBS)
  MESSAGE(FATAL_ERROR "Relocatable device code requires static libraries.")
ENDIF()<|MERGE_RESOLUTION|>--- conflicted
+++ resolved
@@ -36,11 +36,7 @@
 KOKKOS_ENABLE_OPTION(CUDA_UVM             OFF "Whether to use unified memory (UM) for CUDA by default")
 KOKKOS_ENABLE_OPTION(CUDA_LDG_INTRINSIC   OFF "Whether to use CUDA LDG intrinsics")
 # As of 08/12/2021 CudaMallocAsync causes issues if UCX is used as MPI communication layer.
-<<<<<<< HEAD
 KOKKOS_ENABLE_OPTION(IMPL_CUDA_MALLOC_ASYNC      OFF  "Whether to enable CudaMallocAsync (requires CUDA Toolkit 11.2)")
-=======
-KOKKOS_ENABLE_OPTION(CUDA_MALLOC_ASYNC      OFF  "Whether to enable CudaMallocAsync (requires CUDA Toolkit 11.2)")
->>>>>>> 401ffd43
 KOKKOS_ENABLE_OPTION(DEPRECATED_CODE_3    ON "Whether code deprecated in major release 3 is available" )
 KOKKOS_ENABLE_OPTION(DEPRECATION_WARNINGS ON "Whether to emit deprecation warnings" )
 KOKKOS_ENABLE_OPTION(HIP_RELOCATABLE_DEVICE_CODE  OFF "Whether to enable relocatable device code (RDC) for HIP")
