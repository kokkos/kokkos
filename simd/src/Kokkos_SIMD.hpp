//@HEADER
// ************************************************************************
//
//                        Kokkos v. 4.0
//       Copyright (2022) National Technology & Engineering
//               Solutions of Sandia, LLC (NTESS).
//
// Under the terms of Contract DE-NA0003525 with NTESS,
// the U.S. Government retains certain rights in this software.
//
// Part of Kokkos, under the Apache License v2.0 with LLVM Exceptions.
// See https://kokkos.org/LICENSE for license information.
// SPDX-License-Identifier: Apache-2.0 WITH LLVM-exception
//
//@HEADER

#ifndef KOKKOS_SIMD_HPP
#define KOKKOS_SIMD_HPP

#include <Kokkos_SIMD_Common.hpp>

#include <Kokkos_SIMD_Scalar.hpp>

#ifdef KOKKOS_ARCH_AVX2
#include <Kokkos_SIMD_AVX2.hpp>
#endif

#ifdef KOKKOS_ARCH_AVX512XEON
#include <Kokkos_SIMD_AVX512.hpp>
#endif

#ifdef __ARM_NEON
#include <Kokkos_SIMD_NEON.hpp>
#endif

namespace Kokkos {
namespace Experimental {

namespace simd_abi {

namespace Impl {

#if defined(KOKKOS_ARCH_AVX512XEON)
using host_native = avx512_fixed_size<8>;
#elif defined(KOKKOS_ARCH_AVX2)
using host_native  = avx2_fixed_size<4>;
#elif defined(__ARM_NEON)
using host_native  = neon_fixed_size<2>;
#else
using host_native   = scalar;
#endif

template <class T>
struct ForSpace;

#ifdef KOKKOS_ENABLE_SERIAL
template <>
struct ForSpace<Kokkos::Serial> {
  using type = host_native;
};
#endif

#ifdef KOKKOS_ENABLE_CUDA
template <>
struct ForSpace<Kokkos::Cuda> {
  using type = scalar;
};
#endif

#ifdef KOKKOS_ENABLE_THREADS
template <>
struct ForSpace<Kokkos::Threads> {
  using type = host_native;
};
#endif

#ifdef KOKKOS_ENABLE_HPX
template <>
struct ForSpace<Kokkos::Experimental::HPX> {
  using type = scalar;
};
#endif

#ifdef KOKKOS_ENABLE_OPENMP
template <>
struct ForSpace<Kokkos::OpenMP> {
  using type = host_native;
};
#endif

#ifdef KOKKOS_ENABLE_OPENMPTARGET
template <>
struct ForSpace<Kokkos::Experimental::OpenMPTarget> {
  using type = scalar;
};
#endif

#ifdef KOKKOS_ENABLE_OPENACC
template <>
struct ForSpace<Kokkos::Experimental::OpenACC> {
  using type = scalar;
};
#endif

#ifdef KOKKOS_ENABLE_HIP
template <>
struct ForSpace<Kokkos::HIP> {
  using type = scalar;
};
#endif

#ifdef KOKKOS_ENABLE_SYCL
template <>
struct ForSpace<Kokkos::Experimental::SYCL> {
  using type = scalar;
};
#endif

}  // namespace Impl

template <class Space>
using ForSpace = typename Impl::ForSpace<typename Space::execution_space>::type;

template <class T>
using native = ForSpace<Kokkos::DefaultExecutionSpace>;

}  // namespace simd_abi

template <class T>
using native_simd = simd<T, simd_abi::native<T>>;
template <class T>
using native_simd_mask = simd_mask<T, simd_abi::native<T>>;

namespace Impl {

template <class... Abis>
class abi_set {};

template <typename... Ts>
class data_types {};

#if defined(KOKKOS_ARCH_AVX512XEON)
using host_abi_set  = abi_set<simd_abi::scalar, simd_abi::avx512_fixed_size<8>>;
using data_type_set = data_types<std::int32_t, std::uint32_t, std::int64_t,
                                 std::uint64_t, double>;
#elif defined(KOKKOS_ARCH_AVX2)
using host_abi_set = abi_set<simd_abi::scalar, simd_abi::avx2_fixed_size<4>>;
<<<<<<< HEAD
#elif defined(__ARM_NEON)
using host_abi_set = abi_set<simd_abi::scalar, simd_abi::neon_fixed_size<2>>;
=======
using data_type_set =
    data_types<std::int32_t, std::int64_t, std::uint64_t, double>;
#elif defined(__ARM_NEON)
using host_abi_set = abi_set<simd_abi::scalar, simd_abi::neon_fixed_size<2>>;
using data_type_set =
    data_types<std::int32_t, std::int64_t, std::uint64_t, double>;
>>>>>>> 9e844301
#else
using host_abi_set  = abi_set<simd_abi::scalar>;
using data_type_set = data_types<std::int32_t, std::uint32_t, std::int64_t,
                                 std::uint64_t, double>;
#endif

using device_abi_set = abi_set<simd_abi::scalar>;

}  // namespace Impl

}  // namespace Experimental
}  // namespace Kokkos

#endif<|MERGE_RESOLUTION|>--- conflicted
+++ resolved
@@ -145,17 +145,12 @@
                                  std::uint64_t, double>;
 #elif defined(KOKKOS_ARCH_AVX2)
 using host_abi_set = abi_set<simd_abi::scalar, simd_abi::avx2_fixed_size<4>>;
-<<<<<<< HEAD
-#elif defined(__ARM_NEON)
-using host_abi_set = abi_set<simd_abi::scalar, simd_abi::neon_fixed_size<2>>;
-=======
 using data_type_set =
     data_types<std::int32_t, std::int64_t, std::uint64_t, double>;
 #elif defined(__ARM_NEON)
 using host_abi_set = abi_set<simd_abi::scalar, simd_abi::neon_fixed_size<2>>;
 using data_type_set =
     data_types<std::int32_t, std::int64_t, std::uint64_t, double>;
->>>>>>> 9e844301
 #else
 using host_abi_set  = abi_set<simd_abi::scalar>;
 using data_type_set = data_types<std::int32_t, std::uint32_t, std::int64_t,
