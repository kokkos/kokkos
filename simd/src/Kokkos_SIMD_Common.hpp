//@HEADER
// ************************************************************************
//
//                        Kokkos v. 4.0
//       Copyright (2022) National Technology & Engineering
//               Solutions of Sandia, LLC (NTESS).
//
// Under the terms of Contract DE-NA0003525 with NTESS,
// the U.S. Government retains certain rights in this software.
//
// Part of Kokkos, under the Apache License v2.0 with LLVM Exceptions.
// See https://kokkos.org/LICENSE for license information.
// SPDX-License-Identifier: Apache-2.0 WITH LLVM-exception
//
//@HEADER

#ifndef KOKKOS_SIMD_COMMON_HPP
#define KOKKOS_SIMD_COMMON_HPP

#include <cstring>

#include <Kokkos_Core.hpp>

namespace Kokkos {

namespace Experimental {

template <class T, class Abi>
class simd;

template <class T, class Abi>
class simd_mask;

struct element_aligned_tag {};

// class template declarations for const_where_expression and where_expression

template <class M, class T>
class const_where_expression {
 protected:
  T& m_value;
  M const& m_mask;

 public:
  const_where_expression(M const& mask_arg, T const& value_arg)
      : m_value(const_cast<T&>(value_arg)), m_mask(mask_arg) {}
  KOKKOS_FORCEINLINE_FUNCTION T const& value() const { return this->m_value; }
};

template <class M, class T>
class where_expression : public const_where_expression<M, T> {
  using base_type = const_where_expression<M, T>;

 public:
  where_expression(M const& mask_arg, T& value_arg)
      : base_type(mask_arg, value_arg) {}
  KOKKOS_FORCEINLINE_FUNCTION T& value() { return this->m_value; }
};

// specializations of where expression templates for the case when the
// mask type is bool, to allow generic code to use where() on both
// SIMD types and non-SIMD builtin arithmetic types

template <class T>
class const_where_expression<bool, T> {
 protected:
  T& m_value;
  bool m_mask;

 public:
  KOKKOS_FORCEINLINE_FUNCTION
  const_where_expression(bool mask_arg, T const& value_arg)
      : m_value(const_cast<T&>(value_arg)), m_mask(mask_arg) {}
  KOKKOS_FORCEINLINE_FUNCTION T const& value() const { return this->m_value; }
};

template <class T>
class where_expression<bool, T> : public const_where_expression<bool, T> {
  using base_type = const_where_expression<bool, T>;

 public:
  KOKKOS_FORCEINLINE_FUNCTION
  where_expression(bool mask_arg, T& value_arg)
      : base_type(mask_arg, value_arg) {}
  KOKKOS_FORCEINLINE_FUNCTION T& value() { return this->m_value; }
  template <class U,
            std::enable_if_t<std::is_convertible_v<U, T>, bool> = false>
  KOKKOS_FORCEINLINE_FUNCTION void operator=(U const& x) {
    if (this->m_mask) this->m_value = x;
  }
};

template <class T, class Abi>
[[nodiscard]] KOKKOS_IMPL_HOST_FORCEINLINE_FUNCTION
    where_expression<simd_mask<T, Abi>, simd<T, Abi>>
    where(typename simd<T, Abi>::mask_type const& mask, simd<T, Abi>& value) {
  return where_expression(mask, value);
}

template <class T, class Abi>
[[nodiscard]] KOKKOS_IMPL_HOST_FORCEINLINE_FUNCTION
    const_where_expression<simd_mask<T, Abi>, simd<T, Abi>>
    where(typename simd<T, Abi>::mask_type const& mask,
          simd<T, Abi> const& value) {
  return const_where_expression(mask, value);
}

template <class T>
[[nodiscard]] KOKKOS_FORCEINLINE_FUNCTION where_expression<bool, T> where(
    bool mask, T& value) {
  return where_expression(mask, value);
}

template <class T>
[[nodiscard]] KOKKOS_FORCEINLINE_FUNCTION const_where_expression<bool, T> where(
    bool mask, T const& value) {
  return const_where_expression(mask, value);
}

// fallback simd multiplication using generator constructor
// At the time of this writing, this fallback is only used
// to multiply vectors of 64-bit signed integers for the AVX2 backend

template <class T, class Abi>
[[nodiscard]] KOKKOS_IMPL_HOST_FORCEINLINE_FUNCTION simd<T, Abi> operator*(
    simd<T, Abi> const& lhs, simd<T, Abi> const& rhs) {
  return simd<T, Abi>([&](std::size_t i) { return lhs[i] * rhs[i]; });
}

// fallback simd shift using generator constructor
// At the time of this edit, only the fallback for shift vectors of
// 64-bit signed integers for the AVX2 backend is used

template <typename T, typename Abi,
          typename = std::enable_if_t<std::is_integral_v<T>>>
[[nodiscard]] KOKKOS_IMPL_HOST_FORCEINLINE_FUNCTION simd<T, Abi> operator>>(
    simd<T, Abi> const& lhs, int rhs) {
  return simd<T, Abi>([&](std::size_t i) { return lhs[i] >> rhs; });
}

template <typename T, typename Abi,
          typename = std::enable_if_t<std::is_integral_v<T>>>
[[nodiscard]] KOKKOS_IMPL_HOST_FORCEINLINE_FUNCTION simd<T, Abi> operator<<(
    simd<T, Abi> const& lhs, int rhs) {
  return simd<T, Abi>([&](std::size_t i) { return lhs[i] << rhs; });
}

template <typename T, typename Abi,
          typename = std::enable_if_t<std::is_integral_v<T>>>
[[nodiscard]] KOKKOS_IMPL_HOST_FORCEINLINE_FUNCTION simd<T, Abi> operator>>(
    simd<T, Abi> const& lhs, simd<T, Abi> const& rhs) {
  return simd<T, Abi>([&](std::size_t i) { return lhs[i] >> rhs[i]; });
}

template <typename T, typename Abi,
          typename = std::enable_if_t<std::is_integral_v<T>>>
[[nodiscard]] KOKKOS_IMPL_HOST_FORCEINLINE_FUNCTION simd<T, Abi> operator<<(
    simd<T, Abi> const& lhs, simd<T, Abi> const& rhs) {
  return simd<T, Abi>([&](std::size_t i) { return lhs[i] << rhs[i]; });
}

// The code below provides:
// operator@(simd<T, Abi>, Arithmetic)
// operator@(Arithmetic, simd<T, Abi>)
// operator@=(simd<T, Abi>&, U&&)
// operator@=(where_expression<M, T>&, U&&)

template <class T, class U, class Abi,
          std::enable_if_t<std::is_arithmetic_v<U>, bool> = false>
[[nodiscard]] KOKKOS_FORCEINLINE_FUNCTION auto operator+(
    Experimental::simd<T, Abi> const& lhs, U rhs) {
  using result_member = decltype(lhs[0] + rhs);
  return Experimental::simd<result_member, Abi>(lhs) +
         Experimental::simd<result_member, Abi>(rhs);
}

template <class T, class U, class Abi,
          std::enable_if_t<std::is_arithmetic_v<U>, bool> = false>
[[nodiscard]] KOKKOS_FORCEINLINE_FUNCTION auto operator+(
    U lhs, Experimental::simd<T, Abi> const& rhs) {
  using result_member = decltype(lhs + rhs[0]);
  return Experimental::simd<result_member, Abi>(lhs) +
         Experimental::simd<result_member, Abi>(rhs);
}

template <class T, class U, class Abi>
KOKKOS_FORCEINLINE_FUNCTION simd<T, Abi>& operator+=(simd<T, Abi>& lhs,
                                                     U&& rhs) {
  lhs = lhs + std::forward<U>(rhs);
  return lhs;
}

template <class M, class T, class U>
KOKKOS_FORCEINLINE_FUNCTION where_expression<M, T>& operator+=(
    where_expression<M, T>& lhs, U&& rhs) {
  lhs = lhs.value() + std::forward<U>(rhs);
  return lhs;
}

template <class T, class U, class Abi,
          std::enable_if_t<std::is_arithmetic_v<U>, bool> = false>
[[nodiscard]] KOKKOS_FORCEINLINE_FUNCTION auto operator-(
    Experimental::simd<T, Abi> const& lhs, U rhs) {
  using result_member = decltype(lhs[0] - rhs);
  return Experimental::simd<result_member, Abi>(lhs) -
         Experimental::simd<result_member, Abi>(rhs);
}

template <class T, class U, class Abi,
          std::enable_if_t<std::is_arithmetic_v<U>, bool> = false>
[[nodiscard]] KOKKOS_FORCEINLINE_FUNCTION auto operator-(
    U lhs, Experimental::simd<T, Abi> const& rhs) {
  using result_member = decltype(lhs - rhs[0]);
  return Experimental::simd<result_member, Abi>(lhs) -
         Experimental::simd<result_member, Abi>(rhs);
}

template <class T, class U, class Abi>
KOKKOS_FORCEINLINE_FUNCTION simd<T, Abi>& operator-=(simd<T, Abi>& lhs,
                                                     U&& rhs) {
  lhs = lhs - std::forward<U>(rhs);
  return lhs;
}

template <class M, class T, class U>
KOKKOS_FORCEINLINE_FUNCTION where_expression<M, T>& operator-=(
    where_expression<M, T>& lhs, U&& rhs) {
  lhs = lhs.value() - std::forward<U>(rhs);
  return lhs;
}

template <class T, class U, class Abi,
          std::enable_if_t<std::is_arithmetic_v<U>, bool> = false>
[[nodiscard]] KOKKOS_FORCEINLINE_FUNCTION auto operator*(
    Experimental::simd<T, Abi> const& lhs, U rhs) {
  using result_member = decltype(lhs[0] * rhs);
  return Experimental::simd<result_member, Abi>(lhs) *
         Experimental::simd<result_member, Abi>(rhs);
}

template <class T, class U, class Abi,
          std::enable_if_t<std::is_arithmetic_v<U>, bool> = false>
[[nodiscard]] KOKKOS_FORCEINLINE_FUNCTION auto operator*(
    U lhs, Experimental::simd<T, Abi> const& rhs) {
  using result_member = decltype(lhs * rhs[0]);
  return Experimental::simd<result_member, Abi>(lhs) *
         Experimental::simd<result_member, Abi>(rhs);
}

template <class T, class U, class Abi>
KOKKOS_FORCEINLINE_FUNCTION simd<T, Abi>& operator*=(simd<T, Abi>& lhs,
                                                     U&& rhs) {
  lhs = lhs * std::forward<U>(rhs);
  return lhs;
}

template <class M, class T, class U>
KOKKOS_FORCEINLINE_FUNCTION where_expression<M, T>& operator*=(
    where_expression<M, T>& lhs, U&& rhs) {
  lhs = lhs.value() * std::forward<U>(rhs);
  return lhs;
}

template <class T, class U, class Abi,
          std::enable_if_t<std::is_arithmetic_v<U>, bool> = false>
[[nodiscard]] KOKKOS_FORCEINLINE_FUNCTION auto operator/(
    Experimental::simd<T, Abi> const& lhs, U rhs) {
  using result_member = decltype(lhs[0] / rhs);
  return Experimental::simd<result_member, Abi>(lhs) /
         Experimental::simd<result_member, Abi>(rhs);
}

template <class T, class U, class Abi,
          std::enable_if_t<std::is_arithmetic_v<U>, bool> = false>
[[nodiscard]] KOKKOS_FORCEINLINE_FUNCTION auto operator/(
    U lhs, Experimental::simd<T, Abi> const& rhs) {
  using result_member = decltype(lhs / rhs[0]);
  return Experimental::simd<result_member, Abi>(lhs) /
         Experimental::simd<result_member, Abi>(rhs);
}

template <class T, class U, class Abi>
KOKKOS_FORCEINLINE_FUNCTION simd<T, Abi>& operator/=(simd<T, Abi>& lhs,
                                                     U&& rhs) {
  lhs = lhs / std::forward<U>(rhs);
  return lhs;
}

template <class M, class T, class U>
KOKKOS_FORCEINLINE_FUNCTION where_expression<M, T>& operator/=(
    where_expression<M, T>& lhs, U&& rhs) {
  lhs = lhs.value() / std::forward<U>(rhs);
  return lhs;
}

// implement mask reductions for type bool to allow generic code to accept
// both simd<double, Abi> and just double

[[nodiscard]] KOKKOS_FORCEINLINE_FUNCTION constexpr bool all_of(bool a) {
  return a;
}

[[nodiscard]] KOKKOS_FORCEINLINE_FUNCTION constexpr bool any_of(bool a) {
  return a;
}

[[nodiscard]] KOKKOS_FORCEINLINE_FUNCTION constexpr bool none_of(bool a) {
  return !a;
}

// fallback implementations of reductions across simd_mask:

template <class T, class Abi>
[[nodiscard]] KOKKOS_IMPL_HOST_FORCEINLINE_FUNCTION bool all_of(
    simd_mask<T, Abi> const& a) {
  return a == simd_mask<T, Abi>(true);
}

template <class T, class Abi>
[[nodiscard]] KOKKOS_IMPL_HOST_FORCEINLINE_FUNCTION bool any_of(
    simd_mask<T, Abi> const& a) {
  return a != simd_mask<T, Abi>(false);
}

template <class T, class Abi>
[[nodiscard]] KOKKOS_IMPL_HOST_FORCEINLINE_FUNCTION bool none_of(
    simd_mask<T, Abi> const& a) {
  return a == simd_mask<T, Abi>(false);
}

<<<<<<< HEAD
template <typename T, typename Abi>
[[nodiscard]] KOKKOS_IMPL_HOST_FORCEINLINE_FUNCTION T
hmin(const_where_expression<simd_mask<T, Abi>, simd<T, Abi>> const& x) {
  auto const& v = x.impl_get_value();
  auto const& m = x.impl_get_mask();
  auto result   = Kokkos::reduction_identity<T>::min();
  for (std::size_t i = 0; i < v.size(); ++i) {
    if (m[i]) result = Kokkos::min(result, v[i]);
  }
  return result;
}

template <class T, class Abi>
[[nodiscard]] KOKKOS_IMPL_HOST_FORCEINLINE_FUNCTION T
hmax(const_where_expression<simd_mask<T, Abi>, simd<T, Abi>> const& x) {
  auto const& v = x.impl_get_value();
  auto const& m = x.impl_get_mask();
  auto result   = Kokkos::reduction_identity<T>::max();
  for (std::size_t i = 0; i < v.size(); ++i) {
    if (m[i]) result = Kokkos::max(result, v[i]);
  }
  return result;
}

template <class T, class Abi>
[[nodiscard]] KOKKOS_IMPL_HOST_FORCEINLINE_FUNCTION T
reduce(const_where_expression<simd_mask<T, Abi>, simd<T, Abi>> const& x, T,
       std::plus<>) {
  auto const& v = x.impl_get_value();
  auto const& m = x.impl_get_mask();
  auto result   = Kokkos::reduction_identity<T>::sum();
  for (std::size_t i = 0; i < v.size(); ++i) {
    if (m[i]) result += v[i];
  }
  return result;
=======
// A temporary device-callable implemenation of round half to nearest even
template <typename T>
[[nodiscard]] KOKKOS_FORCEINLINE_FUNCTION auto round_half_to_nearest_even(
    T const& x) {
  auto ceil  = Kokkos::ceil(x);
  auto floor = Kokkos::floor(x);

  if (Kokkos::abs(ceil - x) == Kokkos::abs(floor - x)) {
    auto rem = Kokkos::remainder(ceil, 2.0);
    return (rem == 0) ? ceil : floor;
  }
  return Kokkos::round(x);
>>>>>>> 60578426
}

}  // namespace Experimental
}  // namespace Kokkos

#endif<|MERGE_RESOLUTION|>--- conflicted
+++ resolved
@@ -328,43 +328,6 @@
   return a == simd_mask<T, Abi>(false);
 }
 
-<<<<<<< HEAD
-template <typename T, typename Abi>
-[[nodiscard]] KOKKOS_IMPL_HOST_FORCEINLINE_FUNCTION T
-hmin(const_where_expression<simd_mask<T, Abi>, simd<T, Abi>> const& x) {
-  auto const& v = x.impl_get_value();
-  auto const& m = x.impl_get_mask();
-  auto result   = Kokkos::reduction_identity<T>::min();
-  for (std::size_t i = 0; i < v.size(); ++i) {
-    if (m[i]) result = Kokkos::min(result, v[i]);
-  }
-  return result;
-}
-
-template <class T, class Abi>
-[[nodiscard]] KOKKOS_IMPL_HOST_FORCEINLINE_FUNCTION T
-hmax(const_where_expression<simd_mask<T, Abi>, simd<T, Abi>> const& x) {
-  auto const& v = x.impl_get_value();
-  auto const& m = x.impl_get_mask();
-  auto result   = Kokkos::reduction_identity<T>::max();
-  for (std::size_t i = 0; i < v.size(); ++i) {
-    if (m[i]) result = Kokkos::max(result, v[i]);
-  }
-  return result;
-}
-
-template <class T, class Abi>
-[[nodiscard]] KOKKOS_IMPL_HOST_FORCEINLINE_FUNCTION T
-reduce(const_where_expression<simd_mask<T, Abi>, simd<T, Abi>> const& x, T,
-       std::plus<>) {
-  auto const& v = x.impl_get_value();
-  auto const& m = x.impl_get_mask();
-  auto result   = Kokkos::reduction_identity<T>::sum();
-  for (std::size_t i = 0; i < v.size(); ++i) {
-    if (m[i]) result += v[i];
-  }
-  return result;
-=======
 // A temporary device-callable implemenation of round half to nearest even
 template <typename T>
 [[nodiscard]] KOKKOS_FORCEINLINE_FUNCTION auto round_half_to_nearest_even(
@@ -377,7 +340,6 @@
     return (rem == 0) ? ceil : floor;
   }
   return Kokkos::round(x);
->>>>>>> 60578426
 }
 
 }  // namespace Experimental
