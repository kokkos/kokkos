--- conflicted
+++ resolved
@@ -18,29 +18,17 @@
 
 # We have to pass the sources in here for Tribits
 # These will get ignored for standalone CMake and a true interface library made
-<<<<<<< HEAD
-KOKKOS_ADD_LIBRARY(
-  kokkossimd
-  SOURCES ${SIMD_SOURCES}
-  HEADERS ${SIMD_HEADERS}
-)
+kokkos_add_library(kokkossimd SOURCES ${SIMD_SOURCES} HEADERS ${SIMD_HEADERS})
 
-IF(KOKKOS_CXX_COMPILER_ID STREQUAL Intel OR KOKKOS_CXX_COMPILER_ID STREQUAL IntelLLVM)
-  FIND_LIBRARY(INTEL_SVML NAMES svml)
-  IF(INTEL_SVML)
-    MESSAGE(STATUS "Found INTEL_SVML")
-    TARGET_LINK_LIBRARIES(kokkossimd PUBLIC ${INTEL_SVML})
-    TARGET_COMPILE_DEFINITIONS(kokkossimd PUBLIC KOKKOS_HAVE_INTEL_SVML)
-  ENDIF()
-ENDIF()
+if(KOKKOS_CXX_COMPILER_ID STREQUAL Intel OR KOKKOS_CXX_COMPILER_ID STREQUAL IntelLLVM)
+  find_library(INTEL_SVML NAMES svml)
+  if(INTEL_SVML)
+    message(STATUS "Found INTEL_SVML")
+    target_link_libraries(kokkossimd PUBLIC ${INTEL_SVML})
+    target_compile_definitions(kokkossimd PUBLIC KOKKOS_HAVE_INTEL_SVML)
+  endif()
+endif()
 
-KOKKOS_LIB_INCLUDE_DIRECTORIES(kokkossimd
-  ${KOKKOS_TOP_BUILD_DIR}
-  ${CMAKE_CURRENT_BINARY_DIR}
-  ${CMAKE_CURRENT_SOURCE_DIR}
-=======
-kokkos_add_library(kokkossimd SOURCES ${SIMD_SOURCES} HEADERS ${SIMD_HEADERS})
 kokkos_lib_include_directories(
   kokkossimd ${KOKKOS_TOP_BUILD_DIR} ${CMAKE_CURRENT_BINARY_DIR} ${CMAKE_CURRENT_SOURCE_DIR}
->>>>>>> baba8ca8
 )